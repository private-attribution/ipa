--- conflicted
+++ resolved
@@ -10,19 +10,11 @@
 
 #[tokio::main(flavor = "multi_thread", worker_threads = 3)]
 async fn main() -> Result<(), Error> {
-<<<<<<< HEAD
-    const BATCHSIZE: usize = 100;
-    const MAX_TRIGGER_VALUE: u128 = 5;
-    const PER_USER_CAP: u32 = 3;
-    const MAX_BREAKDOWN_KEY: u32 = 4;
-    const NUM_MULTI_BITS: u32 = 3;
-=======
-    const MAX_BREAKDOWN_KEY: usize = 16;
+    const MAX_BREAKDOWN_KEY: u32 = 16;
     const MAX_TRIGGER_VALUE: u32 = 5;
     const MAX_QUERY_SIZE: usize = 100;
     const NUM_USERS: usize = 30;
     const MAX_RECORDS_PER_USER: usize = 10;
->>>>>>> bf2dc2ad
 
     let mut config = TestWorldConfig::default();
     config.gateway_config.send_buffer_config.items_in_batch = NonZeroUsize::new(1).unwrap();
@@ -56,11 +48,8 @@
     raw_data.sort_unstable_by(|a, b| a.timestamp.cmp(&b.timestamp));
 
     for per_user_cap in [1, 3] {
-        let mut expected_results = vec![0_u32; MAX_BREAKDOWN_KEY];
+        let mut expected_results = vec![0_u32; MAX_BREAKDOWN_KEY.try_into().unwrap()];
 
-<<<<<<< HEAD
-    assert_eq!(MAX_BREAKDOWN_KEY, u32::try_from(result[0].len()).unwrap());
-=======
         for records_for_user in &random_user_records {
             update_expected_output_for_user(records_for_user, &mut expected_results, per_user_cap);
         }
@@ -76,6 +65,5 @@
         )
         .await;
     }
->>>>>>> bf2dc2ad
     Ok(())
 }