use clap::Parser;
use ipa::{
    error::Error,
    ff::Fp32BitPrime,
    helpers::{query::IpaQueryConfig, GatewayConfig},
    test_fixture::{
        ipa::{
            generate_random_user_records_in_reverse_chronological_order, test_ipa,
            update_expected_output_for_user, IpaSecurityModel,
        },
        TestWorld, TestWorldConfig,
    },
};
use rand::{rngs::StdRng, thread_rng, Rng, SeedableRng};
use std::{num::NonZeroUsize, time::Instant};

<<<<<<< HEAD
#[cfg(not(target_env = "msvc"))]
=======
#[cfg(all(
    target_arch = "x86_64",
    not(target_env = "msvc"),
    not(feature = "dhat-heap")
))]
>>>>>>> a4951900
#[global_allocator]
static GLOBAL: tikv_jemallocator::Jemalloc = tikv_jemallocator::Jemalloc;

#[cfg(feature = "dhat-heap")]
#[global_allocator]
static ALLOC: dhat::Alloc = dhat::Alloc;

/// A benchmark for the full IPA protocol.
#[derive(Parser)]
#[command(about, long_about = None)]
struct Args {
    /// The total number of records to process.
    #[arg(short = 'n', long, default_value = "1000")]
    query_size: usize,
    /// The maximum number of records for each person.
    #[arg(short = 'u', long, default_value = "50")]
    records_per_user: usize,
    /// The contribution cap for each person.
    #[arg(short = 'c', long, default_value = "3")]
    per_user_cap: u32,
    /// The number of breakdown keys.
    #[arg(short = 'b', long, default_value = "16")]
    breakdown_keys: u32,
    /// The maximum trigger value.
    #[arg(short = 't', long, default_value = "5")]
    max_trigger_value: u32,
    /// The size of the attribution window, in seconds.
    #[arg(short = 'w', long, default_value = "86400")]
    attribution_window: u32,
    /// The number of sequential bits of breakdown key and match key to process in parallel
    /// while doing modulus conversion and attribution
    #[arg(long, default_value = "3")]
    num_multi_bits: u32,
    /// The random seed to use.
    #[arg(short = 's', long)]
    random_seed: Option<u64>,
    /// The amount of active items to concurrently track.
    #[arg(short = 'a', long)]
    active_work: Option<NonZeroUsize>,
    /// Desired security model for IPA protocol
    #[arg(short = 'm', long, value_enum, default_value_t=IpaSecurityModel::Malicious)]
    mode: IpaSecurityModel,
    /// Needed for benches.
    #[arg(long, hide = true)]
    bench: bool,
}

impl Args {
    fn active(&self) -> usize {
        self.active_work
            .map(NonZeroUsize::get)
            .unwrap_or_else(|| self.query_size.clamp(16, 1024))
    }
}

#[tokio::main(flavor = "multi_thread", worker_threads = 3)]
async fn main() -> Result<(), Error> {
    #[cfg(feature = "dhat-heap")]
    let _profiler = dhat::Profiler::new_heap();

    type BenchField = Fp32BitPrime;

    let args = Args::parse();

    let prep_time = Instant::now();
    let config = TestWorldConfig {
        gateway_config: GatewayConfig::new(args.active()),
        ..TestWorldConfig::default()
    };

    let seed = args.random_seed.unwrap_or_else(|| thread_rng().gen());
    println!(
        "Using random seed: {seed} for {q} records",
        q = args.query_size
    );
    let mut rng = StdRng::seed_from_u64(seed);

    let mut expected_results = vec![0_u32; args.breakdown_keys.try_into().unwrap()];
    let mut raw_data = Vec::with_capacity(args.query_size + args.records_per_user);
    while raw_data.len() < args.query_size {
        let mut records_for_user = generate_random_user_records_in_reverse_chronological_order(
            &mut rng,
            args.records_per_user,
            args.breakdown_keys,
            args.max_trigger_value,
        );
        records_for_user.truncate(args.query_size - raw_data.len());
        update_expected_output_for_user(
            &records_for_user,
            &mut expected_results,
            args.per_user_cap,
            args.attribution_window,
        );
        raw_data.append(&mut records_for_user);
    }

    // Sort the records in chronological order
    // This is part of the IPA spec. Callers should do this before sending a batch of records in for processing.
    raw_data.sort_unstable_by(|a, b| a.timestamp.cmp(&b.timestamp));

    let world = TestWorld::new_with(config.clone());
    println!("Preparation complete in {:?}", prep_time.elapsed());

    let protocol_time = Instant::now();
    test_ipa::<BenchField>(
        &world,
        &raw_data,
        &expected_results,
        IpaQueryConfig::new(
            args.per_user_cap,
            args.breakdown_keys,
            args.attribution_window,
            args.num_multi_bits,
        ),
        args.mode,
    )
    .await;
    println!(
        "{m:?} IPA for {q} records took {t:?}",
        m = args.mode,
        q = args.query_size,
        t = protocol_time.elapsed()
    );
    Ok(())
}<|MERGE_RESOLUTION|>--- conflicted
+++ resolved
@@ -14,15 +14,10 @@
 use rand::{rngs::StdRng, thread_rng, Rng, SeedableRng};
 use std::{num::NonZeroUsize, time::Instant};
 
-<<<<<<< HEAD
-#[cfg(not(target_env = "msvc"))]
-=======
 #[cfg(all(
-    target_arch = "x86_64",
     not(target_env = "msvc"),
     not(feature = "dhat-heap")
 ))]
->>>>>>> a4951900
 #[global_allocator]
 static GLOBAL: tikv_jemallocator::Jemalloc = tikv_jemallocator::Jemalloc;
 
