[package]
name = "ipa-core"
version = "0.1.0"
# When updating the rust version:
# 1. Check at https://hub.docker.com/_/rust that the relevant version of the
#    rust:slim-bullseye docker image is available.
# 2. Update the rust version used for draft in
#    https://github.com/private-attribution/draft/blob/main/sidecar/ansible/provision.yaml.
rust-version = "1.82.0"
edition = "2021"
build = "build.rs"

[features]
default = [
    "web-app",
    "in-memory-infra",
    # by default remove all TRACE, DEBUG spans from release builds
    "tracing/max_level_trace",
    "tracing/release_max_level_info",
    "aggregate-circuit",
    "stall-detection",
    "aggregate-circuit",
    "ipa-prf",
    "descriptive-gate",
]
cli = ["comfy-table", "clap"]
# Enable compact gate optimization
compact-gate = []
# mutually exclusive with compact-gate and disables compact gate optimization.
# It is enabled by default
descriptive-gate = ["ipa-step/string-step"]
disable-metrics = []
# TODO move web-app to a separate crate. It adds a lot of build time to people who mostly write protocols
# TODO Consider moving out benches as well
web-app = [
    "axum",
    "axum-server",
    "base64",
    "clap",
    "comfy-table",
    "hyper",
    "hyper-rustls",
    "rcgen",
    "rustls",
    "rustls-pemfile",
    "time",
    "tokio-rustls",
    "toml",
    "tower",
    "tower-http",
    "hyper-util",
    "http-body",
    "http-body-util",
]
test-fixture = ["weak-field", "ipa-metrics-tracing", "ipa-metrics/partitions"]
# Include observability instruments that detect lack of progress inside MPC. If there is a bug that leads to helper
# miscommunication, this feature helps to detect it. Turning it on has some cost.
# If "shuttle" feature is enabled, turning this on has no effect.
stall-detection = []
shuttle = ["shuttle-crate", "test-fixture"]
debug-trace = ["tracing/max_level_trace", "tracing/release_max_level_debug"]
# TODO: we may want to use in-memory-bench and real-world-bench some time after
enable-benches = ["cli", "in-memory-infra", "test-fixture", "criterion", "iai"]
# The following two features are mutually exclusive. In-memory should be enabled by default as the vast majority
# of unit tests use it. Real world infra uses HTTP implementation and is suitable for integration/e2e tests
in-memory-infra = []
real-world-infra = []
dhat-heap = ["cli", "test-fixture"]
# Enable this feature to enable our colossally weak Fp31.
weak-field = []
# Enable using more than one thread for protocol execution. Most of the parallelism occurs at parallel/seq_join operations
multi-threading = ["async-scoped"]
# Enable tokio task profiling. Requires tokio_unstable flag to be passed to the compiler.
# RUSTFLAGS="--cfg tokio_unstable" cargo run ... --features="tokio-console ...".
# Note that if there are other flags enabled on your platform in .cargo/config.toml, you need to include them as well.
tokio-console = ["console-subscriber", "tokio/tracing"]

# If this flag is used, then the new breakdown reveal based aggregation is used
reveal-aggregation = []
# Standalone aggregation protocol. We use IPA infra for communication
# but it has nothing to do with IPA.
aggregate-circuit = []
# IPA protocol based on OPRF
ipa-prf = []
# relaxed DP, off by default
relaxed-dp = []

[dependencies]
<<<<<<< HEAD
ipa-metrics = { path = "../ipa-metrics", features = [] }
=======
ipa-metrics = { path = "../ipa-metrics" }
>>>>>>> 77565aee
ipa-metrics-tracing = { optional = true, path = "../ipa-metrics-tracing" }
ipa-step = { version = "*", path = "../ipa-step" }
ipa-step-derive = { version = "*", path = "../ipa-step-derive" }

aes = "0.8.3"
async-trait = "0.1.79"
async-scoped = { version = "0.9.0", features = ["use-tokio"], optional = true }
axum = { version = "0.7.5", optional = true, features = ["http2", "macros"] }
# The following is a temporary version until we can stabilize the build on a higher version
# of axum, rustls and the http stack.
axum-server = { version = "0.7.1", optional = true, features = ["tls-rustls"] }
base64 = { version = "0.21.2", optional = true }
bitvec = "1.0"
bytes = "1.4"
clap = { version = "4.3.2", optional = true, features = ["derive"] }
comfy-table = { version = "7.0", optional = true }
config = "0.14"
console-subscriber = {  version = "0.4", optional = true }
criterion = { version = "0.5.1", optional = true, default-features = false, features = [
    "async_tokio",
    "plotters",
    "html_reports",
] }
curve25519-dalek = "4.1.1"
dashmap = "5.4"
delegate = "0.10.0"
dhat = "0.3.2"
embed-doc-image = "0.1.4"
futures = "0.3.28"
futures-util = "0.3.28"
generic-array = "1.0.0"
hex = { version = "0.4", features = ["serde"] }
hkdf = "0.12.3"
hpke = { version = "0.11.0", default-features = false, features = [
    "std",
    "x25519",
] }
hyper = { version = "1.3.1", optional = true, features = [ "http2", "server" ] }
hyper-rustls = { version = "0.27.1", optional = true, features = ["http2"] }
hyper-util = { version = "0.1.3", optional = true, features = ["http2"] }
http-body-util = { version = "0.1.1", optional = true }
http-body = { version = "1", optional = true }
iai = { version = "0.1.1", optional = true }
once_cell = "1.18"
pin-project = "1.0"
rand = "0.8"
rand_core = "0.6"
rcgen = { version = "0.11.3", optional = true }
rustls = { version = "0.23", optional = true }
rustls-pemfile = { version = "2.1.2", optional = true }
rustls-pki-types = "1.4.1"
# TODO consider using zerocopy or serde_bytes or in-house serialization
serde = { version = "1.0", features = ["derive"] }
serde_json = "1.0"
sha2 = "0.10"
shuttle-crate = { package = "shuttle", version = "0.6.1", optional = true }
thiserror = "1.0"
time = { version = "0.3", optional = true }
tokio = { version = "1.35", features = ["fs", "rt", "rt-multi-thread", "macros"] }
tokio-rustls = { version = "0.26", optional = true }
tokio-stream = "0.1.14"
toml = { version = "0.8", optional = true }
tower = { version = "0.4.13", optional = true }
tower-http = { version = "0.5", optional = true, features = ["trace"] }
tracing = "0.1"
tracing-subscriber = { version = "0.3", features = ["env-filter"] }
typenum = { version = "1.17", features = ["i128"] }
# hpke is pinned to it
x25519-dalek = "2.0.0-rc.3"

[target.'cfg(all(not(target_env = "msvc"), not(target_os = "macos")))'.dependencies]
tikv-jemallocator = "0.5.0"

[build-dependencies]
cfg_aliases = "0.1.1"
ipa-step = { version = "*", path = "../ipa-step", features = ["build"] }
ipa-step-derive = { version = "*", path = "../ipa-step-derive", features = ["build"] }
serde = { version = "1.0", features = ["derive"] }

[dev-dependencies]
command-fds = "0.2.2"
hex = "0.4"
ipa-step = { version = "*", path = "../ipa-step", features = ["build", "string-step"] }
permutation = "0.4.1"
proptest = "1.4"
rustls = { version = "0.23" }
tempfile = "3"
ipa-metrics-tracing = { path = "../ipa-metrics-tracing" }
ipa-metrics = { path = "../ipa-metrics", features = ["partitions"] }


[lib]
path = "src/lib.rs"
bench = false

[[bin]]
name = "helper"
required-features = ["web-app", "real-world-infra"]
bench = false

[[bin]]
name = "ipa_bench"
path = "src/bin/ipa_bench/ipa_bench.rs"
required-features = ["cli"]
bench = false

[[bin]]
name = "report_collector"
required-features = ["cli", "test-fixture", "web-app"]
bench = false

[[bin]]
name = "test_mpc"
required-features = ["cli", "test-fixture", "web-app", "weak-field"]
bench = false

[[bin]]
name = "crypto_util"
required-features = ["cli", "test-fixture", "web-app"]
bench = false

[[bin]]
name = "in_the_clear"
required-features = ["cli", "test-fixture", "web-app"]
bench = false

[[bench]]
name = "criterion_arithmetic"
path = "benches/ct/arithmetic_circuit.rs"
harness = false
required-features = ["enable-benches"]

[[bench]]
name = "criterion_prss"
path = "benches/ct/prss.rs"
harness = false
required-features = ["enable-benches"]

[[bench]]
name = "iai_arithmetic"
path = "benches/iai/arithmetic_circuit.rs"
harness = false
required-features = ["enable-benches"]

[[bench]]
name = "oneshot_arithmetic"
path = "benches/oneshot/arithmetic_circuit.rs"
harness = false
required-features = ["enable-benches"]

[[bench]]
name = "oneshot_ipa"
path = "benches/oneshot/ipa.rs"
harness = false
required-features = ["enable-benches"]

[[bench]]
name = "transpose"
harness = false
required-features = ["enable-benches"]

[[test]]
name = "helper_networks"
required-features = [
    "cli",
    "web-app",
    "real-world-infra",
    "test-fixture",
]

[[test]]
name = "compact_gate"
required-features = [
    "cli",
    "compact-gate",
    "web-app",
    "real-world-infra",
    "test-fixture",
]

[[test]]
name = "ipa_with_relaxed_dp"
required-features = [
    "cli",
    "compact-gate",
    "web-app",
    "real-world-infra",
    "test-fixture",
    "relaxed-dp",
]

[[test]]
name = "hybrid"
required-features = [
    "test-fixture",
    "cli",
]<|MERGE_RESOLUTION|>--- conflicted
+++ resolved
@@ -86,11 +86,7 @@
 relaxed-dp = []
 
 [dependencies]
-<<<<<<< HEAD
-ipa-metrics = { path = "../ipa-metrics", features = [] }
-=======
 ipa-metrics = { path = "../ipa-metrics" }
->>>>>>> 77565aee
 ipa-metrics-tracing = { optional = true, path = "../ipa-metrics-tracing" }
 ipa-step = { version = "*", path = "../ipa-step" }
 ipa-step-derive = { version = "*", path = "../ipa-step-derive" }
