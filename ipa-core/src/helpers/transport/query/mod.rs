use std::{
    fmt::{Debug, Display, Formatter},
    num::NonZeroU32,
};

use serde::{Deserialize, Deserializer, Serialize};

use crate::{
    ff::FieldType,
    helpers::{
        transport::{routing::RouteId, BodyStream, NoQueryId, NoStep},
        RoleAssignment, RouteParams,
    },
    protocol::QueryId,
};

#[derive(Copy, Clone, Debug, Ord, PartialOrd, Eq, PartialEq, Serialize)]
pub struct QuerySize(u32);

impl QuerySize {
    pub const MAX: u32 = 1_000_000_000;
}

impl<'de> Deserialize<'de> for QuerySize {
    fn deserialize<D: Deserializer<'de>>(deserializer: D) -> Result<Self, D::Error> {
        let v = u32::deserialize(deserializer)?;
        Self::try_from(v).map_err(serde::de::Error::custom)
    }
}

impl Display for QuerySize {
    fn fmt(&self, f: &mut Formatter<'_>) -> std::fmt::Result {
        write!(f, "{}", self.0)
    }
}

#[derive(Debug, thiserror::Error)]
#[error(
    "Query size is 0 or too large. Must be within [1, {}], got: {0}",
    QuerySize::MAX
)]
pub enum BadQuerySizeError {
    U32(u32),
    USize(usize),
    I32(i32),
}

macro_rules! query_size_from_impl {
    ( $( $Int: ident => $err: expr ),+ ) => {
        $(
            impl TryFrom<$Int> for QuerySize {
                type Error = BadQuerySizeError;

                fn try_from(value: $Int) -> Result<Self, Self::Error> {
                    if value > 0 && value <= $Int::try_from(Self::MAX).expect(concat!(stringify!($Int), " is large enough to fit 1B")) {
                        Ok(Self(u32::try_from(value).unwrap()))
                    } else {
                        Err($err(value))
                    }
                }
            }
        )+
    }
}

query_size_from_impl!(u32 => BadQuerySizeError::U32, usize => BadQuerySizeError::USize, i32 => BadQuerySizeError::I32);

impl From<QuerySize> for u32 {
    fn from(value: QuerySize) -> Self {
        value.0
    }
}

impl From<QuerySize> for usize {
    fn from(value: QuerySize) -> Self {
        usize::try_from(value.0).expect("u32 fits into usize")
    }
}

#[derive(Copy, Clone, Debug, Serialize, Deserialize)]
#[cfg_attr(test, derive(PartialEq, Eq))]
pub struct QueryConfig {
    pub size: QuerySize,
    pub field_type: FieldType,
    pub query_type: QueryType,
}

#[derive(Debug, thiserror::Error)]
pub enum QueryConfigError {
    #[error(transparent)]
    BadQuerySize(#[from] BadQuerySizeError),
}

#[derive(Clone, Debug, Serialize, Deserialize)]
#[cfg_attr(test, derive(PartialEq, Eq))]
pub struct PrepareQuery {
    pub query_id: QueryId,
    pub config: QueryConfig,
    pub roles: RoleAssignment,
}

impl RouteParams<RouteId, QueryId, NoStep> for PrepareQuery {
    type Params = String;

    fn resource_identifier(&self) -> RouteId {
        RouteId::PrepareQuery
    }

    fn query_id(&self) -> QueryId {
        self.query_id
    }

    fn gate(&self) -> NoStep {
        NoStep
    }

    fn extra(&self) -> Self::Params {
        serde_json::to_string(self).unwrap()
    }
}

impl RouteParams<RouteId, NoQueryId, NoStep> for &QueryConfig {
    type Params = String;

    fn resource_identifier(&self) -> RouteId {
        RouteId::ReceiveQuery
    }

    fn query_id(&self) -> NoQueryId {
        NoQueryId
    }

    fn gate(&self) -> NoStep {
        NoStep
    }

    fn extra(&self) -> Self::Params {
        serde_json::to_string(self).unwrap()
    }
}

impl QueryConfig {
    /// Initialize new query configuration.
    ///
    /// ## Errors
    /// If query size is too large or 0.
    pub fn new<S>(
        query_type: QueryType,
        field_type: FieldType,
        size: S,
    ) -> Result<Self, QueryConfigError>
    where
        S: TryInto<QuerySize, Error = BadQuerySizeError>,
    {
        Ok(Self {
            size: size.try_into()?,
            field_type,
            query_type,
        })
    }
}

impl RouteParams<RouteId, QueryId, NoStep> for &PrepareQuery {
    type Params = String;

    fn resource_identifier(&self) -> RouteId {
        RouteId::PrepareQuery
    }

    fn query_id(&self) -> QueryId {
        self.query_id
    }

    fn gate(&self) -> NoStep {
        NoStep
    }

    fn extra(&self) -> Self::Params {
        serde_json::to_string(self).unwrap()
    }
}

pub struct QueryInput {
    pub query_id: QueryId,
    pub input_stream: BodyStream,
}

impl Debug for QueryInput {
    fn fmt(&self, f: &mut Formatter<'_>) -> std::fmt::Result {
        write!(f, "query_inputs[{:?}]", self.query_id)
    }
}

#[derive(Copy, Clone, Debug, Serialize, Deserialize)]
#[cfg_attr(test, derive(PartialEq, Eq))]
pub enum QueryType {
    #[cfg(any(test, feature = "test-fixture", feature = "cli"))]
    TestMultiply,
    #[cfg(any(test, feature = "test-fixture", feature = "cli"))]
    TestAddInPrimeField,
<<<<<<< HEAD
    #[cfg(any(test, feature = "test-fixture", feature = "cli"))]
    OprfIpaRelaxedDpPadding(IpaQueryConfig),
    SemiHonestOprfIpa(IpaQueryConfig),
    MaliciousOprfIpa(IpaQueryConfig),
=======
    OprfIpa(IpaQueryConfig),
>>>>>>> f199c46f
}

impl QueryType {
    /// TODO: strum
    pub const TEST_MULTIPLY_STR: &'static str = "test-multiply";
    pub const TEST_ADD_STR: &'static str = "test-add";
<<<<<<< HEAD
    pub const OPRF_IPA_RELAXED_DP_PADDING_STR: &'static str = "oprf_ipa_relaxed_dp_padding";
    pub const SEMI_HONEST_OPRF_IPA_STR: &'static str = "semi-honest-oprf-ipa";
    pub const MALICIOUS_OPRF_IPA_STR: &'static str = "malicious-oprf-ipa";
=======
    pub const OPRF_IPA_STR: &'static str = "oprf_ipa";
>>>>>>> f199c46f
}

/// TODO: should this `AsRef` impl (used for `Substep`) take into account config of IPA?
impl AsRef<str> for QueryType {
    fn as_ref(&self) -> &str {
        match self {
            #[cfg(any(test, feature = "cli", feature = "test-fixture"))]
            QueryType::TestMultiply => Self::TEST_MULTIPLY_STR,
            #[cfg(any(test, feature = "cli", feature = "test-fixture"))]
            QueryType::TestAddInPrimeField => Self::TEST_ADD_STR,
<<<<<<< HEAD
            #[cfg(any(test, feature = "cli", feature = "test-fixture"))]
            QueryType::OprfIpaRelaxedDpPadding(_) => Self::OPRF_IPA_RELAXED_DP_PADDING_STR,
            QueryType::SemiHonestOprfIpa(_) => Self::SEMI_HONEST_OPRF_IPA_STR,
            QueryType::MaliciousOprfIpa(_) => Self::MALICIOUS_OPRF_IPA_STR,
=======
            QueryType::OprfIpa(_) => Self::OPRF_IPA_STR,
>>>>>>> f199c46f
        }
    }
}

#[derive(Debug, Copy, Clone, PartialEq)]
pub enum DpMechanism {
    NoDp,
    Binomial { epsilon: f64 },
    DiscreteLaplace { epsilon: f64 },
}

#[cfg(test)]
impl Eq for IpaQueryConfig {}

#[derive(Debug, Copy, Clone, Serialize, Deserialize, PartialEq)]
#[cfg_attr(feature = "clap", derive(clap::Args))]
pub struct IpaQueryConfig {
    #[cfg_attr(feature = "clap", arg(long, default_value = "8"))]
    pub per_user_credit_cap: u32,
    #[cfg_attr(feature = "clap", arg(long, default_value = "5"))]
    pub max_breakdown_key: u32,
    #[cfg_attr(feature = "clap", arg(long))]
    pub attribution_window_seconds: Option<NonZeroU32>,
    #[arg(short = 'd', long, default_value = "1")]
    pub with_dp: u32,
    #[arg(short = 'e', long, default_value = "5.0")]
    pub epsilon: f64,

    /// If false, IPA decrypts match key shares in the input reports. If true, IPA uses match key
    /// shares from input reports directly. Setting this to true also activates an alternate
    /// input report format in which all fields are secret-shared. This option is provided
    /// only for development and testing purposes and may be removed in the future.
    #[cfg_attr(feature = "clap", arg(long))]
    #[serde(default)]
    pub plaintext_match_keys: bool,
}

impl Default for IpaQueryConfig {
    fn default() -> Self {
        Self {
            per_user_credit_cap: 8,
            max_breakdown_key: 20,
            attribution_window_seconds: None,
            with_dp: 1,
            epsilon: 0.10,
            plaintext_match_keys: false,
        }
    }
}

impl IpaQueryConfig {
    /// ## Panics
    /// If attribution window is 0
    #[must_use]
    pub fn new(
        per_user_credit_cap: u32,
        max_breakdown_key: u32,
        attribution_window_seconds: u32,
        with_dp: u32,
        epsilon: f64,
    ) -> Self {
        Self {
            per_user_credit_cap,
            max_breakdown_key,
            attribution_window_seconds: Some(
                NonZeroU32::new(attribution_window_seconds)
                    .expect("attribution window must be a positive value > 0"),
            ),
            with_dp,
            epsilon,
            // dp_params,
            plaintext_match_keys: false,
        }
    }

    /// Creates an IPA query config that does not specify attribution window. That leads to short-cutting
    /// some of the IPA steps inside attribution circuit and getting the answer faster. What it practically
    /// means is that any trigger event can be attributed if there is at least one preceding source event
    /// from the same user in the input.
    #[must_use]
    pub fn no_window(
        per_user_credit_cap: u32,
        max_breakdown_key: u32,
        with_dp: u32,
        epsilon: f64,
    ) -> Self {
        Self {
            per_user_credit_cap,
            max_breakdown_key,
            attribution_window_seconds: None,
            with_dp,
            epsilon,
            plaintext_match_keys: false,
        }
    }
}

#[derive(Serialize, Deserialize, Copy, Clone, PartialEq, Eq, Debug)]
#[serde(try_from = "u32")] // Tell serde to deserialize data into an int and then try to convert it into a valie contributuion bit size
pub struct ContributionBits(u32);

impl TryFrom<u32> for ContributionBits {
    type Error = String;

    fn try_from(value: u32) -> Result<Self, Self::Error> {
        match value {
            8 | 32 | 40 => Ok(Self(value)),
            _ => Err(format!(
                "{value} contribution bits is not supported. \
                 Please set to 8, 32, or 40, or add an new implementation."
            )),
        }
    }
}

impl Default for ContributionBits {
    fn default() -> Self {
        Self(8)
    }
}

impl std::fmt::Display for ContributionBits {
    fn fmt(&self, f: &mut std::fmt::Formatter) -> std::fmt::Result {
        write!(f, "{}", self.0)
    }
}<|MERGE_RESOLUTION|>--- conflicted
+++ resolved
@@ -198,27 +198,16 @@
     TestMultiply,
     #[cfg(any(test, feature = "test-fixture", feature = "cli"))]
     TestAddInPrimeField,
-<<<<<<< HEAD
-    #[cfg(any(test, feature = "test-fixture", feature = "cli"))]
-    OprfIpaRelaxedDpPadding(IpaQueryConfig),
     SemiHonestOprfIpa(IpaQueryConfig),
     MaliciousOprfIpa(IpaQueryConfig),
-=======
-    OprfIpa(IpaQueryConfig),
->>>>>>> f199c46f
 }
 
 impl QueryType {
     /// TODO: strum
     pub const TEST_MULTIPLY_STR: &'static str = "test-multiply";
     pub const TEST_ADD_STR: &'static str = "test-add";
-<<<<<<< HEAD
-    pub const OPRF_IPA_RELAXED_DP_PADDING_STR: &'static str = "oprf_ipa_relaxed_dp_padding";
     pub const SEMI_HONEST_OPRF_IPA_STR: &'static str = "semi-honest-oprf-ipa";
     pub const MALICIOUS_OPRF_IPA_STR: &'static str = "malicious-oprf-ipa";
-=======
-    pub const OPRF_IPA_STR: &'static str = "oprf_ipa";
->>>>>>> f199c46f
 }
 
 /// TODO: should this `AsRef` impl (used for `Substep`) take into account config of IPA?
@@ -229,14 +218,8 @@
             QueryType::TestMultiply => Self::TEST_MULTIPLY_STR,
             #[cfg(any(test, feature = "cli", feature = "test-fixture"))]
             QueryType::TestAddInPrimeField => Self::TEST_ADD_STR,
-<<<<<<< HEAD
-            #[cfg(any(test, feature = "cli", feature = "test-fixture"))]
-            QueryType::OprfIpaRelaxedDpPadding(_) => Self::OPRF_IPA_RELAXED_DP_PADDING_STR,
             QueryType::SemiHonestOprfIpa(_) => Self::SEMI_HONEST_OPRF_IPA_STR,
             QueryType::MaliciousOprfIpa(_) => Self::MALICIOUS_OPRF_IPA_STR,
-=======
-            QueryType::OprfIpa(_) => Self::OPRF_IPA_STR,
->>>>>>> f199c46f
         }
     }
 }
