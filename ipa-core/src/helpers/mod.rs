use std::{
    convert::Infallible,
    fmt::{Debug, Display, Formatter},
    num::NonZeroUsize,
};

use generic_array::GenericArray;

mod buffers;
mod error;
mod gateway;
pub(crate) mod prss_protocol;
mod transport;

use std::ops::{Index, IndexMut};

/// to validate that transport can actually send streams of this type
#[cfg(test)]
pub use buffers::OrderingSender;
pub use error::{Error, Result};

#[cfg(feature = "stall-detection")]
mod gateway_exports {
    use crate::helpers::{
        gateway,
        gateway::{stall_detection::Observed, InstrumentedGateway},
    };

    pub type Gateway = Observed<InstrumentedGateway>;
    pub type SendingEnd<M> = Observed<gateway::SendingEnd<M>>;
    pub type ReceivingEnd<M> = Observed<gateway::ReceivingEnd<M>>;
}

#[cfg(not(feature = "stall-detection"))]
mod gateway_exports {
    use crate::helpers::gateway;

    pub type Gateway = gateway::Gateway;
    pub type SendingEnd<M> = gateway::SendingEnd<M>;
    pub type ReceivingEnd<M> = gateway::ReceivingEnd<M>;
}

pub use gateway::GatewayConfig;
// TODO: this type should only be available within infra. Right now several infra modules
// are exposed at the root level. That makes it impossible to have a proper hierarchy here.
pub use gateway::{TransportError, TransportImpl};
pub use gateway_exports::{Gateway, ReceivingEnd, SendingEnd};
pub use prss_protocol::negotiate as negotiate_prss;
#[cfg(feature = "web-app")]
pub use transport::WrappedAxumBodyStream;
pub use transport::{
    callbacks::*, query, BodyStream, BytesStream, LengthDelimitedStream, LogErrors,
    NoResourceIdentifier, QueryIdBinding, ReceiveRecords, RecordsStream, RouteId, RouteParams,
    StepBinding, StreamCollection, StreamKey, Transport, WrappedBoxBodyStream,
};
#[cfg(feature = "in-memory-infra")]
pub use transport::{InMemoryNetwork, InMemoryTransport};
use typenum::{Unsigned, U8};
use x25519_dalek::PublicKey;

use crate::{
    ff::Serializable,
    helpers::{
        Direction::{Left, Right},
        Role::{H1, H2, H3},
    },
    protocol::{step::Gate, RecordId},
    secret_sharing::SharedValue,
};

// TODO work with ArrayLength only
pub type MessagePayloadArrayLen = U8;

pub const MESSAGE_PAYLOAD_SIZE_BYTES: usize = MessagePayloadArrayLen::USIZE;

/// Represents an opaque identifier of the helper instance. Compare with a [`Role`], which
/// represents a helper's role within an MPC protocol, which may be different per protocol.
/// `HelperIdentity` will be established at startup and then never change. Components that want to
/// resolve this identifier into something (Uri, encryption keys, etc) must consult configuration
#[derive(Copy, Clone, Eq, PartialEq, Hash)]
#[cfg_attr(
    feature = "enable-serde",
    derive(serde::Deserialize),
    serde(try_from = "usize")
)]
pub struct HelperIdentity {
    id: u8,
}

// Serialize as `serde(transparent)` would. Don't see how to enable that
// for only one of (de)serialization.
impl serde::Serialize for HelperIdentity {
    fn serialize<S>(&self, serializer: S) -> std::result::Result<S::Ok, S::Error>
    where
        S: serde::Serializer,
    {
        self.id.serialize(serializer)
    }
}

impl TryFrom<usize> for HelperIdentity {
    type Error = String;

    fn try_from(value: usize) -> std::result::Result<Self, Self::Error> {
        if value == 0 || value > 3 {
            Err(format!(
                "{value} must be within [1, 3] range to be a valid helper identity"
            ))
        } else {
            Ok(Self {
                id: u8::try_from(value).unwrap(),
            })
        }
    }
}

impl From<HelperIdentity> for u8 {
    fn from(value: HelperIdentity) -> Self {
        value.id
    }
}

impl Debug for HelperIdentity {
    fn fmt(&self, f: &mut Formatter<'_>) -> std::fmt::Result {
        write!(
            f,
            "{}",
            match self.id {
                1 => "A",
                2 => "B",
                3 => "C",
                _ => unreachable!(),
            }
        )
    }
}

#[cfg(feature = "web-app")]
impl From<HelperIdentity> for hyper::header::HeaderValue {
    fn from(id: HelperIdentity) -> Self {
        // panic if serializing an integer fails, or is not ASCII
        hyper::header::HeaderValue::try_from(serde_json::to_string(&id).unwrap()).unwrap()
    }
}

#[cfg(test)]
impl From<i32> for HelperIdentity {
    fn from(value: i32) -> Self {
        usize::try_from(value)
            .ok()
            .and_then(|id| HelperIdentity::try_from(id).ok())
            .unwrap()
    }
}

impl HelperIdentity {
    pub const ONE: Self = Self { id: 1 };
    pub const TWO: Self = Self { id: 2 };
    pub const THREE: Self = Self { id: 3 };

    /// Given a helper identity, return an array of the identities of the other two helpers.
    // The order that helpers are returned here is not intended to be meaningful, however,
    // it is currently used directly to determine the assignment of roles in
    // `Processor::new_query`.
    #[must_use]
    pub fn others(&self) -> [HelperIdentity; 2] {
        match self.id {
            1 => [Self::TWO, Self::THREE],
            2 => [Self::THREE, Self::ONE],
            3 => [Self::ONE, Self::TWO],
            _ => unreachable!("helper identity out of range"),
        }
    }
}

impl HelperIdentity {
    #[must_use]
<<<<<<< HEAD
    #[allow(clippy::missing_panics_doc, clippy::unnecessary_fallible_conversions)]
=======
>>>>>>> 432a2da4
    pub fn make_three() -> [Self; 3] {
        [Self::ONE, Self::TWO, Self::THREE]
    }
}

// `HelperIdentity` is 1-indexed, so subtract 1 for `Index` values
impl<T> Index<HelperIdentity> for [T] {
    type Output = T;

    fn index(&self, index: HelperIdentity) -> &Self::Output {
        self.index(usize::from(index.id) - 1)
    }
}

// `HelperIdentity` is 1-indexed, so subtract 1 for `Index` values
impl<T> IndexMut<HelperIdentity> for [T] {
    fn index_mut(&mut self, index: HelperIdentity) -> &mut Self::Output {
        self.index_mut(usize::from(index.id) - 1)
    }
}

impl<T> Index<HelperIdentity> for Vec<T> {
    type Output = T;

    fn index(&self, index: HelperIdentity) -> &Self::Output {
        self.as_slice().index(index)
    }
}

impl<T> IndexMut<HelperIdentity> for Vec<T> {
    fn index_mut(&mut self, index: HelperIdentity) -> &mut Self::Output {
        self.as_mut_slice().index_mut(index)
    }
}

/// Represents a unique role of the helper inside the MPC circuit. Each helper may have different
/// roles in queries it processes in parallel. For some queries it can be `H1` and for others it
/// may be `H2` or `H3`.
/// Each helper instance must be able to take any role, but once the role is assigned, it cannot
/// be changed for the remainder of the query.
#[derive(Copy, Clone, Debug, PartialEq, Eq, PartialOrd, Ord, Hash)]
#[cfg_attr(feature = "cli", derive(clap::ValueEnum))]
#[cfg_attr(
    feature = "enable-serde",
    derive(serde::Serialize, serde::Deserialize),
    serde(into = "&'static str", try_from = "&str")
)]
pub enum Role {
    H1 = 0,
    H2 = 1,
    H3 = 2,
}

#[derive(Clone, Debug)]
#[cfg_attr(test, derive(PartialEq, Eq))]
#[cfg_attr(
    feature = "enable-serde",
    derive(serde::Serialize, serde::Deserialize),
    serde(transparent)
)]
pub struct RoleAssignment {
    helper_roles: [HelperIdentity; 3],
}

#[derive(Debug, Copy, Clone, Eq, PartialEq)]
pub enum Direction {
    Left,
    Right,
}

impl Role {
    const H1_STR: &'static str = "H1";
    const H2_STR: &'static str = "H2";
    const H3_STR: &'static str = "H3";

    #[must_use]
    pub fn all() -> &'static [Role; 3] {
        const VARIANTS: &[Role; 3] = &[Role::H1, Role::H2, Role::H3];

        VARIANTS
    }

    /// Returns the role of a peer that is located at the specified direction
    #[must_use]
    pub fn peer(&self, direction: Direction) -> Role {
        match (self, direction) {
            (H1, Left) | (H2, Right) => H3,
            (H1, Right) | (H3, Left) => H2,
            (H3, Right) | (H2, Left) => H1,
        }
    }

    #[must_use]
    pub fn as_static_str(&self) -> &'static str {
        match self {
            H1 => Role::H1_STR,
            H2 => Role::H2_STR,
            H3 => Role::H3_STR,
        }
    }
}

impl From<Role> for &'static str {
    fn from(role: Role) -> Self {
        role.as_static_str()
    }
}

impl TryFrom<&str> for Role {
    type Error = crate::error::Error;

    fn try_from(id: &str) -> std::result::Result<Self, Self::Error> {
        match id {
            Role::H1_STR => Ok(H1),
            Role::H2_STR => Ok(H2),
            Role::H3_STR => Ok(H3),
            other => Err(crate::error::Error::path_parse_error(other)),
        }
    }
}

impl AsRef<str> for Role {
    fn as_ref(&self) -> &str {
        match self {
            H1 => Role::H1_STR,
            H2 => Role::H2_STR,
            H3 => Role::H3_STR,
        }
    }
}

impl<T> Index<Role> for [T] {
    type Output = T;

    fn index(&self, index: Role) -> &Self::Output {
        let idx: usize = match index {
            Role::H1 => 0,
            Role::H2 => 1,
            Role::H3 => 2,
        };

        self.index(idx)
    }
}

impl<T> IndexMut<Role> for [T] {
    fn index_mut(&mut self, index: Role) -> &mut Self::Output {
        let idx: usize = match index {
            Role::H1 => 0,
            Role::H2 => 1,
            Role::H3 => 2,
        };

        self.index_mut(idx)
    }
}

impl<T> Index<Role> for Vec<T> {
    type Output = T;

    fn index(&self, index: Role) -> &Self::Output {
        self.as_slice().index(index)
    }
}

impl<T> IndexMut<Role> for Vec<T> {
    fn index_mut(&mut self, index: Role) -> &mut Self::Output {
        self.as_mut_slice().index_mut(index)
    }
}

impl RoleAssignment {
    #[must_use]
    pub fn new(helper_roles: [HelperIdentity; 3]) -> Self {
        Self { helper_roles }
    }

    /// Returns the assigned role for the given helper identity.
    ///
    /// ## Panics
    /// Panics if there is no role assigned to it.
    #[must_use]
    pub fn role(&self, id: HelperIdentity) -> Role {
        for (idx, item) in self.helper_roles.iter().enumerate() {
            if *item == id {
                return Role::all()[idx];
            }
        }

        panic!("No role assignment for {id:?} found in {self:?}")
    }

    #[must_use]
    pub fn identity(&self, role: Role) -> HelperIdentity {
        self.helper_roles[role]
    }
}

impl TryFrom<[(HelperIdentity, Role); 3]> for RoleAssignment {
    type Error = String;

    fn try_from(value: [(HelperIdentity, Role); 3]) -> std::result::Result<Self, Self::Error> {
        let mut result = [None, None, None];
        for (helper, role) in value {
            if result[role].is_some() {
                return Err(format!("Role {role:?} has been assigned twice"));
            }

            result[role] = Some(helper);
        }

        Ok(RoleAssignment::new(result.map(Option::unwrap)))
    }
}

impl TryFrom<[Role; 3]> for RoleAssignment {
    type Error = String;

    fn try_from(value: [Role; 3]) -> std::result::Result<Self, Self::Error> {
        Self::try_from([
            (HelperIdentity::ONE, value[0]),
            (HelperIdentity::TWO, value[1]),
            (HelperIdentity::THREE, value[2]),
        ])
    }
}

/// Combination of helper role and step that uniquely identifies a single channel of communication
/// between two helpers.
#[derive(Clone, Eq, PartialEq, Hash, Ord, PartialOrd)]
pub struct ChannelId {
    pub role: Role,
    // TODO: step could be either reference or owned value. references are convenient to use inside
    // gateway , owned values can be used inside lookup tables.
    pub gate: Gate,
}

impl ChannelId {
    #[must_use]
    pub fn new(role: Role, gate: Gate) -> Self {
        Self { role, gate }
    }
}

impl Debug for ChannelId {
    fn fmt(&self, f: &mut Formatter<'_>) -> std::fmt::Result {
        write!(f, "channel[{:?},{:?}]", self.role, self.gate.as_ref())
    }
}

/// Trait for messages sent between helpers. Everything needs to be serializable and safe to send.
pub trait Message: Debug + Send + Serializable + 'static + Sized {}

/// Any shared value can be send as a message
impl<V: SharedValue> Message for V {}

impl Serializable for PublicKey {
    type Size = typenum::U32;
    type DeserializationError = Infallible;

    fn serialize(&self, buf: &mut GenericArray<u8, Self::Size>) {
        buf.copy_from_slice(self.as_bytes());
    }

    fn deserialize(
        buf: &GenericArray<u8, Self::Size>,
    ) -> std::result::Result<Self, Self::DeserializationError> {
        Ok(Self::from(<[u8; 32]>::from(*buf)))
    }
}

impl Message for PublicKey {}

#[derive(Clone, Copy, Debug)]
pub enum TotalRecords {
    Unspecified,
    Specified(NonZeroUsize),

    /// Total number of records is not well-determined. When the record ID is
    /// counting solved_bits attempts. The total record count for solved_bits
    /// depends on the number of failures.
    ///
    /// The purpose of this is to waive the warning that there is a known
    /// number of records when creating a channel.
    ///
    /// Using this is very inefficient, so avoid it.
    Indeterminate,
}

impl Display for TotalRecords {
    fn fmt(&self, f: &mut Formatter<'_>) -> std::fmt::Result {
        match self {
            TotalRecords::Unspecified => write!(f, "unspecified"),
            TotalRecords::Specified(v) => write!(f, "{v}"),
            TotalRecords::Indeterminate => write!(f, "∞"),
        }
    }
}

impl TotalRecords {
    #[must_use]
    pub fn is_specified(&self) -> bool {
        !matches!(self, &TotalRecords::Unspecified)
    }

    #[must_use]
    pub fn is_indeterminate(&self) -> bool {
        matches!(self, &TotalRecords::Indeterminate)
    }

    #[must_use]
    pub fn count(&self) -> Option<usize> {
        match self {
            TotalRecords::Specified(v) => Some(v.get()),
            TotalRecords::Indeterminate | TotalRecords::Unspecified => None,
        }
    }

    /// Returns true iff the total number of records is specified and the given record is the final
    /// one to process.
    #[must_use]
    pub fn is_last<I: Into<RecordId>>(&self, record_id: I) -> bool {
        match self {
            Self::Unspecified | Self::Indeterminate => false,
            Self::Specified(v) => usize::from(record_id.into()) == v.get() - 1,
        }
    }

    /// Overwrite this value.
    /// # Panics
    /// This panics if the transition is invalid.
    /// Any new value is OK if the current value is unspecified.
    /// Otherwise the new value can be indeterminate if the old value is specified.
    #[must_use]
    pub fn overwrite<T: Into<TotalRecords>>(&self, value: T) -> TotalRecords {
        match (self, value.into()) {
            (Self::Unspecified, v) => v,
            (_, Self::Unspecified) => panic!("TotalRecords needs a specific value for overwriting"),
            (Self::Specified(_), Self::Indeterminate) => Self::Indeterminate,
            (old, new) => panic!("TotalRecords bad transition: {old:?} -> {new:?}"),
        }
    }
}

impl From<usize> for TotalRecords {
    fn from(value: usize) -> Self {
        match NonZeroUsize::new(value) {
            Some(v) => TotalRecords::Specified(v),
            None => TotalRecords::Unspecified,
        }
    }
}

#[cfg(all(test, unit_test))]
mod tests {
    use super::*;

    mod role_tests {
        use super::*;

        #[test]
        pub fn peer_works() {
            assert_eq!(Role::H1.peer(Direction::Left), Role::H3);
            assert_eq!(Role::H1.peer(Direction::Right), Role::H2);
            assert_eq!(Role::H3.peer(Direction::Left), Role::H2);
            assert_eq!(Role::H3.peer(Direction::Right), Role::H1);
            assert_eq!(Role::H2.peer(Direction::Left), Role::H1);
            assert_eq!(Role::H2.peer(Direction::Right), Role::H3);
        }

        #[test]
        pub fn index_works() {
            let data = [3, 4, 5];
            assert_eq!(3, data[Role::H1]);
            assert_eq!(4, data[Role::H2]);
            assert_eq!(5, data[Role::H3]);
        }
    }

    mod role_assignment_tests {
        use super::*;
        use crate::{
            ff::Fp31,
            protocol::{basics::SecureMul, context::Context, RecordId},
            rand::{thread_rng, Rng},
            test_fixture::{Reconstruct, Runner, TestWorld, TestWorldConfig},
        };

        #[test]
        fn basic() {
            let identities = (1..=3)
                .map(HelperIdentity::from)
                .collect::<Vec<_>>()
                .try_into()
                .unwrap();
            let assignment = RoleAssignment::new(identities);

            assert_eq!(Role::H1, assignment.role(HelperIdentity::from(1)));
            assert_eq!(Role::H2, assignment.role(HelperIdentity::from(2)));
            assert_eq!(Role::H3, assignment.role(HelperIdentity::from(3)));

            assert_eq!(HelperIdentity::from(1), assignment.identity(Role::H1));
            assert_eq!(HelperIdentity::from(2), assignment.identity(Role::H2));
            assert_eq!(HelperIdentity::from(3), assignment.identity(Role::H3));
        }

        #[test]
        fn reverse() {
            let identities = (1..=3)
                .rev()
                .map(HelperIdentity::from)
                .collect::<Vec<_>>()
                .try_into()
                .unwrap();
            let assignment = RoleAssignment::new(identities);

            assert_eq!(Role::H3, assignment.role(HelperIdentity::from(1)));
            assert_eq!(Role::H2, assignment.role(HelperIdentity::from(2)));
            assert_eq!(Role::H1, assignment.role(HelperIdentity::from(3)));

            assert_eq!(HelperIdentity::from(3), assignment.identity(Role::H1));
            assert_eq!(HelperIdentity::from(2), assignment.identity(Role::H2));
            assert_eq!(HelperIdentity::from(1), assignment.identity(Role::H3));
        }

        #[test]
        fn illegal() {
            use Role::{H1, H2, H3};

            assert_eq!(
                RoleAssignment::try_from([H1, H1, H3]),
                Err("Role H1 has been assigned twice".into()),
            );

            assert_eq!(
                RoleAssignment::try_from([H3, H2, H3]),
                Err("Role H3 has been assigned twice".into()),
            );
        }

        #[tokio::test]
        async fn multiply_with_various_roles() {
            use Role::{H1, H2, H3};
            const ROLE_PERMUTATIONS: [[Role; 3]; 6] = [
                [H1, H2, H3],
                [H1, H3, H2],
                [H2, H1, H3],
                [H2, H3, H1],
                [H3, H1, H2],
                [H3, H2, H1],
            ];

            for &rp in &ROLE_PERMUTATIONS {
                let config = TestWorldConfig {
                    role_assignment: Some(RoleAssignment::try_from(rp).unwrap()),
                    ..TestWorldConfig::default()
                };

                let world = TestWorld::new_with(config);
                let mut rng = thread_rng();
                let a = rng.gen::<Fp31>();
                let b = rng.gen::<Fp31>();

                let res = world
                    .semi_honest((a, b), |ctx, (a, b)| async move {
                        a.multiply(&b, ctx.set_total_records(1), RecordId::from(0))
                            .await
                            .unwrap()
                    })
                    .await;

                assert_eq!(a * b, res.reconstruct());
            }
        }
    }
}

#[cfg(all(test, feature = "shuttle"))]
mod concurrency_tests {
    use futures::future::try_join;
    use rand_core::RngCore;
    use shuttle_crate::rand::thread_rng;

    use crate::{
        ff::{Field, FieldType, Fp31, Fp32BitPrime},
        helpers::{
            query::{QueryConfig, QueryType::TestMultiply},
            Direction, GatewayConfig,
        },
        protocol::{context::Context, RecordId},
        secret_sharing::replicated::{
            semi_honest, semi_honest::AdditiveShare as Replicated, ReplicatedSecretSharing,
        },
        seq_join::SeqJoin,
        test_fixture::{Reconstruct, Runner, TestApp, TestWorld, TestWorldConfig},
    };

    #[test]
    fn send_receive_sequential() {
        type TestField = Fp32BitPrime;
        shuttle::check_random(
            || {
                shuttle::future::block_on(async {
                    let input = (0u32..11).map(TestField::truncate_from).collect::<Vec<_>>();
                    let config = TestWorldConfig {
                        gateway_config: GatewayConfig::new(input.len()),
                        ..Default::default()
                    };
                    let world = TestWorld::new_with(config);

                    let output = world
                        .semi_honest(input.clone().into_iter(), |ctx, mut shares| async move {
                            let ctx = ctx.set_total_records(shares.len());
                            let (left_ctx, right_ctx) = (ctx.narrow("left"), ctx.narrow("right"));
                            let right_peer = ctx.role().peer(Direction::Right);
                            let left_channel = left_ctx.send_channel(right_peer);
                            let right_channel = right_ctx.send_channel(right_peer);

                            // send all shares to the right peer
                            for (i, share) in shares.iter().enumerate() {
                                let record_id = RecordId::from(i);
                                left_channel.send(record_id, share.left()).await.unwrap();
                                right_channel.send(record_id, share.right()).await.unwrap();
                            }

                            let left_peer = ctx.role().peer(Direction::Left);
                            let left_channel = left_ctx.recv_channel::<Fp32BitPrime>(left_peer);
                            let right_channel = right_ctx.recv_channel::<Fp32BitPrime>(left_peer);

                            // receive all shares from the left peer
                            for (i, share) in shares.iter_mut().enumerate() {
                                let record_id = RecordId::from(i);
                                let left = left_channel.receive(record_id).await.unwrap();
                                let right = right_channel.receive(record_id).await.unwrap();

                                *share = Replicated::new(left, right);
                            }

                            // each helper just swapped their shares, i.e. H1 now holds
                            // H3 shares, H2 holds H1 shares, etc.
                            shares
                        })
                        .await
                        .reconstruct();

                    assert_eq!(input, output);
                });
            },
            1000,
        );
    }

    #[test]
    fn send_receive_parallel() {
        type TestField = Fp32BitPrime;
        shuttle::check_random(
            || {
                shuttle::future::block_on(async {
                    let input = (0u32..11).map(TestField::truncate_from).collect::<Vec<_>>();
                    let config = TestWorldConfig {
                        gateway_config: GatewayConfig::new(input.len()),
                        ..Default::default()
                    };
                    let world = TestWorld::new_with(config);

                    let output = world
                        .semi_honest(input.clone().into_iter(), |ctx, shares| async move {
                            let ctx = ctx.set_total_records(shares.len());
                            let (left_ctx, right_ctx) = (ctx.narrow("left"), ctx.narrow("right"));
                            let left_peer = ctx.role().peer(Direction::Left);
                            let right_peer = ctx.role().peer(Direction::Right);

                            // send all shares to the right peer in parallel
                            let left_channel = left_ctx.send_channel(right_peer);
                            let right_channel = right_ctx.send_channel(right_peer);

                            let mut futures = Vec::with_capacity(shares.len());
                            for (i, share) in shares.iter().enumerate() {
                                let record_id = RecordId::from(i);
                                futures.push(left_channel.send(record_id, share.left()));
                                futures.push(right_channel.send(record_id, share.right()));
                            }
                            ctx.try_join(futures)
                                .await
                                .unwrap()
                                .into_iter()
                                .for_each(drop);

                            // receive all shares from the left peer in parallel
                            let left_channel = left_ctx.recv_channel::<Fp32BitPrime>(left_peer);
                            let right_channel = right_ctx.recv_channel::<Fp32BitPrime>(left_peer);
                            let mut futures = Vec::with_capacity(shares.len());
                            for i in 0..shares.len() {
                                let record_id = RecordId::from(i);
                                futures.push(try_join(
                                    left_channel.receive(record_id),
                                    right_channel.receive(record_id),
                                ));
                            }

                            let result = ctx.try_join(futures).await.unwrap();

                            result.into_iter().map(Replicated::from).collect::<Vec<_>>()
                        })
                        .await
                        .reconstruct();

                    assert_eq!(input, output);
                });
            },
            1000,
        );
    }

    #[test]
    fn execute_query() {
        shuttle::check_random(
            || {
                shuttle::future::block_on(async {
                    let app = TestApp::default();
                    let inputs = std::iter::repeat_with(|| u128::from(thread_rng().next_u64()))
                        .take(20)
                        .map(Fp31::truncate_from)
                        .collect::<Vec<_>>();
                    let sz = inputs.len();
                    assert_eq!(0, sz % 2);

                    let expected = inputs
                        .as_slice()
                        .chunks(2)
                        .map(|chunk| chunk[0] * chunk[1])
                        .collect::<Vec<_>>();

                    let results = app
                        .execute_query(
                            inputs.into_iter(),
                            QueryConfig::new(TestMultiply, FieldType::Fp31, sz).unwrap(),
                        )
                        .await
                        .unwrap();

                    let results = results.map(|bytes| {
                        semi_honest::AdditiveShare::<Fp31>::from_byte_slice_unchecked(&bytes)
                            .collect::<Vec<_>>()
                    });

                    assert_eq!(expected, results.reconstruct());
                });
            },
            1000,
        );
    }
}<|MERGE_RESOLUTION|>--- conflicted
+++ resolved
@@ -175,10 +175,6 @@
 
 impl HelperIdentity {
     #[must_use]
-<<<<<<< HEAD
-    #[allow(clippy::missing_panics_doc, clippy::unnecessary_fallible_conversions)]
-=======
->>>>>>> 432a2da4
     pub fn make_three() -> [Self; 3] {
         [Self::ONE, Self::TWO, Self::THREE]
     }
