--- conflicted
+++ resolved
@@ -28,23 +28,13 @@
     sync::Arc,
 };
 
-<<<<<<< HEAD
-pub struct OprfIpaQuery<C, HV> {
+pub struct OprfIpaQuery<'a, HV> {
     config: IpaQueryConfig,
     key_registry: Arc<KeyRegistry<KeyPair>>,
-    phantom_data: PhantomData<(C, HV)>,
+    phantom_data: PhantomData<&'a HV>,
 }
 
-impl<C, HV> OprfIpaQuery<C, HV> {
-=======
-pub struct OprfIpaQuery<'a, F> {
-    config: IpaQueryConfig,
-    key_registry: Arc<KeyRegistry<KeyPair>>,
-    phantom_data: PhantomData<&'a F>,
-}
-
-impl<'a, F> OprfIpaQuery<'a, F> {
->>>>>>> 762393b4
+impl<'a, HV> OprfIpaQuery<'a, HV> {
     pub fn new(config: IpaQueryConfig, key_registry: Arc<KeyRegistry<KeyPair>>) -> Self {
         Self {
             config,
@@ -55,21 +45,12 @@
 }
 
 #[allow(clippy::too_many_lines)]
-<<<<<<< HEAD
-impl<C, HV> OprfIpaQuery<C, HV>
+impl<'a, HV> OprfIpaQuery<'a, HV>
 where
-    C: UpgradableContext,
-    C::UpgradedContext<Boolean>: UpgradedContext<Boolean, Share = Replicated<Boolean>>,
     HV: SharedValue + U128Conversions + CustomArray<Element = Boolean>,
-    Replicated<Boolean>: Serializable + ShareKnownValue<C, Boolean>,
+    Replicated<Boolean>: Serializable + ShareKnownValue<SemiHonestContext<'a>, Boolean>,
     Vec<Replicated<HV>>:
         for<'a> TransposeFrom<&'a BitDecomposed<Replicated<Boolean, 256>>, Error = LengthError>,
-=======
-impl<'a, F> OprfIpaQuery<'a, F>
-where
-    F: PrimeField + ExtendableField,
-    Replicated<F>: Serializable + ShareKnownValue<SemiHonestContext<'a>, F>,
->>>>>>> 762393b4
 {
     #[tracing::instrument("oprf_ipa_query", skip_all, fields(sz=%query_size))]
     pub async fn execute(
@@ -130,19 +111,11 @@
 
         let aws = config.attribution_window_seconds;
         match config.per_user_credit_cap {
-<<<<<<< HEAD
-            8 => oprf_ipa::<C, BA8, BA3, HV, BA20, BA3, 256>(ctx, input, aws).await,
-            16 => oprf_ipa::<C, BA8, BA3, HV, BA20, BA4, 256>(ctx, input, aws).await,
-            32 => oprf_ipa::<C, BA8, BA3, HV, BA20, BA5, 256>(ctx, input, aws).await,
-            64 => oprf_ipa::<C, BA8, BA3, HV, BA20, BA6, 256>(ctx, input, aws).await,
-            128 => oprf_ipa::<C, BA8, BA3, HV, BA20, BA7, 256>(ctx, input, aws).await,
-=======
-            8 => oprf_ipa::<BA8, BA3, BA20, BA3, F>(ctx, input, aws).await,
-            16 => oprf_ipa::<BA8, BA3, BA20, BA4, F>(ctx, input, aws).await,
-            32 => oprf_ipa::<BA8, BA3, BA20, BA5, F>(ctx, input, aws).await,
-            64 => oprf_ipa::<BA8, BA3, BA20, BA6, F>(ctx, input, aws).await,
-            128 => oprf_ipa::<BA8, BA3, BA20, BA7, F>(ctx, input, aws).await,
->>>>>>> 762393b4
+            8 => oprf_ipa::<BA8, BA3, HV, BA20, BA3, 256>(ctx, input, aws).await,
+            16 => oprf_ipa::<BA8, BA3, HV, BA20, BA4, 256>(ctx, input, aws).await,
+            32 => oprf_ipa::<BA8, BA3, HV, BA20, BA5, 256>(ctx, input, aws).await,
+            64 => oprf_ipa::<BA8, BA3, HV, BA20, BA6, 256>(ctx, input, aws).await,
+            128 => oprf_ipa::<BA8, BA3, HV, BA20, BA7, 256>(ctx, input, aws).await,
             _ => panic!(
                 "Invalid value specified for per-user cap: {:?}. Must be one of 8, 16, 32, 64, or 128.",
                 config.per_user_credit_cap
@@ -252,11 +225,7 @@
                 plaintext_match_keys: false,
             };
             let input = BodyStream::from(buffer);
-<<<<<<< HEAD
-            OprfIpaQuery::<_, BA16>::new(query_config, Arc::clone(&key_registry))
-=======
-            OprfIpaQuery::<Fp31>::new(query_config, Arc::clone(&key_registry))
->>>>>>> 762393b4
+            OprfIpaQuery::<BA16>::new(query_config, Arc::clone(&key_registry))
                 .execute(ctx, query_size, input)
         }))
         .await;
