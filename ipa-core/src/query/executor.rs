--- conflicted
+++ resolved
@@ -88,11 +88,7 @@
             move |prss, gateway, config, input| {
                 let ctx = SemiHonestContext::new(prss, gateway);
                 Box::pin(
-<<<<<<< HEAD
-                    OprfIpaQuery::<_, BA16>::new(ipa_config, key_registry)
-=======
-                    OprfIpaQuery::<Fp32BitPrime>::new(ipa_config, key_registry)
->>>>>>> 762393b4
+                    OprfIpaQuery::<BA16>::new(ipa_config, key_registry)
                         .execute(ctx, config.size, input)
                         .then(|res| ready(res.map(|out| Box::new(out) as Box<dyn Result>))),
                 )
@@ -107,11 +103,7 @@
             move |prss, gateway, config, input| {
                 let ctx = SemiHonestContext::new(prss, gateway);
                 Box::pin(
-<<<<<<< HEAD
-                    OprfIpaQuery::<_, BA16>::new(ipa_config, key_registry)
-=======
-                    OprfIpaQuery::<crate::ff::Fp31>::new(ipa_config, key_registry)
->>>>>>> 762393b4
+                    OprfIpaQuery::<BA16>::new(ipa_config, key_registry)
                         .execute(ctx, config.size, input)
                         .then(|res| ready(res.map(|out| Box::new(out) as Box<dyn Result>))),
                 )
