--- conflicted
+++ resolved
@@ -108,11 +108,7 @@
             move |prss, gateway, config, input| {
                 let ctx = SemiHonestContext::new(prss, gateway);
                 Box::pin(
-<<<<<<< HEAD
-                    OprfIpaQuery::<BA32>::new(ipa_config, key_registry)
-=======
-                    OprfIpaQuery::<BA16, R>::new(ipa_config, key_registry)
->>>>>>> 11ee19d7
+                    OprfIpaQuery::<BA32, R>::new(ipa_config, key_registry)
                         .execute(ctx, config.size, input)
                         .then(|res| ready(res.map(|out| Box::new(out) as Box<dyn Result>))),
                 )
@@ -128,13 +124,12 @@
             move |prss, gateway, config, input| {
                 let ctx = SemiHonestContext::new(prss, gateway);
                 Box::pin(
-<<<<<<< HEAD
-                    OprfIpaQuery::<crate::ff::boolean_array::BA16>::new(ipa_config, key_registry)
-=======
-                    OprfIpaQuery::<BA16, R>::new(ipa_config, key_registry)
->>>>>>> 11ee19d7
-                        .execute(ctx, config.size, input)
-                        .then(|res| ready(res.map(|out| Box::new(out) as Box<dyn Result>))),
+                    OprfIpaQuery::<crate::ff::boolean_array::BA16, R>::new(
+                        ipa_config,
+                        key_registry,
+                    )
+                    .execute(ctx, config.size, input)
+                    .then(|res| ready(res.map(|out| Box::new(out) as Box<dyn Result>))),
                 )
             },
         ),
