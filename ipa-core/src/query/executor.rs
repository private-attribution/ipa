--- conflicted
+++ resolved
@@ -112,25 +112,7 @@
         }
         // TODO(953): This is really using BA32, not Fp32bitPrime. The `FieldType` mechanism needs
         // to be reworked.
-<<<<<<< HEAD
-        #[cfg(any(test, feature = "cli", feature = "test-fixture"))]
-        (QueryType::OprfIpaRelaxedDpPadding(ipa_config), FieldType::Fp32BitPrime) => do_query(
-            config,
-            gateway,
-            input,
-            move |prss, gateway, config, input| {
-                let ctx = SemiHonestContext::new(prss, gateway);
-                Box::pin(
-                    OprfIpaQuery::<_, BA32, R>::new(ipa_config, key_registry)
-                        .execute(ctx, config.size, input)
-                        .then(|res| ready(res.map(|out| Box::new(out) as Box<dyn Result>))),
-                )
-            },
-        ),
         (QueryType::SemiHonestOprfIpa(ipa_config), _) => do_query(
-=======
-        (QueryType::OprfIpa(ipa_config), FieldType::Fp32BitPrime) => do_query(
->>>>>>> f199c46f
             config,
             gateway,
             input,
@@ -156,25 +138,6 @@
                 )
             },
         ),
-        // TODO(953): This is not doing anything differently than the Fp32BitPrime case, except
-        // using 16 bits for histogram values
-        #[cfg(any(test, feature = "weak-field"))]
-        (QueryType::OprfIpa(ipa_config), FieldType::Fp31) => do_query(
-            config,
-            gateway,
-            input,
-            move |prss, gateway, config, input| {
-                let ctx = SemiHonestContext::new(prss, gateway);
-                Box::pin(
-                    OprfIpaQuery::<_, crate::ff::boolean_array::BA16, R>::new(
-                        ipa_config,
-                        key_registry,
-                    )
-                    .execute(ctx, config.size, input)
-                    .then(|res| ready(res.map(|out| Box::new(out) as Box<dyn Result>))),
-                )
-            },
-        ),
     }
 }
 
