#![cfg(all(feature = "web-app", feature = "cli"))]
use std::{
    cmp::min,
    iter::zip,
    time::{Duration, Instant},
};

use futures_util::future::try_join_all;
use generic_array::GenericArray;
use tokio::time::sleep;
use typenum::Unsigned;

use crate::{
    cli::IpaQueryResult,
    ff::{PrimeField, Serializable},
    helpers::{
        query::{IpaQueryConfig, QueryInput, QuerySize},
        BodyStream,
    },
    net::MpcHelperClient,
<<<<<<< HEAD
    protocol::{BreakdownKey, QueryId, Timestamp, TriggerValue},
=======
    protocol::{
        ipa::IPAInputRow, ipa_prf::OPRFIPAInputRow, BreakdownKey, MatchKey, QueryId, Timestamp,
        TriggerValue,
    },
>>>>>>> b526f554
    query::QueryStatus,
    report::OprfReport,
    secret_sharing::{replicated::semi_honest::AdditiveShare, IntoShares},
    test_fixture::{ipa::TestRawDataRecord, Reconstruct},
};

<<<<<<< HEAD
pub async fn playbook_oprf_ipa<F>(
=======
/// Semi-honest IPA protocol.
/// Returns aggregated values per breakdown key represented as index in the returned vector
#[allow(clippy::missing_panics_doc)]
pub async fn playbook_ipa<F, MK, BK, KR>(
    records: &[TestRawDataRecord],
    clients: &[MpcHelperClient; 3],
    query_id: QueryId,
    query_config: IpaQueryConfig,
    encryption: Option<(KeyIdentifier, [&KR; 3])>,
) -> IpaQueryResult
where
    F: PrimeField + IntoShares<AdditiveShare<F>>,
    Standard: Distribution<F>,
    IPAInputRow<F, MatchKey, BreakdownKey>: Serializable,
    TestRawDataRecord: IntoShares<Report<F, MatchKey, BreakdownKey>>,
    AdditiveShare<F>: Serializable,
    KR: PublicKeyRegistry,
{
    let mut buffers: [_; 3] = std::array::from_fn(|_| Vec::new());
    let query_size = records.len();

    if !query_config.plaintext_match_keys {
        if let Some((key_id, key_registries)) = encryption {
            const ESTIMATED_AVERAGE_REPORT_SIZE: usize = 80; // TODO: confirm/adjust
            for buffer in &mut buffers {
                buffer.reserve(query_size * ESTIMATED_AVERAGE_REPORT_SIZE);
            }

            let mut rng = StdRng::from_entropy();
            let shares: [Vec<Report<_, _, _>>; 3] = records.iter().cloned().share();
            zip(&mut buffers, shares).zip(key_registries).for_each(
                |((buf, shares), key_registry)| {
                    for share in shares {
                        share
                            .delimited_encrypt_to(key_id, key_registry, &mut rng, buf)
                            .unwrap();
                    }
                },
            );
        } else {
            panic!("match key encryption was requested, but one or more helpers is missing a public key")
        }
    } else {
        let sz = <IPAInputRow<F, MatchKey, BreakdownKey> as Serializable>::Size::USIZE;
        for buffer in &mut buffers {
            buffer.resize(query_size * sz, 0u8);
        }

        let inputs = records.iter().map(|x| {
            ipa_test_input!(
                {
                    timestamp: x.timestamp,
                    match_key: x.user_id,
                    is_trigger_report: x.is_trigger_report,
                    breakdown_key: x.breakdown_key,
                    trigger_value: x.trigger_value,
                };
                (F, MatchKey, BreakdownKey)
            )
        });
        let shares: [Vec<IPAInputRow<_, _, _>>; 3] = inputs.share();
        zip(&mut buffers, shares).for_each(|(buf, shares)| {
            for (share, chunk) in zip(shares, buf.chunks_mut(sz)) {
                share.serialize(GenericArray::from_mut_slice(chunk));
            }
        });
    }

    let inputs = buffers.map(BodyStream::from);
    tracing::info!("Starting query after finishing encryption");

    run_query_and_validate::<F>(inputs, query_size, clients, query_id, query_config).await
}

pub async fn playbook_oprf_ipa<F, KR>(
>>>>>>> b526f554
    records: Vec<TestRawDataRecord>,
    clients: &[MpcHelperClient; 3],
    query_id: QueryId,
    query_config: IpaQueryConfig,
    encryption: Option<(KeyIdentifier, [&KR; 3])>,
) -> IpaQueryResult
where
    F: PrimeField,
    AdditiveShare<F>: Serializable,
    KR: PublicKeyRegistry,
{
    let mut buffers: [_; 3] = std::array::from_fn(|_| Vec::new());
    let query_size = records.len();

    if !query_config.plaintext_match_keys {
        if let Some((key_id, key_registries)) = encryption {
            const ESTIMATED_AVERAGE_REPORT_SIZE: usize = 80; // TODO: confirm/adjust
            for buffer in &mut buffers {
                buffer.reserve(query_size * ESTIMATED_AVERAGE_REPORT_SIZE);
            }

            let mut rng = StdRng::from_entropy();
            let shares: [Vec<OprfReport<BreakdownKey, TriggerValue, Timestamp>>; 3] =
                records.iter().cloned().share();
            zip(&mut buffers, shares).zip(key_registries).for_each(
                |((buf, shares), key_registry)| {
                    for share in shares {
                        share
                            .delimited_encrypt_to(key_id, key_registry, &mut rng, buf)
                            .unwrap();
                    }
                },
            );
        } else {
            panic!("match key encryption was requested, but one or more helpers is missing a public key")
        }
    } else {
        let sz =
            <OPRFIPAInputRow<BreakdownKey, TriggerValue, Timestamp> as Serializable>::Size::USIZE;
        for buffer in &mut buffers {
            buffer.resize(query_size * sz, 0u8);
        }

        let shares: [Vec<OPRFIPAInputRow<BreakdownKey, TriggerValue, Timestamp>>; 3] =
            records.iter().cloned().share();

        zip(&mut buffers, shares).for_each(|(buf, shares)| {
            for (share, chunk) in zip(shares, buf.chunks_mut(sz)) {
                share.serialize(GenericArray::from_mut_slice(chunk));
            }
        });
    }

    let inputs = buffers.map(BodyStream::from);
    tracing::info!("Starting query for OPRF");

    run_query_and_validate::<F>(inputs, query_size, clients, query_id, query_config).await
}

#[allow(clippy::disallowed_methods)] // allow try_join_all
pub async fn run_query_and_validate<F>(
    inputs: [BodyStream; 3],
    query_size: usize,
    clients: &[MpcHelperClient; 3],
    query_id: QueryId,
    query_config: IpaQueryConfig,
) -> IpaQueryResult
where
    F: PrimeField,
    AdditiveShare<F>: Serializable,
{
    let mpc_time = Instant::now();
    try_join_all(
        inputs
            .into_iter()
            .zip(clients)
            .map(|(input_stream, client)| {
                client.query_input(QueryInput {
                    query_id,
                    input_stream,
                })
            }),
    )
    .await
    .unwrap();

    let mut delay = Duration::from_millis(125);
    loop {
        if try_join_all(clients.iter().map(|client| client.query_status(query_id)))
            .await
            .unwrap()
            .into_iter()
            .all(|status| status == QueryStatus::Completed)
        {
            break;
        }

        sleep(delay).await;
        delay = min(Duration::from_secs(5), delay * 2);
        // TODO: Add a timeout of some sort. Possibly, add some sort of progress indicator to
        // the status API so we can check whether the query is making progress.
    }

    // wait until helpers have processed the query and get the results from them
    let results: [_; 3] = try_join_all(clients.iter().map(|client| client.query_results(query_id)))
        .await
        .unwrap()
        .try_into()
        .unwrap();

    let results: Vec<F> = results
        .map(|bytes| {
            AdditiveShare::<F>::from_byte_slice(&bytes)
                .collect::<Result<Vec<_>, _>>()
                .unwrap()
        })
        .reconstruct();

    let lat = mpc_time.elapsed();

    tracing::info!("Running IPA for {query_size:?} records took {t:?}", t = lat);
    let mut breakdowns = vec![0; usize::try_from(query_config.max_breakdown_key).unwrap()];
    for (breakdown_key, trigger_value) in results.into_iter().enumerate() {
        // TODO: make the data type used consistent with `ipa_in_the_clear`
        // I think using u32 is wrong, we should move to u128
        assert!(
            breakdown_key < query_config.max_breakdown_key.try_into().unwrap()
                || trigger_value == F::ZERO,
            "trigger values were attributed to buckets more than max breakdown key"
        );
        if breakdown_key < query_config.max_breakdown_key.try_into().unwrap() {
            breakdowns[breakdown_key] += u32::try_from(trigger_value.as_u128()).unwrap();
        }
    }

    IpaQueryResult {
        input_size: QuerySize::try_from(query_size).unwrap(),
        config: query_config,
        latency: lat,
        breakdowns,
    }
}<|MERGE_RESOLUTION|>--- conflicted
+++ resolved
@@ -7,6 +7,8 @@
 
 use futures_util::future::try_join_all;
 use generic_array::GenericArray;
+use rand::rngs::StdRng;
+use rand_core::SeedableRng;
 use tokio::time::sleep;
 use typenum::Unsigned;
 
@@ -17,100 +19,20 @@
         query::{IpaQueryConfig, QueryInput, QuerySize},
         BodyStream,
     },
+    hpke::PublicKeyRegistry,
     net::MpcHelperClient,
-<<<<<<< HEAD
-    protocol::{BreakdownKey, QueryId, Timestamp, TriggerValue},
-=======
-    protocol::{
-        ipa::IPAInputRow, ipa_prf::OPRFIPAInputRow, BreakdownKey, MatchKey, QueryId, Timestamp,
-        TriggerValue,
-    },
->>>>>>> b526f554
+    protocol::{ipa_prf::OPRFIPAInputRow, BreakdownKey, QueryId, Timestamp, TriggerValue},
     query::QueryStatus,
-    report::OprfReport,
+    report::{KeyIdentifier, OprfReport},
     secret_sharing::{replicated::semi_honest::AdditiveShare, IntoShares},
     test_fixture::{ipa::TestRawDataRecord, Reconstruct},
 };
 
-<<<<<<< HEAD
-pub async fn playbook_oprf_ipa<F>(
-=======
-/// Semi-honest IPA protocol.
-/// Returns aggregated values per breakdown key represented as index in the returned vector
-#[allow(clippy::missing_panics_doc)]
-pub async fn playbook_ipa<F, MK, BK, KR>(
-    records: &[TestRawDataRecord],
-    clients: &[MpcHelperClient; 3],
-    query_id: QueryId,
-    query_config: IpaQueryConfig,
-    encryption: Option<(KeyIdentifier, [&KR; 3])>,
-) -> IpaQueryResult
-where
-    F: PrimeField + IntoShares<AdditiveShare<F>>,
-    Standard: Distribution<F>,
-    IPAInputRow<F, MatchKey, BreakdownKey>: Serializable,
-    TestRawDataRecord: IntoShares<Report<F, MatchKey, BreakdownKey>>,
-    AdditiveShare<F>: Serializable,
-    KR: PublicKeyRegistry,
-{
-    let mut buffers: [_; 3] = std::array::from_fn(|_| Vec::new());
-    let query_size = records.len();
-
-    if !query_config.plaintext_match_keys {
-        if let Some((key_id, key_registries)) = encryption {
-            const ESTIMATED_AVERAGE_REPORT_SIZE: usize = 80; // TODO: confirm/adjust
-            for buffer in &mut buffers {
-                buffer.reserve(query_size * ESTIMATED_AVERAGE_REPORT_SIZE);
-            }
-
-            let mut rng = StdRng::from_entropy();
-            let shares: [Vec<Report<_, _, _>>; 3] = records.iter().cloned().share();
-            zip(&mut buffers, shares).zip(key_registries).for_each(
-                |((buf, shares), key_registry)| {
-                    for share in shares {
-                        share
-                            .delimited_encrypt_to(key_id, key_registry, &mut rng, buf)
-                            .unwrap();
-                    }
-                },
-            );
-        } else {
-            panic!("match key encryption was requested, but one or more helpers is missing a public key")
-        }
-    } else {
-        let sz = <IPAInputRow<F, MatchKey, BreakdownKey> as Serializable>::Size::USIZE;
-        for buffer in &mut buffers {
-            buffer.resize(query_size * sz, 0u8);
-        }
-
-        let inputs = records.iter().map(|x| {
-            ipa_test_input!(
-                {
-                    timestamp: x.timestamp,
-                    match_key: x.user_id,
-                    is_trigger_report: x.is_trigger_report,
-                    breakdown_key: x.breakdown_key,
-                    trigger_value: x.trigger_value,
-                };
-                (F, MatchKey, BreakdownKey)
-            )
-        });
-        let shares: [Vec<IPAInputRow<_, _, _>>; 3] = inputs.share();
-        zip(&mut buffers, shares).for_each(|(buf, shares)| {
-            for (share, chunk) in zip(shares, buf.chunks_mut(sz)) {
-                share.serialize(GenericArray::from_mut_slice(chunk));
-            }
-        });
-    }
-
-    let inputs = buffers.map(BodyStream::from);
-    tracing::info!("Starting query after finishing encryption");
-
-    run_query_and_validate::<F>(inputs, query_size, clients, query_id, query_config).await
-}
-
+/// Executes the IPA v3 protocol.
+///
+/// ## Panics
+/// If report encryption fails
 pub async fn playbook_oprf_ipa<F, KR>(
->>>>>>> b526f554
     records: Vec<TestRawDataRecord>,
     clients: &[MpcHelperClient; 3],
     query_id: QueryId,
@@ -125,29 +47,7 @@
     let mut buffers: [_; 3] = std::array::from_fn(|_| Vec::new());
     let query_size = records.len();
 
-    if !query_config.plaintext_match_keys {
-        if let Some((key_id, key_registries)) = encryption {
-            const ESTIMATED_AVERAGE_REPORT_SIZE: usize = 80; // TODO: confirm/adjust
-            for buffer in &mut buffers {
-                buffer.reserve(query_size * ESTIMATED_AVERAGE_REPORT_SIZE);
-            }
-
-            let mut rng = StdRng::from_entropy();
-            let shares: [Vec<OprfReport<BreakdownKey, TriggerValue, Timestamp>>; 3] =
-                records.iter().cloned().share();
-            zip(&mut buffers, shares).zip(key_registries).for_each(
-                |((buf, shares), key_registry)| {
-                    for share in shares {
-                        share
-                            .delimited_encrypt_to(key_id, key_registry, &mut rng, buf)
-                            .unwrap();
-                    }
-                },
-            );
-        } else {
-            panic!("match key encryption was requested, but one or more helpers is missing a public key")
-        }
-    } else {
+    if query_config.plaintext_match_keys {
         let sz =
             <OPRFIPAInputRow<BreakdownKey, TriggerValue, Timestamp> as Serializable>::Size::USIZE;
         for buffer in &mut buffers {
@@ -162,6 +62,28 @@
                 share.serialize(GenericArray::from_mut_slice(chunk));
             }
         });
+    } else if let Some((key_id, key_registries)) = encryption {
+        const ESTIMATED_AVERAGE_REPORT_SIZE: usize = 80; // TODO: confirm/adjust
+        for buffer in &mut buffers {
+            buffer.reserve(query_size * ESTIMATED_AVERAGE_REPORT_SIZE);
+        }
+
+        let mut rng = StdRng::from_entropy();
+        let shares: [Vec<OprfReport<BreakdownKey, TriggerValue, Timestamp>>; 3] =
+            records.iter().cloned().share();
+        zip(&mut buffers, shares)
+            .zip(key_registries)
+            .for_each(|((buf, shares), key_registry)| {
+                for share in shares {
+                    share
+                        .delimited_encrypt_to(key_id, key_registry, &mut rng, buf)
+                        .unwrap();
+                }
+            });
+    } else {
+        panic!(
+            "match key encryption was requested, but one or more helpers is missing a public key"
+        )
     }
 
     let inputs = buffers.map(BodyStream::from);
