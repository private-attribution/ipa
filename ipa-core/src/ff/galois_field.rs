--- conflicted
+++ resolved
@@ -136,7 +136,7 @@
 }
 
 macro_rules! bit_array_impl {
-    ( $modname:ident, $name:ident, $store:ty, $bits:expr, $bytes:expr, $one:expr, $polynomial:expr, $deser_type: tt, $({$($extra:item)*})? ) => {
+    ( $modname:ident, $name:ident, $store:ty, $bits:expr, $one:expr, $polynomial:expr, $deser_type: tt, $({$($extra:item)*})? ) => {
         #[allow(clippy::suspicious_arithmetic_impl)]
         #[allow(clippy::suspicious_op_assign_impl)]
         mod $modname {
@@ -153,15 +153,6 @@
             impl Default for $name {
                 fn default() -> Self {
                     Self::ZERO
-                }
-            }
-
-            impl $name {
-
-                #[inline]
-                #[must_use]
-                pub fn as_raw_slice(&self) -> &[u8] {
-                    self.0.as_raw_slice()
                 }
             }
 
@@ -214,15 +205,9 @@
 
                 fn try_from(value: &[u8]) -> Result<Self, Self::Error> {
                     if value.len()<=usize::try_from(Self::BITS/8).unwrap() {
-<<<<<<< HEAD
-                        let mut bitarray = [0u8;$bytes];
-                        bitarray[0..value.len()].copy_from_slice(value);
-                        Ok($name(BitArray::<[u8;$bytes],Lsb0>::new(bitarray)))
-=======
                         let mut bitarray = [0u8;{($bits+7)/8}];
                         bitarray[0..value.len()].copy_from_slice(value);
                         Ok($name(BitArray::<[u8;{($bits+7)/8}],Lsb0>::new(bitarray)))
->>>>>>> adcd8dd5
                     } else {
                         Err(crate::error::Error::FieldConversion(format!(
                             "Element bit size {} is too small to hold {} bytes.",
@@ -631,21 +616,6 @@
                 }
 
                 #[test]
-<<<<<<< HEAD
-                fn element_from_raw_slice(){
-                    // initialize array with 1s
-                    let mut a = [255;$bytes];
-                    for i in (0usize..$bytes).rev() {
-                        // check when inserting elements 0..i
-                        // try_from implementation sets elements i..$bytes to 0
-                        // check whether there are enough bits to insert a byte
-                        if usize::try_from(<$name>::BITS).unwrap() >= (i+1)*8 {
-                            assert_eq!($name(BitArray::<[u8;$bytes],Lsb0>::new(a)),$name::try_from(vec![255u8;i+1].as_slice()).unwrap());
-                        }
-                        // set last element to 0 to be consistent with try_from for next iteration
-                        a[i] = 0;
-                    }
-=======
                 fn slice_to_galois_err() {
                     let mut rng = thread_rng();
                     let vec = (0..{(<$name>::BITS+7)/8+1}).map(|_| rng.gen::<u8>()).collect::<Vec<_>>();
@@ -654,7 +624,6 @@
                         element,
                         Err(crate::error::Error::FieldConversion(_))
                     ));
->>>>>>> adcd8dd5
                 }
             }
 
@@ -670,7 +639,6 @@
     Gf40Bit,
     U8_5,
     40,
-    5,
     bitarr!(const u8, Lsb0; 1, 0, 0, 0, 0, 0, 0, 0, 0, 0, 0, 0, 0, 0, 0, 0, 0, 0, 0, 0, 0, 0, 0, 0, 0, 0, 0, 0, 0, 0, 0, 0, 0, 0, 0, 0, 0, 0, 0, 0),
     // x^40 + x^5 + x^3 + x^2 + 1
     0b1_0000_0000_0000_0000_0000_0000_0000_0000_0010_1101_u128,
@@ -682,7 +650,6 @@
     Gf32Bit,
     U8_4,
     32,
-    4,
     bitarr!(const u8, Lsb0; 1, 0, 0, 0, 0, 0, 0, 0, 0, 0, 0, 0, 0, 0, 0, 0, 0, 0, 0, 0, 0, 0, 0, 0, 0, 0, 0, 0, 0, 0, 0, 0),
     // x^32 + x^7 + x^3 + x^2 + 1
     0b1_0000_0000_0000_0000_0000_0000_1000_1101_u128,
@@ -694,7 +661,6 @@
     Gf20Bit,
     U8_3,
     20,
-    3,
     bitarr!(const u8, Lsb0; 1, 0, 0, 0, 0, 0, 0, 0, 0, 0, 0, 0, 0, 0, 0, 0, 0, 0, 0, 0),
     // x^20 + x^7 + x^3 + x^2 + 1
     0b1_0000_0000_0000_1000_1101_u128,
@@ -706,7 +672,6 @@
     Gf8Bit,
     U8_1,
     8,
-    1,
     bitarr!(const u8, Lsb0; 1, 0, 0, 0, 0, 0, 0, 0),
     // x^8 + x^4 + x^3 + x + 1
     0b1_0001_1011_u128,
@@ -718,7 +683,6 @@
     Gf9Bit,
     U8_2,
     9,
-    2,
     bitarr!(const u8, Lsb0; 1, 0, 0, 0, 0, 0, 0, 0, 0),
     // x^9 + x^4 + x^3 + x + 1
     0b10_0001_1011_u128,
@@ -730,7 +694,6 @@
     Gf3Bit,
     U8_1,
     3,
-    1,
     bitarr!(const u8, Lsb0; 1, 0, 0),
     // x^3 + x + 1
     0b1_011_u128,
@@ -741,7 +704,6 @@
     bit_array_1,
     Gf2,
     U8_1,
-    1,
     1,
     bitarr!(const u8, Lsb0; 1),
     // x
