--- conflicted
+++ resolved
@@ -353,13 +353,8 @@
             type DeserializationError = <V as Serializable>::DeserializationError;
 
             fn serialize(&self, buf: &mut GenericArray<u8, Self::Size>) {
-<<<<<<< HEAD
                 use typenum::Unsigned;
                 let sz: usize = <V as Serializable>::Size::USIZE;
-
-=======
-                let sz: usize = <V as Serializable>::Size::USIZE;
->>>>>>> 77565aee
                 for i in 0..$width {
                     self.0[i].serialize(
                         GenericArray::try_from_mut_slice(&mut buf[sz * i..sz * (i + 1)]).unwrap(),
@@ -370,13 +365,8 @@
             fn deserialize(
                 buf: &GenericArray<u8, Self::Size>,
             ) -> Result<Self, Self::DeserializationError> {
-<<<<<<< HEAD
                 use typenum::Unsigned;
                 let sz: usize = <V as Serializable>::Size::USIZE;
-
-=======
-                let sz: usize = <V as Serializable>::Size::USIZE;
->>>>>>> 77565aee
                 let mut res = [V::ZERO; $width];
                 for i in 0..$width {
                     res[i] = V::deserialize(GenericArray::from_slice(&buf[sz * i..sz * (i + 1)]))?;
