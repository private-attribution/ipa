--- conflicted
+++ resolved
@@ -12,11 +12,6 @@
     RevealStep,
     #[step(child = AggregateChunkStep)]
     SumContributions,
-<<<<<<< HEAD
-    #[step(child = crate::protocol::context::step::DzkpBatchStep)]
-    AggregateValidate,
-=======
->>>>>>> b56e21c3
 }
 
 #[derive(CompactStep)]
