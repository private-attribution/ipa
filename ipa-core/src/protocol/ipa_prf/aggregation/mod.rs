<<<<<<< HEAD
use std::{
    any::type_name,
    convert::Infallible,
    iter::{self, repeat},
    pin::Pin,
};
=======
use std::{convert::Infallible, iter, pin::Pin};
>>>>>>> 11ee19d7

use futures::{FutureExt, Stream, StreamExt, TryStreamExt};
use tracing::Instrument;

use crate::{
    error::{Error, LengthError, UnwrapInfallible},
    ff::{boolean::Boolean, boolean_array::BooleanArray, U128Conversions},
    helpers::{
        stream::{process_stream_by_chunks, ChunkBuffer, FixedLength, TryFlattenItersExt},
        TotalRecords,
    },
    protocol::{
        basics::{BooleanArrayMul, BooleanProtocols, SecureMul},
        boolean::{step::ThirtyTwoBitStep, NBitStep},
        context::Context,
        ipa_prf::{
            aggregation::step::{AggregateValuesStep, AggregationStep as Step},
            boolean_ops::addition_sequential::{integer_add, integer_sat_add},
            prf_sharding::{AttributionOutputs, SecretSharedAttributionOutputs},
            BreakdownKey,
        },
        RecordId,
    },
    secret_sharing::{
        replicated::semi_honest::AdditiveShare as Replicated, BitDecomposed, FieldSimd,
        SharedValue, TransposeFrom, Vectorizable,
    },
};

mod bucket;
pub(crate) mod step;

type AttributionOutputsChunk<const N: usize> = AttributionOutputs<
    BitDecomposed<Replicated<Boolean, N>>,
    BitDecomposed<Replicated<Boolean, N>>,
>;

impl<BK, TV, const N: usize> ChunkBuffer<N>
    for AttributionOutputs<Vec<Replicated<BK>>, Vec<Replicated<TV>>>
where
    Boolean: Vectorizable<N>,
    BK: SharedValue,
    TV: SharedValue,
    BitDecomposed<Replicated<Boolean, N>>:
        for<'a> TransposeFrom<&'a Vec<Replicated<BK>>, Error = LengthError>,
    BitDecomposed<Replicated<Boolean, N>>:
        for<'a> TransposeFrom<&'a Vec<Replicated<TV>>, Error = LengthError>,
{
    type Item = AttributionOutputs<Replicated<BK>, Replicated<TV>>;
    type Chunk = AttributionOutputsChunk<N>;

    fn push(&mut self, item: Self::Item) {
        self.attributed_breakdown_key_bits
            .push(item.attributed_breakdown_key_bits);
        self.capped_attributed_trigger_value
            .push(item.capped_attributed_trigger_value);
    }

    fn len(&self) -> usize {
        assert_eq!(
            self.attributed_breakdown_key_bits.len(),
            self.capped_attributed_trigger_value.len()
        );
        self.attributed_breakdown_key_bits.len()
    }

    fn resize_with<F: Fn() -> Self::Item>(&mut self, len: usize, f: F) {
        while self.attributed_breakdown_key_bits.len() < len {
            <Self as ChunkBuffer<N>>::push(self, f());
        }
    }

    fn take(&mut self) -> Result<Self::Chunk, LengthError> {
        // Aggregation input transpose
        let bk = BitDecomposed::transposed_from(&self.attributed_breakdown_key_bits)?;
        let tv = BitDecomposed::transposed_from(&self.capped_attributed_trigger_value)?;
        self.attributed_breakdown_key_bits = Vec::with_capacity(N);
        self.capped_attributed_trigger_value = Vec::with_capacity(N);
        Ok(AttributionOutputsChunk {
            attributed_breakdown_key_bits: bk,
            capped_attributed_trigger_value: tv,
        })
    }
}

// Aggregation
//
// The input to aggregation is a stream of tuples of (attributed breakdown key, attributed trigger
// value) for each record.
//
// The first stage of aggregation decodes the breakdown key to produce a vector of trigger value
// to be added to each output bucket. At most one element of this vector can be non-zero,
// corresponding to the breakdown key value. This stage is implemented by the
// `move_single_value_to_bucket` function.
//
// The second stage of aggregation sums these vectors across all records, to produce the final
// output histogram.
//
// The first stage of aggregation is vectorized over records, meaning that a chunk of N
// records is collected, and the `move_single_value_to_bucket` function is called to
// decode the breakdown keys for all of those records simultaneously.
//
// The second stage of aggregation is vectorized over histogram buckets, meaning that
// the values in all `B` output buckets are added simultaneously.
//
// An intermediate transpose occurs between the two stages of aggregation, to convert from the
// record-vectorized representation to the bucket-vectorized representation.
//
// The input to this transpose is `&[BitDecomposed<AdditiveShare<Boolean, {agg chunk}>>]`, indexed
// by buckets, bits of trigger value, and contribution rows.
//
// The output is `&[BitDecomposed<AdditiveShare<Boolean, {buckets}>>]`, indexed by
// contribution rows, bits of trigger value, and buckets.
#[tracing::instrument(name = "aggregate", skip_all, fields(streams = contributions_stream_len))]
pub async fn aggregate_contributions<C, St, BK, TV, HV, const B: usize, const N: usize>(
    ctx: C,
    contributions_stream: St,
    contributions_stream_len: usize,
) -> Result<Vec<Replicated<HV>>, Error>
where
    C: Context,
    St: Stream<Item = Result<SecretSharedAttributionOutputs<BK, TV>, Error>> + Send,
    BK: BreakdownKey<B>,
    TV: BooleanArray + U128Conversions,
    HV: BooleanArray + U128Conversions,
    Boolean: FieldSimd<N> + FieldSimd<B>,
    Replicated<Boolean, B>: BooleanProtocols<C, B>,
    Replicated<Boolean, N>: SecureMul<C>,
    Replicated<BK>: BooleanArrayMul<C>,
    Replicated<TV>: BooleanArrayMul<C>,
    BitDecomposed<Replicated<Boolean, N>>:
        for<'a> TransposeFrom<&'a Vec<Replicated<BK>>, Error = LengthError>,
    BitDecomposed<Replicated<Boolean, N>>:
        for<'a> TransposeFrom<&'a Vec<Replicated<TV>>, Error = LengthError>,
    Vec<BitDecomposed<Replicated<Boolean, B>>>:
        for<'a> TransposeFrom<&'a [BitDecomposed<Replicated<Boolean, N>>], Error = Infallible>,
    Vec<Replicated<HV>>:
        for<'a> TransposeFrom<&'a BitDecomposed<Replicated<Boolean, B>>, Error = LengthError>,
{
    // Indeterminate TotalRecords is currently required because aggregation does not poll futures in
    // parallel (thus cannot reach a batch of records).
    let bucket_ctx = ctx
        .narrow(&Step::MoveToBucket)
        .set_total_records(TotalRecords::Indeterminate);
    // move each value to the correct bucket
    let row_contribution_chunk_stream = process_stream_by_chunks(
        contributions_stream,
        AttributionOutputs {
            attributed_breakdown_key_bits: vec![],
            capped_attributed_trigger_value: vec![],
        },
        move |idx, chunk: AttributionOutputsChunk<N>| {
            let record_id = RecordId::from(idx);
            let ctx = bucket_ctx.clone();
            async move {
                bucket::move_single_value_to_bucket::<_, N>(
                    ctx,
                    record_id,
                    chunk.attributed_breakdown_key_bits,
                    chunk.capped_attributed_trigger_value,
                    B,
                    false,
                )
                .instrument(tracing::debug_span!("move_to_bucket", chunk = idx))
                .await
            }
        },
    );

    let aggregation_input = Box::pin(
        row_contribution_chunk_stream
            // Rather than transpose out of record-vectorized form and then transpose again back
            // into bucket-vectorized form, we use a special transpose (the "aggregation
            // intermediate transpose") that combines the two steps.
            //
            // Since the bucket-vectorized representation is separable by records, we do the
            // transpose within the `Chunk` wrapper using `Chunk::map`, and then invoke
            // `Chunk::into_iter` via `try_flatten_iters` to produce an unchunked stream of
            // records, vectorized by buckets.
            .then(|fut| {
                fut.map(|res| {
                    res.map(|chunk| {
                        chunk.map(|data| Vec::transposed_from(data.as_slice()).unwrap_infallible())
                    })
                })
            })
            .try_flatten_iters(),
    );
    let aggregated_result =
        aggregate_values::<_, HV, B>(ctx, aggregation_input, contributions_stream_len).await?;
    Ok(Vec::transposed_from(&aggregated_result)?)
}

/// A vector of histogram contributions for each output bucket.
///
/// Aggregation is vectorized over histogram buckets, so bit 0 for every histogram bucket is stored
/// contiguously, followed by bit 1 for each histogram bucket, etc.
pub type AggResult<const B: usize> = Result<BitDecomposed<Replicated<Boolean, B>>, Error>;

/// Aggregate output contributions
///
/// In the case of attribution, each item in `aggregated_stream` is a vector of values to be added
/// to the output histogram. The vector length is `B`, the number of breakdowns, and at most one
/// element is non-zero. In the case of `feature_label_dot_product`, each item in
/// `aggregated_stream` is one column of the feature matrix multiplied by one scalar element of the
/// label vector (indicating whether a conversion occurred). The vector length `B` is the number of
/// features.
///
/// `OV` is the output value type, which is called `HV` (histogram value) in the attribution
/// protocol. If the aggregated contributions for a bucket overflow the `OV` type, this
/// implementation saturates at the maximum value the type can represent. It is recommended
/// that clients select a query configuration that avoids the possibility of overflow.
///
/// It might be possible to save some cost by using naive wrapping arithmetic. Another
/// possibility would be to combine all carries into a single "overflow detected" bit.
pub async fn aggregate_values<'ctx, 'fut, C, OV, const B: usize>(
    ctx: C,
    mut aggregated_stream: Pin<Box<dyn Stream<Item = AggResult<B>> + Send + 'fut>>,
    mut num_rows: usize,
) -> Result<BitDecomposed<Replicated<Boolean, B>>, Error>
where
    'ctx: 'fut,
    C: Context + 'ctx,
    OV: BooleanArray + U128Conversions,
    Boolean: FieldSimd<B>,
    Replicated<Boolean, B>: BooleanProtocols<C, B>,
{
    // Step used to add trigger values.
    type AdditionStep = ThirtyTwoBitStep;
    assert!(
        OV::BITS <= AdditionStep::BITS,
        "{} not large enough to accommodate the sum of {} bit values",
        type_name::<AdditionStep>(),
        OV::BITS,
    );

    let mut depth = 0;
    while num_rows > 1 {
        // We reduce pairwise, passing through the odd record at the end if there is one, so the
        // number of outputs (`next_num_rows`) gets rounded up. If calculating an explicit total
        // records, that would get rounded down.
        let par_agg_ctx = ctx
            .narrow(&Step::Aggregate(depth))
            .set_total_records(TotalRecords::Indeterminate);
        let next_num_rows = (num_rows + 1) / 2;
        aggregated_stream = Box::pin(
            FixedLength::new(aggregated_stream, num_rows)
                .try_chunks(2)
                .enumerate()
                .then(move |(i, chunk_res)| {
                    let ctx = par_agg_ctx.clone();
                    async move {
                        match chunk_res {
                            Err(e) => {
                                // `e.0` contains any elements that `try_chunks` buffered before the
                                // error. We can drop them, since we don't try to recover from errors.
                                Err(e.1)
                            }
                            Ok(mut chunk_vec) if chunk_vec.len() == 1 => {
                                Ok(chunk_vec.pop().unwrap())
                            }
                            Ok(mut chunk_pair) => {
                                assert_eq!(chunk_pair.len(), 2);
                                let b = chunk_pair.pop().unwrap();
                                let a = chunk_pair.pop().unwrap();
                                let record_id = RecordId::from(i);
                                if a.len() < usize::try_from(OV::BITS).unwrap() {
                                    // If we have enough output bits, add and keep the carry.
                                    let (mut sum, carry) = integer_add::<_, AdditionStep, B>(
                                        ctx.narrow(&AggregateValuesStep::Add),
                                        record_id,
                                        &a,
                                        &b,
                                    )
                                    .await?;
                                    sum.push(carry);
                                    Ok(sum)
                                } else {
                                    integer_sat_add::<C, AdditionStep, B>(
                                        ctx.narrow(&AggregateValuesStep::SaturatingAdd),
                                        record_id,
                                        &a,
                                        &b,
                                    )
                                    .await
                                }
                            }
                        }
                    }
                    .instrument(tracing::trace_span!(
                        "reduce",
                        depth = depth,
                        rows = num_rows,
                        record = i
                    ))
                }),
        );
        num_rows = next_num_rows;
        depth += 1;
    }

    let mut result = aggregated_stream
        .try_next()
        .await?
        .unwrap_or_else(|| BitDecomposed::new(iter::empty()));
    assert!(
        aggregated_stream.next().await.is_none(),
        "aggregation should not produce multiple outputs"
    );
    // If there were less than 2^(|ov| - |tv|) inputs, then we didn't add enough carries to produce
    // a full-length output, so pad the output now.
    result.resize(
        usize::try_from(OV::BITS).unwrap(),
        Replicated::<Boolean, B>::ZERO,
    );
    // Aggregation output to remain vectorized
    Ok(result)
}

#[cfg(all(test, unit_test))]
pub mod tests {
    use std::{array, cmp::min, iter::repeat_with};

    use futures::{stream, StreamExt};
    use proptest::prelude::*;
    use rand::{rngs::StdRng, SeedableRng};

    use super::aggregate_values;
    use crate::{
        const_assert,
        error::Error,
        ff::{boolean::Boolean, boolean_array::BA8},
        helpers::Role,
        secret_sharing::{BitDecomposed, SharedValue},
        test_executor::run,
        test_fixture::{ReconstructArr, Runner, TestWorld},
    };

    fn input_row<const B: usize>(tv_bits: usize, values: &[u32]) -> BitDecomposed<[Boolean; B]> {
        let values = <&[u32; B]>::try_from(values).unwrap();

        BitDecomposed::decompose(tv_bits, |i| {
            values.map(|v| Boolean::from((v >> i) & 1 == 1))
        })
    }

    #[test]
    fn aggregate_even() {
        // Test aggregation with clean log2 structure
        run(|| async move {
            let inputs = vec![
                Ok(input_row(1, &[0, 0, 1, 1, 0, 1, 0, 1])),
                Ok(input_row(1, &[0, 1, 0, 1, 0, 1, 1, 0])),
                Ok(input_row(1, &[0, 0, 1, 1, 1, 0, 1, 1])),
                Ok(input_row(1, &[0, 0, 0, 0, 0, 0, 1, 1])),
                Ok(input_row(1, &[0, 0, 0, 0, 1, 1, 0, 1])),
                Ok(input_row(1, &[0, 0, 0, 0, 0, 1, 1, 1])),
                Ok(input_row(1, &[0, 0, 0, 0, 1, 1, 1, 1])),
                Ok(input_row(1, &[0, 0, 0, 0, 1, 0, 1, 1])),
            ];
            let result: BitDecomposed<BA8> = TestWorld::default()
                .upgraded_semi_honest(inputs.into_iter(), |ctx, inputs| {
                    let num_rows = inputs.len();
                    aggregate_values::<_, BA8, 8>(ctx, stream::iter(inputs).boxed(), num_rows)
                })
                .await
                .map(Result::unwrap)
                .reconstruct_arr();
            let expected: BitDecomposed<BA8> = input_row(8, &[0u32, 1, 2, 3, 4, 5, 6, 7])
                .map(|x: [Boolean; 8]| x.into_iter().collect::<BA8>());
            assert_eq!(result, expected);
        });
    }

    #[test]
    fn aggregate_odd() {
        // Test aggregation with odd number of records
        run(|| async move {
            let inputs = vec![
                Ok(input_row(1, &[0, 0, 1, 1, 0, 0, 0, 0])),
                Ok(input_row(1, &[0, 1, 0, 1, 0, 0, 0, 0])),
                Ok(input_row(1, &[0, 0, 1, 1, 0, 0, 0, 0])),
            ];
            let result = TestWorld::default()
                .upgraded_semi_honest(inputs.into_iter(), |ctx, inputs| {
                    let num_rows = inputs.len();
                    aggregate_values::<_, BA8, 8>(ctx, stream::iter(inputs).boxed(), num_rows)
                })
                .await
                .map(Result::unwrap)
                .reconstruct_arr();

            assert_eq!(
                result,
                input_row(8, &[0u32, 1, 2, 3, 0, 0, 0, 0])
                    .map(|x: [Boolean; 8]| x.into_iter().collect::<BA8>())
            );
        });
    }

    #[test]
    fn aggregate_multi_bit() {
        // Test aggregation with multi-bit trigger values
        run(|| async move {
            let inputs = vec![
                Ok(input_row(3, &[0, 0, 2, 1, 1, 2, 4, 0])),
                Ok(input_row(3, &[0, 1, 0, 1, 0, 2, 0, 7])),
                Ok(input_row(3, &[0, 0, 0, 1, 3, 1, 2, 0])),
            ];
            let result = TestWorld::default()
                .upgraded_semi_honest(inputs.into_iter(), |ctx, inputs| {
                    let num_rows = inputs.len();
                    aggregate_values::<_, BA8, 8>(ctx, stream::iter(inputs).boxed(), num_rows)
                })
                .await
                .map(Result::unwrap)
                .reconstruct_arr();

            assert_eq!(
                result,
                input_row(8, &[0u32, 1, 2, 3, 4, 5, 6, 7])
                    .map(|x: [Boolean; 8]| x.into_iter().collect::<BA8>())
            );
        });
    }

    #[test]
    fn aggregate_wide() {
        // Test aggregation with wide trigger values
        // (i.e. carries not preserved throughout aggregation)
        run(|| async move {
            let inputs = vec![
                Ok(input_row(7, &[0, 0, 2, 1, 1, 0, 1, 1])),
                Ok(input_row(7, &[0, 1, 0, 0, 2, 2, 1, 2])),
                Ok(input_row(7, &[0, 0, 0, 1, 1, 1, 2, 3])),
                Ok(input_row(7, &[0, 0, 0, 1, 0, 2, 2, 1])),
            ];
            let result = TestWorld::default()
                .upgraded_semi_honest(inputs.into_iter(), |ctx, inputs| {
                    let num_rows = inputs.len();
                    aggregate_values::<_, BA8, 8>(ctx, stream::iter(inputs).boxed(), num_rows)
                })
                .await
                .map(Result::unwrap)
                .reconstruct_arr();

            assert_eq!(
                result,
                input_row(8, &[0u32, 1, 2, 3, 4, 5, 6, 7])
                    .map(|x: [Boolean; 8]| x.into_iter().collect::<BA8>())
            );
        });
    }

    #[test]
    fn aggregate_saturating() {
        // Test that aggregation uses saturating addition
        run(|| async move {
            let inputs = vec![
                Ok(input_row(7, &[0x7f, 0x40, 0x7f, 0x7f, 0, 0, 0, 0])),
                Ok(input_row(7, &[0x7f, 0x40, 0x7f, 1, 0, 0, 0, 0])),
                Ok(input_row(7, &[1, 0x40, 0x7f, 0x7f, 0, 0, 0, 0])),
                Ok(input_row(7, &[0, 0x40, 0x7f, 1, 0, 0, 0, 0])),
            ];
            let result = TestWorld::default()
                .upgraded_semi_honest(inputs.into_iter(), |ctx, inputs| {
                    let num_rows = inputs.len();
                    aggregate_values::<_, BA8, 8>(ctx, stream::iter(inputs).boxed(), num_rows)
                })
                .await
                .map(Result::unwrap)
                .reconstruct_arr();

            assert_eq!(
                result,
                input_row(8, &[0xff_u32, 0xff, 0xff, 0xff, 0, 0, 0, 0])
                    .map(|x: [Boolean; 8]| x.into_iter().collect::<BA8>())
            );
        });
    }

    #[test]
    fn aggregate_empty() {
        run(|| async move {
            let result = TestWorld::default()
                .upgraded_semi_honest((), |ctx, ()| {
                    aggregate_values::<_, BA8, 8>(ctx, stream::empty().boxed(), 0)
                })
                .await
                .map(Result::unwrap)
                .reconstruct_arr();

            assert!(result.iter().all(|b| *b == 0));
        });
    }

    #[test]
    fn aggregate_error() {
        // Test aggregation with an error in the input stream
        run(|| async move {
            let inputs = vec![
                Ok(input_row(1, &[0, 0, 0, 0, 0, 0, 0, 0])),
                Err(Error::Internal),
            ];
            let result = TestWorld::default()
                .upgraded_semi_honest(inputs.into_iter(), |ctx, inputs| {
                    let num_rows = inputs.len();
                    aggregate_values::<_, BA8, 8>(ctx, stream::iter(inputs).boxed(), num_rows)
                })
                .await;

            for &role in Role::all() {
                assert!(matches!(result[role], Err(Error::Internal)));
            }
        });
    }

    #[cfg(debug_assertions)]
    #[test]
    #[should_panic(expected = "FixedLength stream ended with 1 remaining")]
    fn aggregate_too_few() {
        // Test aggregation with less records than expected
        run(|| async move {
            let inputs = vec![Ok(input_row(1, &[0, 0, 1, 1, 0, 0, 0, 0]))];
            let _ = TestWorld::default()
                .upgraded_semi_honest(inputs.into_iter(), |ctx, inputs| {
                    let num_rows = inputs.len() + 1;
                    aggregate_values::<_, BA8, 8>(ctx, stream::iter(inputs).boxed(), num_rows)
                })
                .await
                .map(Result::unwrap)
                .reconstruct_arr();
        });
    }

    #[cfg(debug_assertions)]
    #[test]
    #[should_panic(expected = "FixedLength stream ended with -1 remaining")]
    fn aggregate_too_many() {
        // Test aggregation with more records than expected
        run(|| async move {
            let inputs = vec![
                Ok(input_row(1, &[0, 0, 1, 1, 0, 0, 0, 0])),
                Ok(input_row(1, &[0, 1, 0, 1, 0, 0, 0, 0])),
                Ok(input_row(1, &[0, 0, 1, 1, 0, 0, 0, 0])),
            ];
            let _ = TestWorld::default()
                .upgraded_semi_honest(inputs.into_iter(), |ctx, inputs| {
                    let num_rows = inputs.len() - 1;
                    aggregate_values::<_, BA8, 8>(ctx, stream::iter(inputs).boxed(), num_rows)
                })
                .await
                .map(Result::unwrap)
                .reconstruct_arr();
        });
    }

    // Any of the supported aggregation configs can be used here (search for "aggregation output" in
    // transpose.rs). This small config keeps CI runtime within reason, however, it does not exercise
    // saturated addition at the output.
    const PROP_MAX_INPUT_LEN: usize = 10;
    const PROP_MAX_TV_BITS: usize = 3; // Limit: (1 << TV_BITS) must fit in u32
    const PROP_BUCKETS: usize = 8;
    type PropHistogramValue = BA8;

    // We want to capture everything in this struct for visibility in the output of failing runs,
    // even if it isn't used by the test.
    #[allow(dead_code)]
    #[derive(Debug)]
    struct AggregatePropTestInputs {
        inputs: Vec<[u32; PROP_BUCKETS]>,
        expected: BitDecomposed<BA8>,
        seed: u64,
        len: usize,
        tv_bits: usize,
    }

    const_assert!(
        PropHistogramValue::BITS < u32::BITS,
        "(1 << PropHistogramValue::BITS) must fit in u32",
    );

    prop_compose! {
        fn arb_aggregate_values_inputs(max_len: usize)
                                      (
                                          len in 0..=max_len,
                                          tv_bits in 0..=PROP_MAX_TV_BITS,
                                          seed in any::<u64>(),
                                      )
        -> AggregatePropTestInputs {
            let mut rng = StdRng::seed_from_u64(seed);
            let mut expected = vec![0; PROP_BUCKETS];
            let inputs = repeat_with(|| {
                let row: [u32; PROP_BUCKETS] = array::from_fn(|_| rng.gen_range(0..1 << tv_bits));
                for (exp, val) in expected.iter_mut().zip(row) {
                    *exp = min(*exp + val, (1 << PropHistogramValue::BITS) - 1);
                }
                row
            })
            .take(len)
            .collect();

            let expected = input_row::<PROP_BUCKETS>(usize::try_from(PropHistogramValue::BITS).unwrap(), &expected)
                .map(|x| x.into_iter().collect());

            AggregatePropTestInputs {
                inputs,
                expected,
                seed,
                len,
                tv_bits,
            }
        }
    }
    proptest! {
        #[test]
        fn aggregate_proptest(
            input_struct in arb_aggregate_values_inputs(PROP_MAX_INPUT_LEN)
        ) {
            tokio::runtime::Runtime::new().unwrap().block_on(async {
                let AggregatePropTestInputs {
                    inputs,
                    expected,
                    tv_bits,
                    ..
                } = input_struct;
                let inputs = inputs.into_iter().map(move |row| {
                    Ok(input_row(tv_bits, &row))
                });
                let result : BitDecomposed<BA8> = TestWorld::default().upgraded_semi_honest(inputs, |ctx, inputs| {
                    let num_rows = inputs.len();
                    aggregate_values::<_, PropHistogramValue, PROP_BUCKETS>(
                        ctx,
                        stream::iter(inputs).boxed(),
                        num_rows,
                    )
                })
                .await
                .map(Result::unwrap)
                .reconstruct_arr();

                assert_eq!(result, expected);
            });
        }
    }
}<|MERGE_RESOLUTION|>--- conflicted
+++ resolved
@@ -1,13 +1,4 @@
-<<<<<<< HEAD
-use std::{
-    any::type_name,
-    convert::Infallible,
-    iter::{self, repeat},
-    pin::Pin,
-};
-=======
-use std::{convert::Infallible, iter, pin::Pin};
->>>>>>> 11ee19d7
+use std::{any::type_name, convert::Infallible, iter, pin::Pin};
 
 use futures::{FutureExt, Stream, StreamExt, TryStreamExt};
 use tracing::Instrument;
