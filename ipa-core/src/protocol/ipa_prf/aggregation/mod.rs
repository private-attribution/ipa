use std::{any::type_name, convert::Infallible, iter, pin::Pin};

use futures::{FutureExt, Stream, StreamExt, TryStreamExt};
use tracing::Instrument;

use crate::{
    error::{Error, LengthError, UnwrapInfallible},
    ff::{boolean::Boolean, boolean_array::BooleanArray, U128Conversions},
    helpers::{
        stream::{process_stream_by_chunks, ChunkBuffer, FixedLength, TryFlattenItersExt},
        TotalRecords,
    },
    protocol::{
        basics::{BooleanArrayMul, BooleanProtocols, SecureMul},
        boolean::{step::ThirtyTwoBitStep, NBitStep},
        context::Context,
        ipa_prf::{
            aggregation::step::{AggregateValuesStep, AggregationStep as Step},
            boolean_ops::addition_sequential::{integer_add, integer_sat_add},
            prf_sharding::{AttributionOutputs, SecretSharedAttributionOutputs},
            BreakdownKey,
        },
        RecordId,
    },
    secret_sharing::{
        replicated::semi_honest::AdditiveShare as Replicated, BitDecomposed, FieldSimd,
        SharedValue, TransposeFrom, Vectorizable,
    },
};

mod bucket;
pub(crate) mod step;

type AttributionOutputsChunk<const N: usize> = AttributionOutputs<
    BitDecomposed<Replicated<Boolean, N>>,
    BitDecomposed<Replicated<Boolean, N>>,
>;

impl<BK, TV, const N: usize> ChunkBuffer<N>
    for AttributionOutputs<Vec<Replicated<BK>>, Vec<Replicated<TV>>>
where
    Boolean: Vectorizable<N>,
    BK: SharedValue,
    TV: SharedValue,
    BitDecomposed<Replicated<Boolean, N>>:
        for<'a> TransposeFrom<&'a Vec<Replicated<BK>>, Error = LengthError>,
    BitDecomposed<Replicated<Boolean, N>>:
        for<'a> TransposeFrom<&'a Vec<Replicated<TV>>, Error = LengthError>,
{
    type Item = AttributionOutputs<Replicated<BK>, Replicated<TV>>;
    type Chunk = AttributionOutputsChunk<N>;

    fn push(&mut self, item: Self::Item) {
        self.attributed_breakdown_key_bits
            .push(item.attributed_breakdown_key_bits);
        self.capped_attributed_trigger_value
            .push(item.capped_attributed_trigger_value);
    }

    fn len(&self) -> usize {
        assert_eq!(
            self.attributed_breakdown_key_bits.len(),
            self.capped_attributed_trigger_value.len()
        );
        self.attributed_breakdown_key_bits.len()
    }

    fn resize_with<F: Fn() -> Self::Item>(&mut self, len: usize, f: F) {
        while self.attributed_breakdown_key_bits.len() < len {
            <Self as ChunkBuffer<N>>::push(self, f());
        }
    }

    fn take(&mut self) -> Result<Self::Chunk, LengthError> {
        // Aggregation input transpose
        let bk = BitDecomposed::transposed_from(&self.attributed_breakdown_key_bits)?;
        let tv = BitDecomposed::transposed_from(&self.capped_attributed_trigger_value)?;
        self.attributed_breakdown_key_bits = Vec::with_capacity(N);
        self.capped_attributed_trigger_value = Vec::with_capacity(N);
        Ok(AttributionOutputsChunk {
            attributed_breakdown_key_bits: bk,
            capped_attributed_trigger_value: tv,
        })
    }
}

// Aggregation
//
// The input to aggregation is a stream of tuples of (attributed breakdown key, attributed trigger
// value) for each record.
//
// The first stage of aggregation decodes the breakdown key to produce a vector of trigger value
// to be added to each output bucket. At most one element of this vector can be non-zero,
// corresponding to the breakdown key value. This stage is implemented by the
// `move_single_value_to_bucket` function.
//
// The second stage of aggregation sums these vectors across all records, to produce the final
// output histogram.
//
// The first stage of aggregation is vectorized over records, meaning that a chunk of N
// records is collected, and the `move_single_value_to_bucket` function is called to
// decode the breakdown keys for all of those records simultaneously.
//
// The second stage of aggregation is vectorized over histogram buckets, meaning that
// the values in all `B` output buckets are added simultaneously.
//
// An intermediate transpose occurs between the two stages of aggregation, to convert from the
// record-vectorized representation to the bucket-vectorized representation.
//
// The input to this transpose is `&[BitDecomposed<AdditiveShare<Boolean, {agg chunk}>>]`, indexed
// by buckets, bits of trigger value, and contribution rows.
//
// The output is `&[BitDecomposed<AdditiveShare<Boolean, {buckets}>>]`, indexed by
// contribution rows, bits of trigger value, and buckets.
#[tracing::instrument(name = "aggregate", skip_all, fields(streams = contributions_stream_len))]
pub async fn aggregate_contributions<C, St, BK, TV, HV, const B: usize, const N: usize>(
    ctx: C,
    contributions_stream: St,
    contributions_stream_len: usize,
) -> Result<BitDecomposed<Replicated<Boolean, B>>, Error>
where
    C: Context,
    St: Stream<Item = Result<SecretSharedAttributionOutputs<BK, TV>, Error>> + Send,
    BK: BreakdownKey<B>,
    TV: BooleanArray + U128Conversions,
    HV: BooleanArray + U128Conversions,
    Boolean: FieldSimd<N> + FieldSimd<B>,
    Replicated<Boolean, B>: BooleanProtocols<C, B>,
    Replicated<Boolean, N>: SecureMul<C>,
    Replicated<BK>: BooleanArrayMul<C>,
    Replicated<TV>: BooleanArrayMul<C>,
    BitDecomposed<Replicated<Boolean, N>>:
        for<'a> TransposeFrom<&'a Vec<Replicated<BK>>, Error = LengthError>,
    BitDecomposed<Replicated<Boolean, N>>:
        for<'a> TransposeFrom<&'a Vec<Replicated<TV>>, Error = LengthError>,
    Vec<BitDecomposed<Replicated<Boolean, B>>>:
        for<'a> TransposeFrom<&'a [BitDecomposed<Replicated<Boolean, N>>], Error = Infallible>,
    Vec<Replicated<HV>>:
        for<'a> TransposeFrom<&'a BitDecomposed<Replicated<Boolean, B>>, Error = LengthError>,
{
    // Indeterminate TotalRecords is currently required because aggregation does not poll futures in
    // parallel (thus cannot reach a batch of records).
    let bucket_ctx = ctx
        .narrow(&Step::MoveToBucket)
        .set_total_records(TotalRecords::Indeterminate);
    // move each value to the correct bucket
    let row_contribution_chunk_stream = process_stream_by_chunks(
        contributions_stream,
        AttributionOutputs {
            attributed_breakdown_key_bits: vec![],
            capped_attributed_trigger_value: vec![],
        },
        move |idx, chunk: AttributionOutputsChunk<N>| {
            let record_id = RecordId::from(idx);
            let ctx = bucket_ctx.clone();
            async move {
                bucket::move_single_value_to_bucket::<_, N>(
                    ctx,
                    record_id,
                    chunk.attributed_breakdown_key_bits,
                    chunk.capped_attributed_trigger_value,
                    B,
                    false,
                )
                .instrument(tracing::debug_span!("move_to_bucket", chunk = idx))
                .await
            }
        },
    );

    let aggregation_input = Box::pin(
        row_contribution_chunk_stream
            // Rather than transpose out of record-vectorized form and then transpose again back
            // into bucket-vectorized form, we use a special transpose (the "aggregation
            // intermediate transpose") that combines the two steps.
            //
            // Since the bucket-vectorized representation is separable by records, we do the
            // transpose within the `Chunk` wrapper using `Chunk::map`, and then invoke
            // `Chunk::into_iter` via `try_flatten_iters` to produce an unchunked stream of
            // records, vectorized by buckets.
            .then(|fut| {
                fut.map(|res| {
                    res.map(|chunk| {
                        chunk.map(|data| Vec::transposed_from(data.as_slice()).unwrap_infallible())
                    })
                })
            })
            .try_flatten_iters(),
    );
    let aggregated_result =
        aggregate_values::<_, HV, B>(ctx, aggregation_input, contributions_stream_len).await?;
    Ok(aggregated_result)
}

/// A vector of histogram contributions for each output bucket.
///
/// Aggregation is vectorized over histogram buckets, so bit 0 for every histogram bucket is stored
/// contiguously, followed by bit 1 for each histogram bucket, etc.
pub type AggResult<const B: usize> = Result<BitDecomposed<Replicated<Boolean, B>>, Error>;

/// Aggregate output contributions
///
/// In the case of attribution, each item in `aggregated_stream` is a vector of values to be added
/// to the output histogram. The vector length is `B`, the number of breakdowns, and at most one
/// element is non-zero. In the case of `feature_label_dot_product`, each item in
/// `aggregated_stream` is one column of the feature matrix multiplied by one scalar element of the
/// label vector (indicating whether a conversion occurred). The vector length `B` is the number of
/// features.
///
/// `OV` is the output value type, which is called `HV` (histogram value) in the attribution
/// protocol. If the aggregated contributions for a bucket overflow the `OV` type, this
/// implementation saturates at the maximum value the type can represent. It is recommended
/// that clients select a query configuration that avoids the possibility of overflow.
///
/// It might be possible to save some cost by using naive wrapping arithmetic. Another
/// possibility would be to combine all carries into a single "overflow detected" bit.
pub async fn aggregate_values<'ctx, 'fut, C, OV, const B: usize>(
    ctx: C,
    mut aggregated_stream: Pin<Box<dyn Stream<Item = AggResult<B>> + Send + 'fut>>,
    mut num_rows: usize,
) -> Result<BitDecomposed<Replicated<Boolean, B>>, Error>
where
    'ctx: 'fut,
    C: Context + 'ctx,
    OV: BooleanArray + U128Conversions,
    Boolean: FieldSimd<B>,
    Replicated<Boolean, B>: BooleanProtocols<C, B>,
{
    // Step used to add trigger values.
    type AdditionStep = ThirtyTwoBitStep;
    assert!(
        OV::BITS <= AdditionStep::BITS,
        "{} not large enough to accommodate the sum of {} bit values",
        type_name::<AdditionStep>(),
        OV::BITS,
    );

    let mut depth = 0;
    while num_rows > 1 {
        // We reduce pairwise, passing through the odd record at the end if there is one, so the
        // number of outputs (`next_num_rows`) gets rounded up. If calculating an explicit total
        // records, that would get rounded down.
        let par_agg_ctx = ctx
            .narrow(&Step::Aggregate(depth))
            .set_total_records(TotalRecords::Indeterminate);
        let next_num_rows = (num_rows + 1) / 2;
        aggregated_stream = Box::pin(
            FixedLength::new(aggregated_stream, num_rows)
                .try_chunks(2)
                .enumerate()
                .then(move |(i, chunk_res)| {
                    let ctx = par_agg_ctx.clone();
                    async move {
                        match chunk_res {
                            Err(e) => {
                                // `e.0` contains any elements that `try_chunks` buffered before the
                                // error. We can drop them, since we don't try to recover from errors.
                                Err(e.1)
                            }
                            Ok(mut chunk_vec) if chunk_vec.len() == 1 => {
                                Ok(chunk_vec.pop().unwrap())
                            }
                            Ok(mut chunk_pair) => {
                                assert_eq!(chunk_pair.len(), 2);
                                let b = chunk_pair.pop().unwrap();
                                let a = chunk_pair.pop().unwrap();
                                let record_id = RecordId::from(i);
                                if a.len() < usize::try_from(OV::BITS).unwrap() {
<<<<<<< HEAD
                                    assert!(
                                        OV::BITS <= ThirtyTwoBitStep::BITS,
                                        "ThirtyTwoBitStep not large enough to accommodate this sum"
                                    );
                                    // If we have enough output bits, add and keep the carry.
                                    let (mut sum, carry) = integer_add::<_, ThirtyTwoBitStep, B>(
=======
                                    // If we have enough output bits, add and keep the carry.
                                    let (mut sum, carry) = integer_add::<_, AdditionStep, B>(
>>>>>>> 2da9b099
                                        ctx.narrow(&AggregateValuesStep::Add),
                                        record_id,
                                        &a,
                                        &b,
                                    )
                                    .await?;
                                    sum.push(carry);
                                    Ok(sum)
                                } else {
<<<<<<< HEAD
                                    assert!(
                                        OV::BITS <= ThirtyTwoBitStep::BITS,
                                        "ThirtyTwoBitStep not large enough to accommodate this sum"
                                    );
                                    integer_sat_add::<C, ThirtyTwoBitStep, B>(
=======
                                    integer_sat_add::<C, AdditionStep, B>(
>>>>>>> 2da9b099
                                        ctx.narrow(&AggregateValuesStep::SaturatingAdd),
                                        record_id,
                                        &a,
                                        &b,
                                    )
                                    .await
                                }
                            }
                        }
                    }
                    .instrument(tracing::trace_span!(
                        "reduce",
                        depth = depth,
                        rows = num_rows,
                        record = i
                    ))
                }),
        );
        num_rows = next_num_rows;
        depth += 1;
    }

    let mut result = aggregated_stream
        .try_next()
        .await?
        .unwrap_or_else(|| BitDecomposed::new(iter::empty()));
    assert!(
        aggregated_stream.next().await.is_none(),
        "aggregation should not produce multiple outputs"
    );
    // If there were less than 2^(|ov| - |tv|) inputs, then we didn't add enough carries to produce
    // a full-length output, so pad the output now.
    result.resize(
        usize::try_from(OV::BITS).unwrap(),
        Replicated::<Boolean, B>::ZERO,
    );
    // Aggregation output to remain vectorized
    Ok(result)
}

#[cfg(all(test, unit_test))]
pub mod tests {
    use std::{array, cmp::min, iter::repeat_with};

    use futures::{stream, StreamExt};
    use proptest::prelude::*;
    use rand::{rngs::StdRng, SeedableRng};

    use super::aggregate_values;
    use crate::{
        const_assert,
        error::Error,
        ff::{boolean::Boolean, boolean_array::BA8},
        helpers::Role,
        secret_sharing::{BitDecomposed, SharedValue},
        test_executor::run,
        test_fixture::{ReconstructArr, Runner, TestWorld},
    };

    fn input_row<const B: usize>(tv_bits: usize, values: &[u32]) -> BitDecomposed<[Boolean; B]> {
        let values = <&[u32; B]>::try_from(values).unwrap();

        BitDecomposed::decompose(tv_bits, |i| {
            values.map(|v| Boolean::from((v >> i) & 1 == 1))
        })
    }

    #[test]
    fn aggregate_even() {
        // Test aggregation with clean log2 structure
        run(|| async move {
            let inputs = vec![
                Ok(input_row(1, &[0, 0, 1, 1, 0, 1, 0, 1])),
                Ok(input_row(1, &[0, 1, 0, 1, 0, 1, 1, 0])),
                Ok(input_row(1, &[0, 0, 1, 1, 1, 0, 1, 1])),
                Ok(input_row(1, &[0, 0, 0, 0, 0, 0, 1, 1])),
                Ok(input_row(1, &[0, 0, 0, 0, 1, 1, 0, 1])),
                Ok(input_row(1, &[0, 0, 0, 0, 0, 1, 1, 1])),
                Ok(input_row(1, &[0, 0, 0, 0, 1, 1, 1, 1])),
                Ok(input_row(1, &[0, 0, 0, 0, 1, 0, 1, 1])),
            ];
            let result: BitDecomposed<BA8> = TestWorld::default()
                .upgraded_semi_honest(inputs.into_iter(), |ctx, inputs| {
                    let num_rows = inputs.len();
                    aggregate_values::<_, BA8, 8>(ctx, stream::iter(inputs).boxed(), num_rows)
                })
                .await
                .map(Result::unwrap)
                .reconstruct_arr();
            let expected: BitDecomposed<BA8> = input_row(8, &[0u32, 1, 2, 3, 4, 5, 6, 7])
                .map(|x: [Boolean; 8]| x.into_iter().collect::<BA8>());
            assert_eq!(result, expected);
        });
    }

    #[test]
    fn aggregate_odd() {
        // Test aggregation with odd number of records
        run(|| async move {
            let inputs = vec![
                Ok(input_row(1, &[0, 0, 1, 1, 0, 0, 0, 0])),
                Ok(input_row(1, &[0, 1, 0, 1, 0, 0, 0, 0])),
                Ok(input_row(1, &[0, 0, 1, 1, 0, 0, 0, 0])),
            ];
            let result = TestWorld::default()
                .upgraded_semi_honest(inputs.into_iter(), |ctx, inputs| {
                    let num_rows = inputs.len();
                    aggregate_values::<_, BA8, 8>(ctx, stream::iter(inputs).boxed(), num_rows)
                })
                .await
                .map(Result::unwrap)
                .reconstruct_arr();

            assert_eq!(
                result,
                input_row(8, &[0u32, 1, 2, 3, 0, 0, 0, 0])
                    .map(|x: [Boolean; 8]| x.into_iter().collect::<BA8>())
            );
        });
    }

    #[test]
    fn aggregate_multi_bit() {
        // Test aggregation with multi-bit trigger values
        run(|| async move {
            let inputs = vec![
                Ok(input_row(3, &[0, 0, 2, 1, 1, 2, 4, 0])),
                Ok(input_row(3, &[0, 1, 0, 1, 0, 2, 0, 7])),
                Ok(input_row(3, &[0, 0, 0, 1, 3, 1, 2, 0])),
            ];
            let result = TestWorld::default()
                .upgraded_semi_honest(inputs.into_iter(), |ctx, inputs| {
                    let num_rows = inputs.len();
                    aggregate_values::<_, BA8, 8>(ctx, stream::iter(inputs).boxed(), num_rows)
                })
                .await
                .map(Result::unwrap)
                .reconstruct_arr();

            assert_eq!(
                result,
                input_row(8, &[0u32, 1, 2, 3, 4, 5, 6, 7])
                    .map(|x: [Boolean; 8]| x.into_iter().collect::<BA8>())
            );
        });
    }

    #[test]
    fn aggregate_wide() {
        // Test aggregation with wide trigger values
        // (i.e. carries not preserved throughout aggregation)
        run(|| async move {
            let inputs = vec![
                Ok(input_row(7, &[0, 0, 2, 1, 1, 0, 1, 1])),
                Ok(input_row(7, &[0, 1, 0, 0, 2, 2, 1, 2])),
                Ok(input_row(7, &[0, 0, 0, 1, 1, 1, 2, 3])),
                Ok(input_row(7, &[0, 0, 0, 1, 0, 2, 2, 1])),
            ];
            let result = TestWorld::default()
                .upgraded_semi_honest(inputs.into_iter(), |ctx, inputs| {
                    let num_rows = inputs.len();
                    aggregate_values::<_, BA8, 8>(ctx, stream::iter(inputs).boxed(), num_rows)
                })
                .await
                .map(Result::unwrap)
                .reconstruct_arr();

            assert_eq!(
                result,
                input_row(8, &[0u32, 1, 2, 3, 4, 5, 6, 7])
                    .map(|x: [Boolean; 8]| x.into_iter().collect::<BA8>())
            );
        });
    }

    #[test]
    fn aggregate_saturating() {
        // Test that aggregation uses saturating addition
        run(|| async move {
            let inputs = vec![
                Ok(input_row(7, &[0x7f, 0x40, 0x7f, 0x7f, 0, 0, 0, 0])),
                Ok(input_row(7, &[0x7f, 0x40, 0x7f, 1, 0, 0, 0, 0])),
                Ok(input_row(7, &[1, 0x40, 0x7f, 0x7f, 0, 0, 0, 0])),
                Ok(input_row(7, &[0, 0x40, 0x7f, 1, 0, 0, 0, 0])),
            ];
            let result = TestWorld::default()
                .upgraded_semi_honest(inputs.into_iter(), |ctx, inputs| {
                    let num_rows = inputs.len();
                    aggregate_values::<_, BA8, 8>(ctx, stream::iter(inputs).boxed(), num_rows)
                })
                .await
                .map(Result::unwrap)
                .reconstruct_arr();

            assert_eq!(
                result,
                input_row(8, &[0xff_u32, 0xff, 0xff, 0xff, 0, 0, 0, 0])
                    .map(|x: [Boolean; 8]| x.into_iter().collect::<BA8>())
            );
        });
    }

    #[test]
    fn aggregate_empty() {
        run(|| async move {
            let result = TestWorld::default()
                .upgraded_semi_honest((), |ctx, ()| {
                    aggregate_values::<_, BA8, 8>(ctx, stream::empty().boxed(), 0)
                })
                .await
                .map(Result::unwrap)
                .reconstruct_arr();

            assert!(result.iter().all(|b| *b == 0));
        });
    }

    #[test]
    fn aggregate_error() {
        // Test aggregation with an error in the input stream
        run(|| async move {
            let inputs = vec![
                Ok(input_row(1, &[0, 0, 0, 0, 0, 0, 0, 0])),
                Err(Error::Internal),
            ];
            let result = TestWorld::default()
                .upgraded_semi_honest(inputs.into_iter(), |ctx, inputs| {
                    let num_rows = inputs.len();
                    aggregate_values::<_, BA8, 8>(ctx, stream::iter(inputs).boxed(), num_rows)
                })
                .await;

            for &role in Role::all() {
                assert!(matches!(result[role], Err(Error::Internal)));
            }
        });
    }

    #[cfg(debug_assertions)]
    #[test]
    #[should_panic(expected = "FixedLength stream ended with 1 remaining")]
    fn aggregate_too_few() {
        // Test aggregation with less records than expected
        run(|| async move {
            let inputs = vec![Ok(input_row(1, &[0, 0, 1, 1, 0, 0, 0, 0]))];
            let _ = TestWorld::default()
                .upgraded_semi_honest(inputs.into_iter(), |ctx, inputs| {
                    let num_rows = inputs.len() + 1;
                    aggregate_values::<_, BA8, 8>(ctx, stream::iter(inputs).boxed(), num_rows)
                })
                .await
                .map(Result::unwrap)
                .reconstruct_arr();
        });
    }

    #[cfg(debug_assertions)]
    #[test]
    #[should_panic(expected = "FixedLength stream ended with -1 remaining")]
    fn aggregate_too_many() {
        // Test aggregation with more records than expected
        run(|| async move {
            let inputs = vec![
                Ok(input_row(1, &[0, 0, 1, 1, 0, 0, 0, 0])),
                Ok(input_row(1, &[0, 1, 0, 1, 0, 0, 0, 0])),
                Ok(input_row(1, &[0, 0, 1, 1, 0, 0, 0, 0])),
            ];
            let _ = TestWorld::default()
                .upgraded_semi_honest(inputs.into_iter(), |ctx, inputs| {
                    let num_rows = inputs.len() - 1;
                    aggregate_values::<_, BA8, 8>(ctx, stream::iter(inputs).boxed(), num_rows)
                })
                .await
                .map(Result::unwrap)
                .reconstruct_arr();
        });
    }

    // Any of the supported aggregation configs can be used here (search for "aggregation output" in
    // transpose.rs). This small config keeps CI runtime within reason, however, it does not exercise
    // saturated addition at the output.
    const PROP_MAX_INPUT_LEN: usize = 10;
    const PROP_MAX_TV_BITS: usize = 3; // Limit: (1 << TV_BITS) must fit in u32
    const PROP_BUCKETS: usize = 8;
    type PropHistogramValue = BA8;

    // We want to capture everything in this struct for visibility in the output of failing runs,
    // even if it isn't used by the test.
    #[allow(dead_code)]
    #[derive(Debug)]
    struct AggregatePropTestInputs {
        inputs: Vec<[u32; PROP_BUCKETS]>,
        expected: BitDecomposed<BA8>,
        seed: u64,
        len: usize,
        tv_bits: usize,
    }

    const_assert!(
        PropHistogramValue::BITS < u32::BITS,
        "(1 << PropHistogramValue::BITS) must fit in u32",
    );

    prop_compose! {
        fn arb_aggregate_values_inputs(max_len: usize)
                                      (
                                          len in 0..=max_len,
                                          tv_bits in 0..=PROP_MAX_TV_BITS,
                                          seed in any::<u64>(),
                                      )
        -> AggregatePropTestInputs {
            let mut rng = StdRng::seed_from_u64(seed);
            let mut expected = vec![0; PROP_BUCKETS];
            let inputs = repeat_with(|| {
                let row: [u32; PROP_BUCKETS] = array::from_fn(|_| rng.gen_range(0..1 << tv_bits));
                for (exp, val) in expected.iter_mut().zip(row) {
                    *exp = min(*exp + val, (1 << PropHistogramValue::BITS) - 1);
                }
                row
            })
            .take(len)
            .collect();

            let expected = input_row::<PROP_BUCKETS>(usize::try_from(PropHistogramValue::BITS).unwrap(), &expected)
                .map(|x| x.into_iter().collect());

            AggregatePropTestInputs {
                inputs,
                expected,
                seed,
                len,
                tv_bits,
            }
        }
    }
    proptest! {
        #[test]
        fn aggregate_proptest(
            input_struct in arb_aggregate_values_inputs(PROP_MAX_INPUT_LEN)
        ) {
            tokio::runtime::Runtime::new().unwrap().block_on(async {
                let AggregatePropTestInputs {
                    inputs,
                    expected,
                    tv_bits,
                    ..
                } = input_struct;
                let inputs = inputs.into_iter().map(move |row| {
                    Ok(input_row(tv_bits, &row))
                });
                let result : BitDecomposed<BA8> = TestWorld::default().upgraded_semi_honest(inputs, |ctx, inputs| {
                    let num_rows = inputs.len();
                    aggregate_values::<_, PropHistogramValue, PROP_BUCKETS>(
                        ctx,
                        stream::iter(inputs).boxed(),
                        num_rows,
                    )
                })
                .await
                .map(Result::unwrap)
                .reconstruct_arr();

                assert_eq!(result, expected);
            });
        }
    }
}<|MERGE_RESOLUTION|>--- conflicted
+++ resolved
@@ -266,17 +266,8 @@
                                 let a = chunk_pair.pop().unwrap();
                                 let record_id = RecordId::from(i);
                                 if a.len() < usize::try_from(OV::BITS).unwrap() {
-<<<<<<< HEAD
-                                    assert!(
-                                        OV::BITS <= ThirtyTwoBitStep::BITS,
-                                        "ThirtyTwoBitStep not large enough to accommodate this sum"
-                                    );
-                                    // If we have enough output bits, add and keep the carry.
-                                    let (mut sum, carry) = integer_add::<_, ThirtyTwoBitStep, B>(
-=======
                                     // If we have enough output bits, add and keep the carry.
                                     let (mut sum, carry) = integer_add::<_, AdditionStep, B>(
->>>>>>> 2da9b099
                                         ctx.narrow(&AggregateValuesStep::Add),
                                         record_id,
                                         &a,
@@ -286,15 +277,7 @@
                                     sum.push(carry);
                                     Ok(sum)
                                 } else {
-<<<<<<< HEAD
-                                    assert!(
-                                        OV::BITS <= ThirtyTwoBitStep::BITS,
-                                        "ThirtyTwoBitStep not large enough to accommodate this sum"
-                                    );
-                                    integer_sat_add::<C, ThirtyTwoBitStep, B>(
-=======
                                     integer_sat_add::<C, AdditionStep, B>(
->>>>>>> 2da9b099
                                         ctx.narrow(&AggregateValuesStep::SaturatingAdd),
                                         record_id,
                                         &a,
