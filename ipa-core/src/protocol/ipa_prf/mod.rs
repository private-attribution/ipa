--- conflicted
+++ resolved
@@ -299,20 +299,9 @@
     BK: BooleanArray,
     TV: BooleanArray,
     TS: BooleanArray,
-<<<<<<< HEAD
-    Replicated<Boolean, CONV_CHUNK>: BooleanProtocols<
-        <<C as UpgradableContext>::DZKPValidator as DZKPValidator>::Context,
-        CONV_CHUNK,
-    >,
-    Replicated<Fp25519, PRF_CHUNK>: PrfSharing<
-        <C::Validator<Fp25519> as Validator<Fp25519>>::Context,
-        PRF_CHUNK,
-        Field = Fp25519,
-    >,
-=======
     Replicated<Boolean, CONV_CHUNK>: BooleanProtocols<DZKPUpgraded<C>, CONV_CHUNK>,
-    Replicated<Fp25519, PRF_CHUNK>: SecureMul<C> + FromPrss,
->>>>>>> c782babe
+    Replicated<Fp25519, PRF_CHUNK>:
+        PrfSharing<MacUpgraded<C>, PRF_CHUNK, Field = Fp25519> + FromPrss,
 {
     let conv_records =
         TotalRecords::specified(div_round_up(input_rows.len(), Const::<CONV_CHUNK>))?;
