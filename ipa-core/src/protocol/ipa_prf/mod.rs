use std::{convert::Infallible, iter::zip, num::NonZeroU32, ops::Add};

use futures::{stream, StreamExt, TryStreamExt};
use generic_array::{ArrayLength, GenericArray};
use typenum::{Const, Unsigned, U18};

use self::{quicksort::quicksort_ranges_by_key_insecure, shuffle::shuffle_inputs};
use crate::{
    error::{Error, LengthError, UnwrapInfallible},
    ff::{
        boolean::Boolean,
        boolean_array::{BooleanArray, BA5, BA64, BA8},
        ec_prime_field::Fp25519,
        Serializable, U128Conversions,
    },
    helpers::{
        stream::{div_round_up, process_slice_by_chunks, Chunk, ChunkData, TryFlattenItersExt},
        TotalRecords,
    },
    protocol::{
        basics::{BooleanArrayMul, BooleanProtocols, SecureMul},
        context::{
            Context, SemiHonestContext, UpgradableContext, UpgradedContext,
            UpgradedSemiHonestContext,
        },
        ipa_prf::{
            boolean_ops::convert_to_fp25519,
            prf_eval::{eval_dy_prf, gen_prf_key},
            prf_sharding::{
                attribute_cap_aggregate, histograms_ranges_sortkeys, PrfShardedIpaInputRow,
            },
        },
        prss::FromPrss,
        RecordId,
    },
    secret_sharing::{
        replicated::semi_honest::AdditiveShare as Replicated, BitDecomposed, FieldSimd,
        SharedValue, TransposeFrom,
    },
    seq_join::seq_join,
    sharding::NotSharded,
};

pub(crate) mod aggregation;
pub mod boolean_ops;
pub mod oprf_padding;
pub mod prf_eval;
pub mod prf_sharding;

mod malicious_security;
mod quicksort;
pub(crate) mod shuffle;
pub(crate) mod step;
pub mod validation_protocol;

/// Match key type
pub type MatchKey = BA64;
/// Match key size
pub const MK_BITS: usize = BA64::BITS as usize;

// In theory, we could support (runtime-configured breakdown count) ≤ (compile-time breakdown count)
// ≤ 2^|bk|, with all three values distinct, but at present, there is no runtime configuration and
// the latter two must be equal. The implementation of `move_single_value_to_bucket` does support a
// runtime-specified count via the `breakdown_count` parameter, and implements a runtime check of
// its value.
//
// It would usually be more appropriate to make `MAX_BREAKDOWNS` an associated constant rather than
// a const parameter. However, we want to use it to enforce a correct pairing of the `BK` type
// parameter and the `B` const parameter, and specifying a constraint like
// `BreakdownKey<MAX_BREAKDOWNS = B>` on an associated constant is not currently supported. (Nor is
// supplying an associated constant `<BK as BreakdownKey>::MAX_BREAKDOWNS` as the value of a const
// parameter.) Structured the way we have it, it probably doesn't make sense to use the
// `BreakdownKey` trait in places where the `B` const parameter is not already available.
pub trait BreakdownKey<const MAX_BREAKDOWNS: usize>: BooleanArray + U128Conversions {}
impl BreakdownKey<32> for BA5 {}
impl BreakdownKey<256> for BA8 {}

/// Vectorization dimension for share conversion
pub const CONV_CHUNK: usize = 256;

/// Vectorization dimension for PRF
pub const PRF_CHUNK: usize = 16;

/// Vectorization dimension for aggregation.
pub const AGG_CHUNK: usize = 256;

/// Vectorization dimension for sort.
pub const SORT_CHUNK: usize = 256;

use step::IpaPrfStep as Step;

<<<<<<< HEAD
use crate::{
    helpers::query::DpParams,
    protocol::{context::Validator, dp::dp_for_histogram},
};

#[derive(Clone, Debug)]
=======
#[derive(Clone, Debug, Default)]
>>>>>>> 11ee19d7
#[cfg_attr(test, derive(PartialEq, Eq))]
pub struct OPRFIPAInputRow<BK: SharedValue, TV: SharedValue, TS: SharedValue> {
    pub match_key: Replicated<MatchKey>,
    pub is_trigger: Replicated<Boolean>,
    pub breakdown_key: Replicated<BK>,
    pub trigger_value: Replicated<TV>,
    pub timestamp: Replicated<TS>,
}

impl<BK: SharedValue, TV: SharedValue, TS: SharedValue> Serializable for OPRFIPAInputRow<BK, TV, TS>
where
    Replicated<BK>: Serializable,
    Replicated<TV>: Serializable,
    Replicated<TS>: Serializable,
    <Replicated<BK> as Serializable>::Size: Add<U18>,
    <Replicated<TS> as Serializable>::Size:
        Add<<<Replicated<BK> as Serializable>::Size as Add<U18>>::Output>,
    <Replicated<TV> as Serializable>::Size: Add<
        <<Replicated<TS> as Serializable>::Size as Add<
            <<Replicated<BK> as Serializable>::Size as Add<U18>>::Output,
        >>::Output,
    >,
    <<Replicated<TV> as Serializable>::Size as Add<
        <<Replicated<TS> as Serializable>::Size as Add<
            <<Replicated<BK> as Serializable>::Size as Add<U18>>::Output,
        >>::Output,
    >>::Output: ArrayLength,
{
    type Size = <<Replicated<TV> as Serializable>::Size as Add<
        <<Replicated<TS> as Serializable>::Size as Add<
            <<Replicated<BK> as Serializable>::Size as Add<U18>>::Output,
        >>::Output,
    >>::Output;
    type DeserializationError = Error;

    fn serialize(&self, buf: &mut GenericArray<u8, Self::Size>) {
        let mk_sz = <Replicated<MatchKey> as Serializable>::Size::USIZE;
        let ts_sz = <Replicated<TS> as Serializable>::Size::USIZE;
        let bk_sz = <Replicated<BK> as Serializable>::Size::USIZE;
        let tv_sz = <Replicated<TV> as Serializable>::Size::USIZE;
        let it_sz = <Replicated<Boolean> as Serializable>::Size::USIZE;

        self.match_key
            .serialize(GenericArray::from_mut_slice(&mut buf[..mk_sz]));

        self.timestamp
            .serialize(GenericArray::from_mut_slice(&mut buf[mk_sz..mk_sz + ts_sz]));

        self.breakdown_key.serialize(GenericArray::from_mut_slice(
            &mut buf[mk_sz + ts_sz..mk_sz + ts_sz + bk_sz],
        ));

        self.trigger_value.serialize(GenericArray::from_mut_slice(
            &mut buf[mk_sz + ts_sz + bk_sz..mk_sz + ts_sz + bk_sz + tv_sz],
        ));

        self.is_trigger.serialize(GenericArray::from_mut_slice(
            &mut buf[mk_sz + ts_sz + bk_sz + tv_sz..mk_sz + ts_sz + bk_sz + tv_sz + it_sz],
        ));
    }

    fn deserialize(buf: &GenericArray<u8, Self::Size>) -> Result<Self, Self::DeserializationError> {
        let mk_sz = <Replicated<MatchKey> as Serializable>::Size::USIZE;
        let ts_sz = <Replicated<TS> as Serializable>::Size::USIZE;
        let bk_sz = <Replicated<BK> as Serializable>::Size::USIZE;
        let tv_sz = <Replicated<TV> as Serializable>::Size::USIZE;
        let it_sz = <Replicated<Boolean> as Serializable>::Size::USIZE;

        let match_key =
            Replicated::<MatchKey>::deserialize(GenericArray::from_slice(&buf[..mk_sz]))
                .unwrap_infallible();
        let timestamp =
            Replicated::<TS>::deserialize(GenericArray::from_slice(&buf[mk_sz..mk_sz + ts_sz]))
                .map_err(|e| Error::ParseError(e.into()))?;
        let breakdown_key = Replicated::<BK>::deserialize(GenericArray::from_slice(
            &buf[mk_sz + ts_sz..mk_sz + ts_sz + bk_sz],
        ))
        .map_err(|e| Error::ParseError(e.into()))?;
        let trigger_value = Replicated::<TV>::deserialize(GenericArray::from_slice(
            &buf[mk_sz + ts_sz + bk_sz..mk_sz + ts_sz + bk_sz + tv_sz],
        ))
        .map_err(|e| Error::ParseError(e.into()))?;
        let is_trigger = Replicated::<Boolean>::deserialize(GenericArray::from_slice(
            &buf[mk_sz + ts_sz + bk_sz + tv_sz..mk_sz + ts_sz + bk_sz + tv_sz + it_sz],
        ))
        .map_err(|e| Error::ParseError(e.into()))?;

        Ok(Self {
            match_key,
            is_trigger,
            breakdown_key,
            trigger_value,
            timestamp,
        })
    }
}

/// IPA OPRF Protocol
///
/// The output of this function is a vector of secret-shared totals, one per breakdown key
/// This protocol performs the following steps
/// 1. Converts secret-sharings of boolean arrays to secret-sharings of elliptic curve points
/// 2. Generates a random number of "dummy records" (needed to mask the information that will
///    be revealed in a later step, and thereby provide a differential privacy guarantee on that
///    information leakage) (TBD)
/// 3. Shuffles the input
/// 4. Computes an OPRF of these elliptic curve points and reveals this "pseudonym"
/// 5. Groups together rows with the same OPRF, and then obliviously sorts each group by the
///    secret-shared timestamp
/// 6. Attributes trigger events to source events
/// 7. Caps each user's total contribution to the final result
/// 8. Aggregates the contributions of all users
/// 9. Adds random noise to the total for each breakdown key (to provide a differential
///    privacy guarantee)
/// # Errors
/// Propagates errors from config issues or while running the protocol
/// # Panics
/// Propagates errors from config issues or while running the protocol
pub async fn oprf_ipa<'ctx, BK, TV, HV, TS, const SS_BITS: usize, const B: usize>(
    ctx: SemiHonestContext<'ctx>,
    input_rows: Vec<OPRFIPAInputRow<BK, TV, TS>>,
    attribution_window_seconds: Option<NonZeroU32>,
    dp_params: DpParams,
) -> Result<Vec<Replicated<HV>>, Error>
where
    BK: BreakdownKey<B>,
    TV: BooleanArray + U128Conversions,
    HV: BooleanArray + U128Conversions,
    TS: BooleanArray + U128Conversions,
    Boolean: FieldSimd<B>,
    Replicated<Boolean, B>:
        BooleanProtocols<UpgradedSemiHonestContext<'ctx, NotSharded, Boolean>, B>,
    for<'a> Replicated<BK>: BooleanArrayMul<UpgradedSemiHonestContext<'a, NotSharded, Boolean>>,
    for<'a> Replicated<TS>: BooleanArrayMul<UpgradedSemiHonestContext<'a, NotSharded, Boolean>>,
    for<'a> Replicated<TV>: BooleanArrayMul<UpgradedSemiHonestContext<'a, NotSharded, Boolean>>,
    BitDecomposed<Replicated<Boolean, AGG_CHUNK>>:
        for<'a> TransposeFrom<&'a Vec<Replicated<BK>>, Error = LengthError>,
    BitDecomposed<Replicated<Boolean, AGG_CHUNK>>:
        for<'a> TransposeFrom<&'a Vec<Replicated<TV>>, Error = LengthError>,
    Vec<BitDecomposed<Replicated<Boolean, B>>>: for<'a> TransposeFrom<
        &'a [BitDecomposed<Replicated<Boolean, AGG_CHUNK>>],
        Error = Infallible,
    >,
    Vec<Replicated<HV>>:
        for<'a> TransposeFrom<&'a BitDecomposed<Replicated<Boolean, B>>, Error = LengthError>,
{
    if input_rows.is_empty() {
        return Ok(vec![Replicated::ZERO; B]);
    }
    let shuffled = shuffle_inputs(ctx.narrow(&Step::Shuffle), input_rows).await?;
    let mut prfd_inputs = compute_prf_for_inputs(ctx.clone(), &shuffled).await?;

    prfd_inputs.sort_by(|a, b| a.prf_of_match_key.cmp(&b.prf_of_match_key));

    let (histogram, ranges) = histograms_ranges_sortkeys(&mut prfd_inputs);
    if histogram.len() == 1 {
        // No user has more than one record.
        return Ok(vec![Replicated::ZERO; B]);
    }
    quicksort_ranges_by_key_insecure(
        ctx.narrow(&Step::SortByTimestamp),
        &mut prfd_inputs,
        false,
        |x| &x.sort_key,
        ranges,
    )
    .await?;

    let histogram = attribute_cap_aggregate::<_, _, _, _, SS_BITS, B>(
        ctx.narrow(&Step::Attribution),
        prfd_inputs,
        attribution_window_seconds,
        &histogram,
    )
    .await?;

    let dp_validator = ctx
        .narrow(&Step::DifferentialPrivacy)
        .validator::<Boolean>();
    let dp_ctx: UpgradedSemiHonestContext<_, _> = dp_validator.context();

    let noisy_histogram =
        dp_for_histogram::<_, B, HV, SS_BITS>(dp_ctx, histogram, dp_params).await?;
    Ok(noisy_histogram)
}

#[tracing::instrument(name = "compute_prf_for_inputs", skip_all)]
async fn compute_prf_for_inputs<C, BK, TV, TS>(
    ctx: C,
    input_rows: &[OPRFIPAInputRow<BK, TV, TS>],
) -> Result<Vec<PrfShardedIpaInputRow<BK, TV, TS>>, Error>
where
    C: UpgradableContext,
    <C as UpgradableContext>::DZKPValidator: Send + Sync,
    C::UpgradedContext<Boolean>: UpgradedContext<Field = Boolean, Share = Replicated<Boolean>>,
    BK: BooleanArray,
    TV: BooleanArray,
    TS: BooleanArray,
    Replicated<Boolean, CONV_CHUNK>:
        BooleanProtocols<<C as UpgradableContext>::DZKPUpgradedContext, CONV_CHUNK>,
    Replicated<Fp25519, PRF_CHUNK>: SecureMul<C> + FromPrss,
{
    let conv_records =
        TotalRecords::specified(div_round_up(input_rows.len(), Const::<CONV_CHUNK>))?;
    let eval_records = TotalRecords::specified(div_round_up(input_rows.len(), Const::<PRF_CHUNK>))?;
    let convert_ctx = ctx
        .narrow(&Step::ConvertFp25519)
        .set_total_records(conv_records);
    let eval_ctx = ctx.narrow(&Step::EvalPrf).set_total_records(eval_records);

    let prf_key = gen_prf_key(&eval_ctx);

    let curve_pts = seq_join(
        ctx.active_work(),
        process_slice_by_chunks(input_rows, move |idx, records: ChunkData<_, CONV_CHUNK>| {
            let record_id = RecordId::from(idx);
            let convert_ctx = convert_ctx.clone();
            let input_match_keys: &dyn Fn(usize) -> Replicated<MatchKey> =
                &|i| records[i].match_key.clone();
            let match_keys =
                BitDecomposed::<Replicated<Boolean, 256>>::transposed_from(input_match_keys)
                    .unwrap_infallible();
            convert_to_fp25519::<_, CONV_CHUNK, PRF_CHUNK>(convert_ctx, record_id, match_keys)
        }),
    )
    .map_ok(Chunk::unpack::<PRF_CHUNK>)
    .try_flatten_iters()
    .try_collect::<Vec<_>>()
    .await?;

    let prf_of_match_keys = seq_join(
        ctx.active_work(),
        stream::iter(curve_pts).enumerate().map(|(i, curve_pts)| {
            let record_id = RecordId::from(i);
            let eval_ctx = eval_ctx.clone();
            let prf_key = &prf_key;
            curve_pts
                .then(move |pts| eval_dy_prf::<_, PRF_CHUNK>(eval_ctx, record_id, prf_key, pts))
        }),
    )
    .try_collect::<Vec<_>>()
    .await?;

    Ok(zip(input_rows, prf_of_match_keys.into_iter().flatten())
        .map(|(input, prf_of_match_key)| {
            let OPRFIPAInputRow {
                match_key: _,
                is_trigger,
                breakdown_key,
                trigger_value,
                timestamp,
            } = &input;

            PrfShardedIpaInputRow {
                prf_of_match_key,
                is_trigger_bit: is_trigger.clone(),
                breakdown_key: breakdown_key.clone(),
                trigger_value: trigger_value.clone(),
                timestamp: timestamp.clone(),
                sort_key: Replicated::ZERO,
            }
        })
        .collect())
}

#[cfg(all(test, any(unit_test, feature = "shuttle")))]
pub mod tests {

    use crate::{
        ff::{
            boolean_array::{BA16, BA20, BA3, BA5, BA8},
            U128Conversions,
        },
        helpers::query::DpParams,
        protocol::{dp::NoiseParams, ipa_prf::oprf_ipa},
        test_executor::run,
        test_fixture::{ipa::TestRawDataRecord, Reconstruct, Runner, TestWorld},
    };

    fn test_input(
        timestamp: u64,
        user_id: u64,
        is_trigger_report: bool,
        breakdown_key: u32,
        trigger_value: u32,
    ) -> TestRawDataRecord {
        TestRawDataRecord {
            timestamp,
            user_id,
            is_trigger_report,
            breakdown_key,
            trigger_value,
        }
    }

    #[test]
    fn semi_honest() {
        const EXPECTED: &[u128] = &[0, 2, 5, 0, 0, 0, 0, 0];

        run(|| async {
            let world = TestWorld::default();

            let records: Vec<TestRawDataRecord> = vec![
                test_input(0, 12345, false, 1, 0),
                test_input(5, 12345, false, 2, 0),
                test_input(10, 12345, true, 0, 5),
                test_input(0, 68362, false, 1, 0),
                test_input(20, 68362, true, 0, 2),
            ];
            let dp_params = DpParams::NoDp;

            let mut result: Vec<_> = world
                .semi_honest(records.into_iter(), |ctx, input_rows| async move {
                    oprf_ipa::<BA5, BA3, BA16, BA20, 5, 32>(ctx, input_rows, None, dp_params)
                        .await
                        .unwrap()
                })
                .await
                .reconstruct();
            result.truncate(EXPECTED.len());
            assert_eq!(
                result.iter().map(|&v| v.as_u128()).collect::<Vec<_>>(),
                EXPECTED,
            );
        });
    }

    #[test]
    fn semi_honest_with_dp() {
        println!("Running semi_honest_with_dp");
        run(|| async {
            const SS_BITS: usize = 5;
            let world = TestWorld::default();
            let expected: Vec<u32> = vec![0, 2, 5, 0, 0, 0, 0, 0];
            let epsilon = 10.0;
            let dp_params = DpParams::WithDp { epsilon };
            let per_user_credit_cap = 2_f64.powi(i32::try_from(SS_BITS).unwrap());

            let records: Vec<TestRawDataRecord> = vec![
                test_input(0, 12345, false, 1, 0),
                test_input(5, 12345, false, 2, 0),
                test_input(10, 12345, true, 0, 5),
                test_input(0, 68362, false, 1, 0),
                test_input(20, 68362, true, 0, 2),
            ];

            let mut result: Vec<_> = world
                .semi_honest(records.into_iter(), |ctx, input_rows| async move {
                    oprf_ipa::<BA5, BA3, BA16, BA20, SS_BITS, 32>(ctx, input_rows, None, dp_params)
                        .await
                        .unwrap()
                })
                .await
                .reconstruct();
            result.truncate(expected.len());

            let noise_params = NoiseParams {
                epsilon,
                ell_1_sensitivity: per_user_credit_cap,
                ell_2_sensitivity: per_user_credit_cap,
                ell_infty_sensitivity: per_user_credit_cap,
                ..Default::default()
            };
            let num_bernoulli = crate::protocol::dp::find_smallest_num_bernoulli(&noise_params);
            let mean: f64 = f64::from(num_bernoulli) * 0.5; // n * p
            let standard_deviation: f64 = (f64::from(num_bernoulli) * 0.5 * 0.5).sqrt(); //  sqrt(n * (p) * (1-p))
            println!(
                "In semi_honest_with_dp:  mean = {mean}, standard_deviation = {standard_deviation}"
            );
            let result_u32: Vec<u32> = result
                .iter()
                .map(|&v| u32::try_from(v.as_u128()).unwrap())
                .collect::<Vec<_>>();

            println!(
                "in test: semi_honest_with_dp. len result = {} and expected len =  {}",
                result_u32.len(),
                expected.len()
            );
            assert!(result_u32.len() == expected.len());
            for (index, actual_u128) in result_u32.iter().enumerate() {
                println!("actual = {actual_u128}, expected = {}", expected[index]);
                assert!(
                    f64::from(*actual_u128) - mean
                        > f64::from(expected[index]) - 5.0 * standard_deviation
                        && f64::from(*actual_u128) - mean
                            < f64::from(expected[index]) + 5.0 * standard_deviation
                , "DP result was more than 5 standard deviations of the noise from the expected result"
                );
            }
        });
    }

    #[test]
    fn semi_honest_empty() {
        const EXPECTED: &[u128] = &[0, 0, 0, 0, 0, 0, 0, 0];

        run(|| async {
            let world = TestWorld::default();

            let records: Vec<TestRawDataRecord> = vec![];
            let dp_params = DpParams::NoDp;

            let mut result: Vec<_> = world
                .semi_honest(records.into_iter(), |ctx, input_rows| async move {
                    oprf_ipa::<BA5, BA3, BA8, BA20, 5, 32>(ctx, input_rows, None, dp_params)
                        .await
                        .unwrap()
                })
                .await
                .reconstruct();
            result.truncate(EXPECTED.len());
            assert_eq!(
                result.iter().map(|&v| v.as_u128()).collect::<Vec<_>>(),
                EXPECTED,
            );
        });
    }

    #[test]
    fn semi_honest_degenerate() {
        const EXPECTED: &[u128] = &[0, 0, 0, 0, 0, 0, 0, 0];

        run(|| async {
            let world = TestWorld::default();

            let records: Vec<TestRawDataRecord> = vec![
                test_input(0, 12345, false, 1, 0),
                test_input(0, 68362, false, 1, 0),
            ];
            let dp_params = DpParams::NoDp;

            let mut result: Vec<_> = world
                .semi_honest(records.into_iter(), |ctx, input_rows| async move {
                    oprf_ipa::<BA5, BA3, BA8, BA20, 5, 32>(ctx, input_rows, None, dp_params)
                        .await
                        .unwrap()
                })
                .await
                .reconstruct();
            result.truncate(EXPECTED.len());
            assert_eq!(
                result.iter().map(|&v| v.as_u128()).collect::<Vec<_>>(),
                EXPECTED,
            );
        });
    }

    // Test that IPA tolerates duplicate timestamps among a user's records. The end-to-end test
    // harness does not generate data like this because the attribution result is non-deterministic.
    // To make the output deterministic for this case, all of the duplicate timestamp records are
    // identical.
    //
    // Don't run this with shuttle because it is slow and is unlikely to provide different coverage
    // than the previous test.
    #[cfg(not(feature = "shuttle"))]
    #[test]
    fn duplicate_timestamps() {
        use rand::{seq::SliceRandom, thread_rng};

        use crate::ff::boolean_array::{BA16, BA8};

        const EXPECTED: &[u128] = &[0, 2, 10, 0, 0, 0, 0, 0];

        run(|| async {
            let world = TestWorld::default();

            let mut records: Vec<TestRawDataRecord> = vec![
                test_input(0, 12345, false, 1, 0),
                test_input(5, 12345, false, 2, 0),
                test_input(5, 12345, false, 2, 0),
                test_input(10, 12345, true, 0, 5),
                test_input(10, 12345, true, 0, 5),
                test_input(0, 68362, false, 1, 0),
                test_input(20, 68362, true, 0, 2),
            ];

            records.shuffle(&mut thread_rng());
            let dp_params = DpParams::NoDp;
            let mut result: Vec<_> = world
                .semi_honest(records.into_iter(), |ctx, input_rows| async move {
                    oprf_ipa::<BA8, BA3, BA16, BA20, 5, 256>(ctx, input_rows, None, dp_params)
                        .await
                        .unwrap()
                })
                .await
                .reconstruct();
            result.truncate(EXPECTED.len());
            assert_eq!(
                result.iter().map(|&v| v.as_u128()).collect::<Vec<_>>(),
                EXPECTED,
            );
        });
    }
}<|MERGE_RESOLUTION|>--- conflicted
+++ resolved
@@ -89,16 +89,12 @@
 
 use step::IpaPrfStep as Step;
 
-<<<<<<< HEAD
 use crate::{
     helpers::query::DpParams,
     protocol::{context::Validator, dp::dp_for_histogram},
 };
 
-#[derive(Clone, Debug)]
-=======
 #[derive(Clone, Debug, Default)]
->>>>>>> 11ee19d7
 #[cfg_attr(test, derive(PartialEq, Eq))]
 pub struct OPRFIPAInputRow<BK: SharedValue, TV: SharedValue, TS: SharedValue> {
     pub match_key: Replicated<MatchKey>,
