use std::{
    convert::Infallible,
    iter::zip,
    num::NonZeroU32,
    ops::{Not, Range},
};

use futures::{
    future::{try_join, try_join3},
    stream::{self, unfold},
    Stream, StreamExt,
};
use ipa_macros::Step;

use super::boolean_ops::expand_shared_array_in_place;
use crate::{
    error::{Error, LengthError},
    ff::{
        boolean::Boolean,
        boolean_array::{BA32, BA7},
<<<<<<< HEAD
        ArrayAccess, CustomArray, Expand, Field, U128Conversions,
=======
        ArrayAccess, CustomArray, Expand, Field, PrimeField, U128Conversions,
>>>>>>> 762393b4
    },
    helpers::stream::TryFlattenItersExt,
    protocol::{
        basics::{select, BooleanArrayMul, BooleanProtocols, SecureMul, ShareKnownValue},
        boolean::or::or,
<<<<<<< HEAD
        context::{Context, UpgradableContext, UpgradedContext, Validator},
        ipa_prf::{
            aggregation::aggregate_contributions,
            boolean_ops::{
                addition_sequential::integer_add,
                comparison_and_subtraction_sequential::{compare_gt, integer_sub},
            },
            AGG_CHUNK,
=======
        context::{
            Context, SemiHonestContext, UpgradableContext, UpgradedSemiHonestContext, Validator,
        },
        ipa_prf::boolean_ops::{
            addition_sequential::integer_add,
            comparison_and_subtraction_sequential::{compare_gt, integer_sub},
>>>>>>> 762393b4
        },
        RecordId,
    },
    secret_sharing::{
<<<<<<< HEAD
        replicated::{semi_honest::AdditiveShare as Replicated, ReplicatedSecretSharing},
        BitDecomposed, FieldSimd, SharedValue, TransposeFrom,
    },
    seq_join::seq_join,
=======
        replicated::{
            malicious::ExtendableField, semi_honest::AdditiveShare as Replicated,
            ReplicatedSecretSharing,
        },
        BitDecomposed, SharedValue,
    },
    seq_join::{seq_join, SeqJoin},
    sharding::NotSharded,
>>>>>>> 762393b4
};

#[cfg(feature = "descriptive-gate")]
pub mod feature_label_dot_product;

#[derive(Debug)]
pub struct PrfShardedIpaInputRow<BK: SharedValue, TV: SharedValue, TS: SharedValue> {
    pub prf_of_match_key: u64,
    pub is_trigger_bit: Replicated<Boolean>,
    pub breakdown_key: Replicated<BK>,
    pub trigger_value: Replicated<TV>,
    pub timestamp: Replicated<TS>,
    pub sort_key: Replicated<BA32>,
}

impl<BK: SharedValue, TS, TV: SharedValue> PrfShardedIpaInputRow<BK, TV, TS>
where
    TS: SharedValue + ArrayAccess<Output = Boolean> + Expand<Input = Boolean>,
{
    /// This function defines the sort key.
    /// The order of sorting is `timestamp`, `is_trigger_bit`, `counter`.
    /// We sort by `is_trigger_bit` to ensure source events come before trigger in case there
    /// is a tie in timestamp
    /// Counter is added to ensure each sorting key is unique to avoid privacy leakage
    /// NOTE: the sort key will be interpreted in Little endian format, so the order in
    /// which things are appended is important.
    /// We still need to add epoch which will be added later
    pub fn compute_sort_key(&mut self, counter: u64) {
        expand_shared_array_in_place(
            &mut self.sort_key,
            &Replicated::new(BA7::truncate_from(counter), BA7::truncate_from(counter)),
            0,
        );
        let mut offset = BA7::BITS as usize;

        self.sort_key.set(offset, self.is_trigger_bit.clone());

        offset += 1;
        expand_shared_array_in_place(&mut self.sort_key, &self.timestamp, offset);
        // TODO(richaj): add epoch to sort key computation
    }
}

impl<BK: SharedValue, TS: SharedValue, TV: SharedValue> GroupingKey
    for PrfShardedIpaInputRow<BK, TV, TS>
{
    fn get_grouping_key(&self) -> u64 {
        self.prf_of_match_key
    }
}

struct InputsRequiredFromPrevRow<BK: SharedValue, TV: SharedValue, TS: SharedValue, SS: SharedValue>
{
    ever_encountered_a_source_event: Replicated<Boolean>,
    attributed_breakdown_key_bits: Replicated<BK>,
    saturating_sum: Replicated<SS>,
    is_saturated: Replicated<Boolean>,
    difference_to_cap: Replicated<TV>,
    source_event_timestamp: Replicated<TS>,
}

impl<BK, TV, TS, SS> InputsRequiredFromPrevRow<BK, TV, TS, SS>
where
    BK: SharedValue + U128Conversions + CustomArray<Element = Boolean>,
    TV: SharedValue + U128Conversions + CustomArray<Element = Boolean>,
    TS: SharedValue + U128Conversions + CustomArray<Element = Boolean>,
    SS: SharedValue + U128Conversions + CustomArray<Element = Boolean>,
    Replicated<BK>: BooleanArrayMul,
    Replicated<TS>: BooleanArrayMul,
    Replicated<TV>: BooleanArrayMul,
{
    ///
    /// This function contains the main logic for the per-user attribution circuit.
    /// Multiple rows of data about a single user are processed in-order from oldest to newest.
    ///
    /// Summary:
    /// - Last touch attribution
    ///     - Every trigger event which is preceded by a source event is attributed
    ///     - Trigger events are attributed to the `breakdown_key` of the most recent preceding source event
    /// - Per user capping
    ///     - A cumulative sum of "Attributed Trigger Value" is maintained
    ///     - Bitwise addition is used, and a single bit indicates if the sum is "saturated"
    ///     - The only available values for "cap" are powers of 2 (i.e. 1, 2, 4, 8, 16, 32, ...)
    ///     - Prior to the cumulative sum reaching saturation, attributed trigger values are passed along
    ///     - The row which puts the cumulative sum over the cap is "capped" to the delta between the cumulative sum of the last row and the cap
    ///     - All subsequent rows contribute zero
    /// - Outputs
    ///     - If a user has `N` input rows, they will generate `N-1` output rows. (The first row cannot possibly contribute any value to the output)
    ///     - Each output row has two main values:
    ///         - `capped_attributed_trigger_value` - the value to contribute to the output (bitwise secret-shared),
    ///         - `attributed_breakdown_key` - the breakdown to which this contribution applies (bitwise secret-shared),
    ///     - Additional output:
    ///         - `did_trigger_get_attributed` - a secret-shared bit indicating if this row corresponds to a trigger event
    ///           which was attributed. Might be able to reveal this (after a shuffle and the addition of dummies) to minimize
    ///           the amount of processing work that must be done in the Aggregation stage.
    pub async fn compute_row_with_previous<'a>(
        &mut self,
        ctx: UpgradedSemiHonestContext<'a, NotSharded, Boolean>,
        record_id: RecordId,
        input_row: &PrfShardedIpaInputRow<BK, TV, TS>,
        attribution_window_seconds: Option<NonZeroU32>,
<<<<<<< HEAD
    ) -> Result<AttributionOutputs<Replicated<BK>, Replicated<TV>>, Error>
    where
        C: Context,
    {
=======
    ) -> Result<CappedAttributionOutputs<BK, TV>, Error> {
>>>>>>> 762393b4
        let is_source_event = input_row.is_trigger_bit.clone().not();

        let (
            ever_encountered_a_source_event,
            attributed_breakdown_key_bits,
            source_event_timestamp,
        ) = try_join3(
            or(
                ctx.narrow(&Step::EverEncounteredSourceEvent),
                record_id,
                &is_source_event,
                &self.ever_encountered_a_source_event,
            ),
            breakdown_key_of_most_recent_source_event(
                ctx.narrow(&Step::AttributedBreakdownKey),
                record_id,
                &input_row.is_trigger_bit,
                &self.attributed_breakdown_key_bits,
                &input_row.breakdown_key,
            ),
            timestamp_of_most_recent_source_event(
                ctx.narrow(&Step::SourceEventTimestamp),
                record_id,
                attribution_window_seconds,
                &input_row.is_trigger_bit,
                &self.source_event_timestamp,
                &input_row.timestamp,
            ),
        )
        .await?;

        let attributed_trigger_value = zero_out_trigger_value_unless_attributed(
            ctx.narrow(&Step::AttributedTriggerValue),
            record_id,
            &input_row.is_trigger_bit,
            &ever_encountered_a_source_event,
            &input_row.trigger_value,
            attribution_window_seconds,
            &input_row.timestamp,
            &source_event_timestamp,
        )
        .await?;

        let (updated_sum, overflow_bit) = integer_add(
            ctx.narrow(&Step::ComputeSaturatingSum),
            record_id,
            &self.saturating_sum,
            &attributed_trigger_value,
        )
        .await?;

        let (overflow_bit_and_prev_row_not_saturated, difference_to_cap) = try_join(
            overflow_bit.multiply(
                &self.is_saturated.clone().not(),
                ctx.narrow(&Step::IsSaturatedAndPrevRowNotSaturated),
                record_id,
            ),
            // It is okay that we are calling `integer_sub` with length(y) > length(x) here.
            // `difference_to_cap` only needs to be accurate in the case where the next row will
            // overflow. When that is the case, `updated_sum` must be within `2^TV::BITS` of the
            // cap, and a `TV::BITS` subtraction of the `TV::BITS` least significant bits of
            // `updated_sum` from zero will correctly compute the difference to the cap.
            integer_sub(
                ctx.narrow(&Step::ComputeDifferenceToCap),
                record_id,
                &Replicated::<TV>::ZERO,
                &updated_sum,
            ),
        )
        .await?;

        // Tricky way of expressing an `OR` condition, but with no additional multiplications:
        //   Logically: "Did this row just become saturated OR was the previous row already saturated"
        //   This works because these conditions cannot both be true
        let is_saturated = &self.is_saturated + &overflow_bit_and_prev_row_not_saturated;

        let capped_attributed_trigger_value = compute_capped_trigger_value(
            ctx,
            record_id,
            &is_saturated,
            &overflow_bit_and_prev_row_not_saturated,
            &self.difference_to_cap,
            &attributed_trigger_value,
        )
        .await?;

        self.ever_encountered_a_source_event = ever_encountered_a_source_event;
        self.attributed_breakdown_key_bits = attributed_breakdown_key_bits.clone();
        self.saturating_sum = updated_sum;
        self.is_saturated = is_saturated;
        self.difference_to_cap = difference_to_cap;
        self.source_event_timestamp = source_event_timestamp;

        let outputs_for_aggregation = AttributionOutputs {
            attributed_breakdown_key_bits,
            capped_attributed_trigger_value,
        };
        Ok(outputs_for_aggregation)
    }
}

#[derive(Clone, Debug)]
pub struct AttributionOutputs<BK, TV> {
    pub attributed_breakdown_key_bits: BK,
    pub capped_attributed_trigger_value: TV,
}

#[derive(Step)]
pub enum UserNthRowStep {
    #[dynamic(64)]
    Row(usize),
}

impl From<usize> for UserNthRowStep {
    fn from(v: usize) -> Self {
        Self::Row(v)
    }
}

#[derive(Step)]
pub enum BinaryTreeDepthStep {
    #[dynamic(64)]
    Depth(usize),
}

impl From<usize> for BinaryTreeDepthStep {
    fn from(v: usize) -> Self {
        Self::Depth(v)
    }
}

#[derive(Step)]
pub(crate) enum Step {
    BinaryValidator,
    EverEncounteredSourceEvent,
    DidTriggerGetAttributed,
    AttributedBreakdownKey,
    AttributedTriggerValue,
    AttributedEventCheckFlag,
    CheckAttributionWindow,
    ComputeTimeDelta,
    CompareTimeDeltaToAttributionWindow,
    SourceEventTimestamp,
    ComputeSaturatingSum,
    IsSaturatedAndPrevRowNotSaturated,
    ComputeDifferenceToCap,
    ComputedCappedAttributedTriggerValueNotSaturatedCase,
    ComputedCappedAttributedTriggerValueJustSaturatedCase,
    Aggregate,
}

pub trait GroupingKey {
    fn get_grouping_key(&self) -> u64;
}

#[tracing::instrument(name = "histograms_ranges_sortkeys", skip_all)]
/// This function does following computations per user
/// 1. Compute histogram of users with row counts
/// 2. Compute range of rows for each user in the input vector
/// 3. Compute the sort key for the input rows which is used later for sorting
pub fn histograms_ranges_sortkeys<BK, TV, TS>(
    input: &mut [PrfShardedIpaInputRow<BK, TV, TS>],
) -> (Vec<usize>, Vec<Range<usize>>)
where
    BK: SharedValue,
    TV: SharedValue,
    TS: SharedValue + ArrayAccess<Output = Boolean> + Expand<Input = Boolean>,
{
    let mut histogram = vec![];
    let mut last_prf = 0;
    let mut cur_count = 0;
    let mut start = 0;
    let mut ranges = vec![];
    for (idx, row) in input.iter_mut().enumerate() {
        if idx != 0 && row.get_grouping_key() == last_prf {
            cur_count += 1;
        } else {
            if idx > 0 {
                ranges.push(start..idx);
            }
            start = idx;
            cur_count = 0;
            last_prf = row.get_grouping_key();
        }

        row.compute_sort_key(cur_count.try_into().unwrap());
        if histogram.len() <= cur_count {
            histogram.push(0);
        }
        histogram[cur_count] += 1;
    }
    ranges.push(start..input.len());
    (histogram, ranges)
}

fn set_up_contexts<C>(root_ctx: &C, histogram: &[usize]) -> Vec<C>
where
    C: Context,
{
    let mut context_per_row_depth = Vec::with_capacity(histogram.len());
    for (row_number, num_users_having_that_row_number) in histogram.iter().enumerate() {
        if row_number == 0 {
            // no multiplications needed for each user's row 0. No context needed
        } else {
            let ctx_for_row_number = root_ctx
                .narrow(&UserNthRowStep::from(row_number))
                .set_total_records(*num_users_having_that_row_number);
            context_per_row_depth.push(ctx_for_row_number);
        }
    }
    context_per_row_depth
}

///
/// Takes an input stream of `PrfShardedIpaInputRecordRow` which is assumed to have all records with a given PRF adjacent
/// and converts it into a stream of vectors of `PrfShardedIpaInputRecordRow` having the same PRF.
///
/// Filters out any users that only have a single row, since they will produce no attributed conversions.
///
fn chunk_rows_by_user<IS, BK, TV, TS>(
    input_stream: IS,
    first_row: PrfShardedIpaInputRow<BK, TV, TS>,
) -> impl Stream<Item = Vec<PrfShardedIpaInputRow<BK, TV, TS>>>
where
    BK: SharedValue,
    TV: SharedValue,
    TS: SharedValue,
    IS: Stream<Item = PrfShardedIpaInputRow<BK, TV, TS>> + Unpin,
{
    unfold(Some((input_stream, first_row)), |state| async move {
        let (mut s, last_row) = state?;
        let mut last_row_prf = last_row.prf_of_match_key;
        let mut current_chunk = vec![last_row];
        while let Some(row) = s.next().await {
            if row.prf_of_match_key == last_row_prf {
                current_chunk.push(row);
            } else if current_chunk.len() > 1 {
                return Some((current_chunk, Some((s, row))));
            } else {
                last_row_prf = row.prf_of_match_key;
                current_chunk = vec![row];
            }
        }
        Some((current_chunk, None))
    })
}

/// Sub-protocol of the PRF-sharded IPA Protocol
///
/// After the computation of the per-user PRF, addition of dummy records and shuffling,
/// the PRF column can be revealed. After that, all of the records corresponding to a single
/// device can be processed together.
///
/// This circuit expects to receive records from multiple users,
/// but with all of the records from a given user adjacent to one another, and in time order.
///
/// This circuit will compute attribution, and per-user capping.
///
/// The output of this circuit is the input to the next stage: Aggregation.
///
/// # Errors
/// Propagates errors from multiplications
/// # Panics
/// Propagates errors from multiplications
#[tracing::instrument(name = "attribute_cap_aggregate", skip_all)]
<<<<<<< HEAD
pub async fn attribute_cap_aggregate<C, BK, TV, HV, TS, SS, const B: usize>(
    sh_ctx: C,
    input_rows: Vec<PrfShardedIpaInputRow<BK, TV, TS>>,
    attribution_window_seconds: Option<NonZeroU32>,
    histogram: &[usize],
) -> Result<Vec<Replicated<HV>>, Error>
where
    C: UpgradableContext,
    C::UpgradedContext<Boolean>: UpgradedContext<Boolean, Share = Replicated<Boolean>>,
=======
pub async fn attribute_cap_aggregate<'a, BK, TV, TS, SS, F>(
    sh_ctx: SemiHonestContext<'a>,
    input_rows: Vec<PrfShardedIpaInputRow<BK, TV, TS>>,
    attribution_window_seconds: Option<NonZeroU32>,
    histogram: &[usize],
) -> Result<Vec<Replicated<F>>, Error>
where
>>>>>>> 762393b4
    BK: SharedValue + U128Conversions + CustomArray<Element = Boolean>,
    TV: SharedValue + U128Conversions + CustomArray<Element = Boolean>,
    HV: SharedValue + U128Conversions + CustomArray<Element = Boolean>,
    TS: SharedValue + U128Conversions + CustomArray<Element = Boolean>,
    SS: SharedValue + U128Conversions + CustomArray<Element = Boolean>,
    Boolean: FieldSimd<B>,
    Replicated<Boolean, B>: BooleanProtocols<C::UpgradedContext<Boolean>, Boolean, B>,
    Replicated<BK>: BooleanArrayMul,
    Replicated<TS>: BooleanArrayMul,
    Replicated<TV>: BooleanArrayMul,
    BitDecomposed<Replicated<Boolean, AGG_CHUNK>>:
        for<'a> TransposeFrom<&'a Vec<Replicated<BK>>, Error = LengthError>,
    BitDecomposed<Replicated<Boolean, AGG_CHUNK>>:
        for<'a> TransposeFrom<&'a Vec<Replicated<TV>>, Error = LengthError>,
    Vec<BitDecomposed<Replicated<Boolean, B>>>: for<'a> TransposeFrom<
        &'a [BitDecomposed<Replicated<Boolean, AGG_CHUNK>>],
        Error = Infallible,
    >,
    Vec<Replicated<HV>>:
        for<'a> TransposeFrom<&'a BitDecomposed<Replicated<Boolean, B>>, Error = LengthError>,
{
    // Get the validator and context to use for Boolean multiplication operations
    let binary_validator = sh_ctx.narrow(&Step::BinaryValidator).validator::<Boolean>();
    let binary_m_ctx = binary_validator.context();

    // Tricky hacks to work around the limitations of our current infrastructure
    let num_outputs = input_rows.len() - histogram[0];
    let ctx_for_row_number = set_up_contexts(&binary_m_ctx, histogram);

    // Chunk the incoming stream of records into stream of vectors of records with the same PRF
    let mut input_stream = stream::iter(input_rows);
    let Some(first_row) = input_stream.next().await else {
        return Ok(vec![]);
    };
    let rows_chunked_by_user = chunk_rows_by_user(input_stream, first_row);

    let mut collected = rows_chunked_by_user.collect::<Vec<_>>().await;
    collected.sort_by(|a, b| std::cmp::Ord::cmp(&b.len(), &a.len()));

<<<<<<< HEAD
    let chunked_user_results =
        collected
            .into_iter()
            .enumerate()
            .map(|(record_id, rows_for_user)| {
                let num_user_rows = rows_for_user.len();
                let contexts = ctx_for_row_number[..num_user_rows - 1].to_owned();

                evaluate_per_user_attribution_circuit::<_, BK, TV, TS, SS>(
                    contexts,
                    RecordId::from(record_id),
                    rows_for_user,
                    attribution_window_seconds,
=======
    let per_user_results = collected
        .into_iter()
        .enumerate()
        .map(|(record_id, rows_for_user)| {
            let num_user_rows = rows_for_user.len();
            let contexts = ctx_for_row_number[..num_user_rows - 1].to_owned();

            evaluate_per_user_attribution_circuit::<BK, TV, TS, SS>(
                contexts,
                RecordId::from(record_id),
                rows_for_user,
                attribution_window_seconds,
            )
        });

    // Execute all of the async futures (sequentially), and flatten the result
    let flattened_stream = seq_join(sh_ctx.active_work(), stream_iter(per_user_results))
        .flat_map(|x| stream_iter(x.unwrap()));

    // modulus convert breakdown keys and trigger values
    let converted_bks_and_tvs = convert_bits(
        prime_field_ctx
            .narrow(&Step::ModulusConvertBreakdownKeyBitsAndTriggerValues)
            .set_total_records(num_outputs),
        flattened_stream,
        0..(<BK as SharedValue>::BITS + <TV as SharedValue>::BITS),
    );

    // move each value to the correct bucket
    let row_contributions_stream = converted_bks_and_tvs
        .zip(futures::stream::repeat(
            prime_field_ctx
                .narrow(&Step::MoveValueToCorrectBreakdown)
                .set_total_records(num_outputs),
        ))
        .enumerate()
        .map(|(i, (bk_and_tv_bits, ctx))| {
            let record_id: RecordId = RecordId::from(i);
            let bk_and_tv_bits = bk_and_tv_bits.unwrap();
            let (bk_bits, tv_bits) = bk_and_tv_bits.split_at(<BK as SharedValue>::BITS);
            async move {
                bucket::move_single_value_to_bucket(
                    ctx,
                    record_id,
                    bk_bits,
                    BitDecomposed::to_additive_sharing_in_large_field_consuming(tv_bits),
                    1 << <BK as SharedValue>::BITS,
                    false,
>>>>>>> 762393b4
                )
            });

<<<<<<< HEAD
    // Execute all of the async futures (sequentially), and flatten the result
    let flattened_user_results: Vec<_> =
        seq_join(sh_ctx.active_work(), stream::iter(chunked_user_results))
            .try_flatten_iters()
            .collect()
            .await;

    aggregate_contributions::<_, _, _, _, HV, B, AGG_CHUNK>(
        binary_m_ctx.narrow(&Step::Aggregate),
        stream::iter(flattened_user_results),
        num_outputs,
    )
    .await
=======
    // aggregate all row level contributions
    let row_contributions = seq_join(prime_field_ctx.active_work(), row_contributions_stream);
    row_contributions
        .try_fold(
            vec![Replicated::<F>::ZERO; 1 << <BK as SharedValue>::BITS],
            |mut running_sums, row_contribution| async move {
                for (i, contribution) in row_contribution.iter().enumerate() {
                    running_sums[i] += contribution;
                }
                Ok(running_sums)
            },
        )
        .await
>>>>>>> 762393b4
}

async fn evaluate_per_user_attribution_circuit<BK, TV, TS, SS>(
    ctx_for_row_number: Vec<UpgradedSemiHonestContext<'_, NotSharded, Boolean>>,
    record_id: RecordId,
    rows_for_user: Vec<PrfShardedIpaInputRow<BK, TV, TS>>,
    attribution_window_seconds: Option<NonZeroU32>,
) -> Result<Vec<AttributionOutputs<Replicated<BK>, Replicated<TV>>>, Error>
where
    BK: SharedValue + U128Conversions + CustomArray<Element = Boolean>,
    TV: SharedValue + U128Conversions + CustomArray<Element = Boolean>,
    TS: SharedValue + U128Conversions + CustomArray<Element = Boolean>,
    SS: SharedValue + U128Conversions + CustomArray<Element = Boolean>,
    Replicated<BK>: BooleanArrayMul,
    Replicated<TS>: BooleanArrayMul,
    Replicated<TV>: BooleanArrayMul,
{
    assert!(!rows_for_user.is_empty());
    if rows_for_user.len() == 1 {
        return Ok(Vec::new());
    }
    let first_row = &rows_for_user[0];
    let mut prev_row_inputs =
        initialize_new_device_attribution_variables::<BK, TV, TS, SS>(first_row);

    let mut output = Vec::with_capacity(rows_for_user.len() - 1);
    for (row, ctx) in zip(rows_for_user.iter().skip(1), ctx_for_row_number.into_iter()) {
        let capped_attribution_outputs = prev_row_inputs
            .compute_row_with_previous(ctx, record_id, row, attribution_window_seconds)
            .await?;

        output.push(capped_attribution_outputs);
    }
    Ok(output)
}

///
/// Upon encountering the first row of data from a new user (as distinguished by a different OPRF of the match key)
/// this function encapsulates the variables that must be initialized. No communication is required for this first row.
///
fn initialize_new_device_attribution_variables<BK, TV, TS, SS>(
    input_row: &PrfShardedIpaInputRow<BK, TV, TS>,
) -> InputsRequiredFromPrevRow<BK, TV, TS, SS>
where
    BK: SharedValue,
    TV: SharedValue,
    TS: SharedValue,
    SS: SharedValue,
{
    InputsRequiredFromPrevRow {
        ever_encountered_a_source_event: input_row.is_trigger_bit.clone().not(),
        attributed_breakdown_key_bits: input_row.breakdown_key.clone(),
        saturating_sum: Replicated::<SS>::ZERO,
        is_saturated: Replicated::<Boolean>::ZERO,
        // This is incorrect in the case that the CAP is less than the maximum value of "trigger value" for a single row
        // Not a problem if you assume that's an invalid input
        difference_to_cap: Replicated::<TV>::ZERO,
        source_event_timestamp: input_row.timestamp.clone(),
    }
}

///
/// To support "Last Touch Attribution" we move the `breakdown_key` of the most recent source event
/// down to all of trigger events that follow it.
///
/// The logic here is extremely simple. For each row:
/// (a) if it is a source event, take the current `breakdown_key`.
/// (b) if it is a trigger event, take the `breakdown_key` from the preceding line
async fn breakdown_key_of_most_recent_source_event<C, BK>(
    ctx: C,
    record_id: RecordId,
    is_trigger_bit: &Replicated<Boolean>,
    prev_row_breakdown_key_bits: &Replicated<BK>,
    cur_row_breakdown_key_bits: &Replicated<BK>,
) -> Result<Replicated<BK>, Error>
where
    C: Context,
    BK: SharedValue + CustomArray<Element = Boolean>,
    Replicated<BK>: BooleanArrayMul,
{
    select(
        ctx,
        record_id,
        is_trigger_bit,
        prev_row_breakdown_key_bits,
        cur_row_breakdown_key_bits,
    )
    .await
}

/// Same as above but for timestamps. If `attribution_window_seconds` is `None`, just
/// return the previous row's timestamp. The bits aren't used but saves some multiplications.
async fn timestamp_of_most_recent_source_event<C, TS>(
    ctx: C,
    record_id: RecordId,
    attribution_window_seconds: Option<NonZeroU32>,
    is_trigger_bit: &Replicated<Boolean>,
    prev_row_timestamp_bits: &Replicated<TS>,
    cur_row_timestamp_bits: &Replicated<TS>,
) -> Result<Replicated<TS>, Error>
where
    C: Context,
    TS: SharedValue + U128Conversions + CustomArray<Element = Boolean>,
    Replicated<TS>: BooleanArrayMul,
{
    match attribution_window_seconds {
        None => Ok(prev_row_timestamp_bits.clone()),
        Some(_) => {
            select(
                ctx,
                record_id,
                is_trigger_bit,
                prev_row_timestamp_bits,
                cur_row_timestamp_bits,
            )
            .await
        }
    }
}

///
/// In this simple "Last Touch Attribution" model, the `trigger_value` of a trigger event is either
/// (a) Attributed to a single `breakdown_key`
/// (b) Not attributed, and thus zeroed out
///
/// The logic here is extremely simple. There is a secret-shared bit indicating if a given row is an "attributed trigger event" and
/// another secret-shared bit indicating if a given row is within the attribution window. We multiply these two bits together and
/// multiply it with the bits of the `trigger_value` in order to zero out contributions from unattributed trigger events.
///
#[allow(clippy::too_many_arguments)]
async fn zero_out_trigger_value_unless_attributed<'a, TV, TS>(
    ctx: UpgradedSemiHonestContext<'a, NotSharded, Boolean>,
    record_id: RecordId,
    is_trigger_bit: &Replicated<Boolean>,
    ever_encountered_a_source_event: &Replicated<Boolean>,
    trigger_value: &Replicated<TV>,
    attribution_window_seconds: Option<NonZeroU32>,
    trigger_event_timestamp: &Replicated<TS>,
    source_event_timestamp: &Replicated<TS>,
) -> Result<Replicated<TV>, Error>
where
    TV: SharedValue + U128Conversions + CustomArray<Element = Boolean>,
    TS: SharedValue + U128Conversions + CustomArray<Element = Boolean>,
    Replicated<TV>: BooleanArrayMul,
{
    let (did_trigger_get_attributed, is_trigger_within_window) = try_join(
        is_trigger_bit.multiply(
            ever_encountered_a_source_event,
            ctx.narrow(&Step::DidTriggerGetAttributed),
            record_id,
        ),
        is_trigger_event_within_attribution_window(
            ctx.narrow(&Step::CheckAttributionWindow),
            record_id,
            attribution_window_seconds,
            trigger_event_timestamp,
            source_event_timestamp,
        ),
    )
    .await?;

    // save 1 multiplication if there is no attribution window
    let zero_out_flag = if attribution_window_seconds.is_some() {
        let c = ctx.narrow(&Step::AttributedEventCheckFlag);
        did_trigger_get_attributed
            .multiply(&is_trigger_within_window, c, record_id)
            .await?
    } else {
        did_trigger_get_attributed.clone()
    };

    select(
        ctx,
        record_id,
        &zero_out_flag,
        trigger_value,
        &Replicated::<TV>::ZERO,
    )
    .await
}

/// If the `attribution_window_seconds` is not `None`, we calculate the time
/// difference between the trigger event and the most recent source event, and
/// returns a secret-shared bit indicating if the trigger event is within the
/// attribution window.
async fn is_trigger_event_within_attribution_window<C, TS>(
    ctx: C,
    record_id: RecordId,
    attribution_window_seconds: Option<NonZeroU32>,
    trigger_event_timestamp: &Replicated<TS>,
    source_event_timestamp: &Replicated<TS>,
) -> Result<Replicated<Boolean>, Error>
where
    C: Context,
    TS: SharedValue + U128Conversions + CustomArray<Element = Boolean>,
    Replicated<Boolean>: BooleanProtocols<C, Boolean>,
{
    if let Some(attribution_window_seconds) = attribution_window_seconds {
        let time_delta_bits = integer_sub(
            ctx.narrow(&Step::ComputeTimeDelta),
            record_id,
            trigger_event_timestamp,
            source_event_timestamp,
        )
        .await?;

        let constant_bits = TS::truncate_from(attribution_window_seconds.get());

        let time_delta_gt_attribution_window = compare_gt(
            ctx.narrow(&Step::CompareTimeDeltaToAttributionWindow),
            record_id,
            &time_delta_bits,
            &Replicated::<TS>::new(constant_bits, constant_bits),
        )
        .await?;
        Ok(time_delta_gt_attribution_window.not())
    } else {
        // if there is no attribution window, then all trigger events are attributed
        Ok(Replicated::share_known_value(&ctx, Boolean::ONE))
    }
}

///
/// To provide a differential privacy guarantee, we need to bound the maximum contribution from any given user to some cap.
///
/// The following values are computed for each row:
/// (1) The uncapped "Attributed trigger value" (which is either the original `trigger_value` bits or zero if it was unattributed)
/// (2) The cumulative sum of "Attributed trigger value" thus far (which "saturates" at a given power of two as indicated by the `is_saturated` flag)
/// (3) The "delta to cap", which is the difference between the "cap" and the cumulative sum (this value is meaningless once the cumulative sum is saturated)
///
/// To perfectly cap each user's contributions at precisely the cap, the "attributed trigger value" will sometimes need to be lowered,
/// such that the total cumulative sum adds up to exactly the cap.
///
/// This oblivious algorithm computes the "capped attributed trigger value" in the following way:
/// IF the cumulative is NOT YET saturated:
///     - just return the attributed trigger value
/// ELSE IF the cumulative sum JUST became saturated (that is, it was NOT saturated on the preceding line but IS on this line):
///     - return the "delta to cap" from the preceding line
/// ELSE
///     - return zero
///
async fn compute_capped_trigger_value<C, TV>(
    ctx: C,
    record_id: RecordId,
    is_saturated: &Replicated<Boolean>,
    is_saturated_and_prev_row_not_saturated: &Replicated<Boolean>,
    prev_row_diff_to_cap: &Replicated<TV>,
    attributed_trigger_value: &Replicated<TV>,
) -> Result<Replicated<TV>, Error>
where
    C: Context,
    TV: SharedValue + U128Conversions + CustomArray<Element = Boolean>,
    Replicated<TV>: BooleanArrayMul,
{
    let narrowed_ctx1 = ctx.narrow(&Step::ComputedCappedAttributedTriggerValueNotSaturatedCase);
    let narrowed_ctx2 = ctx.narrow(&Step::ComputedCappedAttributedTriggerValueJustSaturatedCase);

    let attributed_trigger_value_or_zero = select(
        narrowed_ctx1,
        record_id,
        is_saturated,
        &Replicated::new(<TV as SharedValue>::ZERO, <TV as SharedValue>::ZERO),
        attributed_trigger_value,
    )
    .await?;

    select(
        narrowed_ctx2,
        record_id,
        is_saturated_and_prev_row_not_saturated,
        prev_row_diff_to_cap,
        &attributed_trigger_value_or_zero,
    )
    .await
}

#[cfg(all(test, unit_test))]
pub mod tests {
    use std::num::NonZeroU32;

    use super::{AttributionOutputs, PrfShardedIpaInputRow};
    use crate::{
        ff::{
            boolean::Boolean,
            boolean_array::{BA16, BA20, BA3, BA5, BA8},
            CustomArray, Field, U128Conversions,
        },
        protocol::ipa_prf::prf_sharding::attribute_cap_aggregate,
        rand::Rng,
        secret_sharing::{
            replicated::semi_honest::AdditiveShare as Replicated, IntoShares, SharedValue,
        },
        test_executor::run,
        test_fixture::{Reconstruct, Runner, TestWorld},
    };

    struct PreShardedAndSortedOPRFTestInput<BK: SharedValue, TV: SharedValue, TS: SharedValue> {
        prf_of_match_key: u64,
        is_trigger_bit: Boolean,
        breakdown_key: BK,
        trigger_value: TV,
        timestamp: TS,
    }

    fn oprf_test_input<BK>(
        prf_of_match_key: u64,
        is_trigger: bool,
        breakdown_key: u8,
        trigger_value: u8,
    ) -> PreShardedAndSortedOPRFTestInput<BK, BA3, BA20>
    where
        BK: SharedValue + U128Conversions,
    {
        oprf_test_input_with_timestamp(
            prf_of_match_key,
            is_trigger,
            breakdown_key,
            trigger_value,
            0,
        )
    }

    fn oprf_test_input_with_timestamp<BK>(
        prf_of_match_key: u64,
        is_trigger: bool,
        breakdown_key: u8,
        trigger_value: u8,
        timestamp: u32,
    ) -> PreShardedAndSortedOPRFTestInput<BK, BA3, BA20>
    where
        BK: SharedValue + U128Conversions,
    {
        let is_trigger_bit = if is_trigger {
            Boolean::ONE
        } else {
            Boolean::ZERO
        };

        PreShardedAndSortedOPRFTestInput {
            prf_of_match_key,
            is_trigger_bit,
            breakdown_key: BK::truncate_from(breakdown_key),
            trigger_value: BA3::truncate_from(trigger_value),
            timestamp: BA20::truncate_from(timestamp),
        }
    }

    #[derive(Debug, PartialEq)]
    struct PreAggregationTestOutputInDecimal {
        attributed_breakdown_key: u128,
        capped_attributed_trigger_value: u128,
    }

    impl<BK, TV, TS> IntoShares<PrfShardedIpaInputRow<BK, TV, TS>>
        for PreShardedAndSortedOPRFTestInput<BK, TV, TS>
    where
        BK: SharedValue + IntoShares<Replicated<BK>>,
        TV: SharedValue + IntoShares<Replicated<TV>>,
        TS: SharedValue + IntoShares<Replicated<TS>>,
    {
        fn share_with<R: Rng>(self, rng: &mut R) -> [PrfShardedIpaInputRow<BK, TV, TS>; 3] {
            let PreShardedAndSortedOPRFTestInput {
                prf_of_match_key,
                is_trigger_bit,
                breakdown_key,
                trigger_value,
                timestamp,
            } = self;

            let [is_trigger_bit0, is_trigger_bit1, is_trigger_bit2] =
                is_trigger_bit.share_with(rng);
            let [breakdown_key0, breakdown_key1, breakdown_key2] = breakdown_key.share_with(rng);
            let [trigger_value0, trigger_value1, trigger_value2] = trigger_value.share_with(rng);
            let [timestamp0, timestamp1, timestamp2] = timestamp.share_with(rng);

            [
                PrfShardedIpaInputRow {
                    prf_of_match_key,
                    is_trigger_bit: is_trigger_bit0,
                    breakdown_key: breakdown_key0,
                    trigger_value: trigger_value0,
                    timestamp: timestamp0,
                    sort_key: Replicated::ZERO,
                },
                PrfShardedIpaInputRow {
                    prf_of_match_key,
                    is_trigger_bit: is_trigger_bit1,
                    breakdown_key: breakdown_key1,
                    trigger_value: trigger_value1,
                    timestamp: timestamp1,
                    sort_key: Replicated::ZERO,
                },
                PrfShardedIpaInputRow {
                    prf_of_match_key,
                    is_trigger_bit: is_trigger_bit2,
                    breakdown_key: breakdown_key2,
                    trigger_value: trigger_value2,
                    timestamp: timestamp2,
                    sort_key: Replicated::ZERO,
                },
            ]
        }
    }

    impl<BK, TV> Reconstruct<PreAggregationTestOutputInDecimal>
        for [&AttributionOutputs<Replicated<BK>, Replicated<TV>>; 3]
    where
        BK: SharedValue + U128Conversions + CustomArray<Element = Boolean>,
        TV: SharedValue + U128Conversions + CustomArray<Element = Boolean>,
    {
        fn reconstruct(&self) -> PreAggregationTestOutputInDecimal {
            let [s0, s1, s2] = self;
            let bk_key_bits = [
                s0.attributed_breakdown_key_bits.clone(),
                s1.attributed_breakdown_key_bits.clone(),
                s2.attributed_breakdown_key_bits.clone(),
            ]
            .reconstruct();
            let capped_attributed_tv = [
                s0.capped_attributed_trigger_value.clone(),
                s1.capped_attributed_trigger_value.clone(),
                s2.capped_attributed_trigger_value.clone(),
            ]
            .reconstruct();

            PreAggregationTestOutputInDecimal {
                attributed_breakdown_key: bk_key_bits.as_u128(),
                capped_attributed_trigger_value: capped_attributed_tv.as_u128(),
            }
        }
    }

    #[test]
    fn semi_honest_aggregation_capping_attribution() {
        run(|| async move {
            let world = TestWorld::default();

            let records: Vec<PreShardedAndSortedOPRFTestInput<BA5, BA3, BA20>> = vec![
                /* First User */
                oprf_test_input(123, false, 17, 0),
                oprf_test_input(123, true, 0, 7),
                oprf_test_input(123, false, 20, 0),
                oprf_test_input(123, true, 0, 3),
                /* Second User */
                oprf_test_input(234, false, 12, 0),
                oprf_test_input(234, true, 0, 5),
                /* Third User */
                oprf_test_input(345, false, 20, 0),
                oprf_test_input(345, true, 0, 7),
                oprf_test_input(345, false, 18, 0),
                oprf_test_input(345, false, 12, 0),
                oprf_test_input(345, true, 0, 7),
                oprf_test_input(345, true, 0, 7),
                oprf_test_input(345, true, 0, 7),
                oprf_test_input(345, true, 0, 7),
            ];

            let mut expected = [0_u128; 32];
            expected[12] = 30;
            expected[17] = 7;
            expected[20] = 10;

            let histogram = [3, 3, 2, 2, 1, 1, 1, 1];

            let result: Vec<_> = world
                .semi_honest(records.into_iter(), |ctx, input_rows| async move {
<<<<<<< HEAD
                    attribute_cap_aggregate::<_, BA5, BA3, BA16, BA20, BA5, 32>(
=======
                    attribute_cap_aggregate::<BA5, BA3, BA20, BA5, Fp32BitPrime>(
>>>>>>> 762393b4
                        ctx, input_rows, None, &histogram,
                    )
                    .await
                    .unwrap()
                })
                .await
                .reconstruct();
            assert_eq!(
                result
                    .iter()
                    .map(U128Conversions::as_u128)
                    .collect::<Vec<_>>(),
                &expected
            );
        });
    }

    #[test]
    fn semi_honest_aggregation_capping_attribution_with_attribution_window() {
        const ATTRIBUTION_WINDOW_SECONDS: u32 = 200;

        run(|| async move {
            let world = TestWorld::default();

            let records: Vec<PreShardedAndSortedOPRFTestInput<BA5, BA3, BA20>> = vec![
                /* First User */
                oprf_test_input_with_timestamp(123, false, 17, 0, 1),
                oprf_test_input_with_timestamp(123, true, 0, 7, 200), // tsΔ = 199, attributed to 17
                oprf_test_input_with_timestamp(123, false, 20, 0, 200),
                oprf_test_input_with_timestamp(123, true, 0, 3, 300), // tsΔ = 100, attributed to 20
                /* Second User */
                oprf_test_input_with_timestamp(234, false, 12, 0, 0),
                oprf_test_input_with_timestamp(234, true, 0, 5, 200), // tsΔ = 200, attributed to 12
                /* Third User */
                oprf_test_input_with_timestamp(345, false, 20, 0, 0),
                oprf_test_input_with_timestamp(345, true, 0, 3, 100), // tsΔ = 100, attributed to 20
                oprf_test_input_with_timestamp(345, false, 18, 0, 200),
                oprf_test_input_with_timestamp(345, false, 12, 0, 300),
                oprf_test_input_with_timestamp(345, true, 0, 3, 400), // tsΔ = 100, attributed to 12
                oprf_test_input_with_timestamp(345, true, 0, 3, 499), // tsΔ = 199, attributed to 12
                oprf_test_input_with_timestamp(345, true, 0, 3, 501), // tsΔ = 201, not attributed
                oprf_test_input_with_timestamp(345, true, 0, 3, 700), // tsΔ = 400, not attributed
            ];

            let mut expected = [0_u128; 32];
            expected[12] = 11;
            expected[17] = 7;
            expected[20] = 6;

            let histogram = [3, 3, 2, 2, 1, 1, 1, 1];

            let result: Vec<_> = world
                .semi_honest(records.into_iter(), |ctx, input_rows| async move {
<<<<<<< HEAD
                    attribute_cap_aggregate::<_, BA5, BA3, BA16, BA20, BA5, 32>(
=======
                    attribute_cap_aggregate::<BA5, BA3, BA20, BA5, Fp32BitPrime>(
>>>>>>> 762393b4
                        ctx,
                        input_rows,
                        NonZeroU32::new(ATTRIBUTION_WINDOW_SECONDS),
                        &histogram,
                    )
                    .await
                    .unwrap()
                })
                .await
                .reconstruct();
            assert_eq!(
                result
                    .iter()
                    .map(U128Conversions::as_u128)
                    .collect::<Vec<_>>(),
                &expected
            );
        });
    }

    #[test]
    fn capping_bugfix() {
        const HISTOGRAM: [usize; 10] = [5, 5, 5, 5, 5, 5, 5, 2, 1, 1];

        run(|| async move {
            let world = TestWorld::default();

            #[allow(clippy::items_after_statements)]
            type SaturatingSumType = BA5;

            let records: Vec<PreShardedAndSortedOPRFTestInput<BA8, BA3, BA20>> = vec![
                /* First User (perfectly saturates, then one extra) */
                oprf_test_input(10_251_308_645, false, 218, 0),
                oprf_test_input(10_251_308_645, true, 0, 3), // running-sum = 3
                oprf_test_input(10_251_308_645, true, 0, 3), // running-sum = 6
                oprf_test_input(10_251_308_645, true, 0, 5), // running-sum = 11
                oprf_test_input(10_251_308_645, true, 0, 6), // running-sum = 17
                oprf_test_input(10_251_308_645, true, 0, 1), // running-sum = 18
                oprf_test_input(10_251_308_645, true, 0, 2), // running-sum = 20
                oprf_test_input(10_251_308_645, true, 0, 6), // running-sum = 26
                oprf_test_input(10_251_308_645, true, 0, 6), // running-sum = 32
                // This next record should get zeroed out due to the per-user cap of 32
                oprf_test_input(10_251_308_645, true, 0, 6), // running-sum = 38
                /* Second User (imperfectly saturates, then a few extra) */
                oprf_test_input(1, false, 53, 0),
                oprf_test_input(1, true, 0, 7), // running-sum = 7
                oprf_test_input(1, true, 0, 7), // running-sum = 14
                oprf_test_input(1, true, 0, 7), // running-sum = 21
                oprf_test_input(1, true, 0, 7), // running-sum = 28
                // This record should be partially capped
                oprf_test_input(1, true, 0, 7), // running-sum = 35
                // The next two records should be fully capped
                oprf_test_input(1, true, 0, 7), // running-sum = 42
                oprf_test_input(1, true, 0, 7), // running-sum = 49
                /* Third User (perfectly saturates, no extras) */
                oprf_test_input(2, false, 12, 0),
                oprf_test_input(2, true, 0, 6), // running-sum = 6
                oprf_test_input(2, true, 0, 4), // running-sum = 10
                oprf_test_input(2, true, 0, 6), // running-sum = 16
                oprf_test_input(2, true, 0, 4), // running-sum = 20
                oprf_test_input(2, true, 0, 6), // running-sum = 26
                oprf_test_input(2, true, 0, 6), // running-sum = 32
                /* Fourth User (imperfectly saturates, no extras) */
                oprf_test_input(3, false, 78, 0),
                oprf_test_input(3, true, 0, 7), // running-sum = 7
                oprf_test_input(3, true, 0, 6), // running-sum = 13
                oprf_test_input(3, true, 0, 5), // running-sum = 18
                oprf_test_input(3, true, 0, 7), // running-sum = 25
                oprf_test_input(3, true, 0, 6), // running-sum = 31
                // The next row should be partially capped
                oprf_test_input(3, true, 0, 5), // running-sum = 36
                /* Fifth User (does not saturate) */
                oprf_test_input(4, false, 44, 0),
                oprf_test_input(4, true, 0, 4), // running-sum = 4
                oprf_test_input(4, true, 0, 5), // running-sum = 9
                oprf_test_input(4, true, 0, 6), // running-sum = 15
                oprf_test_input(4, true, 0, 5), // running-sum = 20
                oprf_test_input(4, true, 0, 4), // running-sum = 24
                oprf_test_input(4, true, 0, 7), // running-sum = 31
            ];

            let mut expected = [0_u128; 256];
            expected[218] = 1 << SaturatingSumType::BITS; // per-user cap is 2^5
            expected[53] = 1 << SaturatingSumType::BITS; // per-user cap is 2^5
            expected[12] = 1 << SaturatingSumType::BITS; // per-user cap is 2^5
            expected[78] = 1 << SaturatingSumType::BITS; // per-user cap is 2^5
            expected[44] = 31; // The 5th user did not saturate

            let result: Vec<_> = world
                .semi_honest(records.into_iter(), |ctx, input_rows| async move {
<<<<<<< HEAD
                    attribute_cap_aggregate::<_, BA8, BA3, BA8, BA20, SaturatingSumType, 256>(
=======
                    attribute_cap_aggregate::<BA8, BA3, BA20, SaturatingSumType, Fp32BitPrime>(
>>>>>>> 762393b4
                        ctx, input_rows, None, &HISTOGRAM,
                    )
                    .await
                    .unwrap()
                })
                .await
                .reconstruct();
            assert_eq!(
                result
                    .iter()
                    .map(U128Conversions::as_u128)
                    .collect::<Vec<_>>(),
                &expected
            );
        });
    }
}<|MERGE_RESOLUTION|>--- conflicted
+++ resolved
@@ -18,43 +18,22 @@
     ff::{
         boolean::Boolean,
         boolean_array::{BA32, BA7},
-<<<<<<< HEAD
-        ArrayAccess, CustomArray, Expand, Field, U128Conversions,
-=======
         ArrayAccess, CustomArray, Expand, Field, PrimeField, U128Conversions,
->>>>>>> 762393b4
     },
     helpers::stream::TryFlattenItersExt,
     protocol::{
         basics::{select, BooleanArrayMul, BooleanProtocols, SecureMul, ShareKnownValue},
         boolean::or::or,
-<<<<<<< HEAD
-        context::{Context, UpgradableContext, UpgradedContext, Validator},
-        ipa_prf::{
-            aggregation::aggregate_contributions,
-            boolean_ops::{
-                addition_sequential::integer_add,
-                comparison_and_subtraction_sequential::{compare_gt, integer_sub},
-            },
-            AGG_CHUNK,
-=======
         context::{
             Context, SemiHonestContext, UpgradableContext, UpgradedSemiHonestContext, Validator,
         },
         ipa_prf::boolean_ops::{
             addition_sequential::integer_add,
             comparison_and_subtraction_sequential::{compare_gt, integer_sub},
->>>>>>> 762393b4
         },
         RecordId,
     },
     secret_sharing::{
-<<<<<<< HEAD
-        replicated::{semi_honest::AdditiveShare as Replicated, ReplicatedSecretSharing},
-        BitDecomposed, FieldSimd, SharedValue, TransposeFrom,
-    },
-    seq_join::seq_join,
-=======
         replicated::{
             malicious::ExtendableField, semi_honest::AdditiveShare as Replicated,
             ReplicatedSecretSharing,
@@ -63,7 +42,6 @@
     },
     seq_join::{seq_join, SeqJoin},
     sharding::NotSharded,
->>>>>>> 762393b4
 };
 
 #[cfg(feature = "descriptive-gate")]
@@ -165,14 +143,7 @@
         record_id: RecordId,
         input_row: &PrfShardedIpaInputRow<BK, TV, TS>,
         attribution_window_seconds: Option<NonZeroU32>,
-<<<<<<< HEAD
-    ) -> Result<AttributionOutputs<Replicated<BK>, Replicated<TV>>, Error>
-    where
-        C: Context,
-    {
-=======
-    ) -> Result<CappedAttributionOutputs<BK, TV>, Error> {
->>>>>>> 762393b4
+    ) -> Result<AttributionOutputs<Replicated<BK>, Replicated<TV>>, Error> {
         let is_source_event = input_row.is_trigger_bit.clone().not();
 
         let (
@@ -438,25 +409,13 @@
 /// # Panics
 /// Propagates errors from multiplications
 #[tracing::instrument(name = "attribute_cap_aggregate", skip_all)]
-<<<<<<< HEAD
-pub async fn attribute_cap_aggregate<C, BK, TV, HV, TS, SS, const B: usize>(
-    sh_ctx: C,
+pub async fn attribute_cap_aggregate<BK, TV, HV, TS, SS, const B: usize>(
+    sh_ctx: SemiHonestContext<'a>,
     input_rows: Vec<PrfShardedIpaInputRow<BK, TV, TS>>,
     attribution_window_seconds: Option<NonZeroU32>,
     histogram: &[usize],
 ) -> Result<Vec<Replicated<HV>>, Error>
 where
-    C: UpgradableContext,
-    C::UpgradedContext<Boolean>: UpgradedContext<Boolean, Share = Replicated<Boolean>>,
-=======
-pub async fn attribute_cap_aggregate<'a, BK, TV, TS, SS, F>(
-    sh_ctx: SemiHonestContext<'a>,
-    input_rows: Vec<PrfShardedIpaInputRow<BK, TV, TS>>,
-    attribution_window_seconds: Option<NonZeroU32>,
-    histogram: &[usize],
-) -> Result<Vec<Replicated<F>>, Error>
-where
->>>>>>> 762393b4
     BK: SharedValue + U128Conversions + CustomArray<Element = Boolean>,
     TV: SharedValue + U128Conversions + CustomArray<Element = Boolean>,
     HV: SharedValue + U128Conversions + CustomArray<Element = Boolean>,
@@ -496,7 +455,6 @@
     let mut collected = rows_chunked_by_user.collect::<Vec<_>>().await;
     collected.sort_by(|a, b| std::cmp::Ord::cmp(&b.len(), &a.len()));
 
-<<<<<<< HEAD
     let chunked_user_results =
         collected
             .into_iter()
@@ -505,65 +463,14 @@
                 let num_user_rows = rows_for_user.len();
                 let contexts = ctx_for_row_number[..num_user_rows - 1].to_owned();
 
-                evaluate_per_user_attribution_circuit::<_, BK, TV, TS, SS>(
+                evaluate_per_user_attribution_circuit::<BK, TV, TS, SS>(
                     contexts,
                     RecordId::from(record_id),
                     rows_for_user,
                     attribution_window_seconds,
-=======
-    let per_user_results = collected
-        .into_iter()
-        .enumerate()
-        .map(|(record_id, rows_for_user)| {
-            let num_user_rows = rows_for_user.len();
-            let contexts = ctx_for_row_number[..num_user_rows - 1].to_owned();
-
-            evaluate_per_user_attribution_circuit::<BK, TV, TS, SS>(
-                contexts,
-                RecordId::from(record_id),
-                rows_for_user,
-                attribution_window_seconds,
-            )
-        });
-
-    // Execute all of the async futures (sequentially), and flatten the result
-    let flattened_stream = seq_join(sh_ctx.active_work(), stream_iter(per_user_results))
-        .flat_map(|x| stream_iter(x.unwrap()));
-
-    // modulus convert breakdown keys and trigger values
-    let converted_bks_and_tvs = convert_bits(
-        prime_field_ctx
-            .narrow(&Step::ModulusConvertBreakdownKeyBitsAndTriggerValues)
-            .set_total_records(num_outputs),
-        flattened_stream,
-        0..(<BK as SharedValue>::BITS + <TV as SharedValue>::BITS),
-    );
-
-    // move each value to the correct bucket
-    let row_contributions_stream = converted_bks_and_tvs
-        .zip(futures::stream::repeat(
-            prime_field_ctx
-                .narrow(&Step::MoveValueToCorrectBreakdown)
-                .set_total_records(num_outputs),
-        ))
-        .enumerate()
-        .map(|(i, (bk_and_tv_bits, ctx))| {
-            let record_id: RecordId = RecordId::from(i);
-            let bk_and_tv_bits = bk_and_tv_bits.unwrap();
-            let (bk_bits, tv_bits) = bk_and_tv_bits.split_at(<BK as SharedValue>::BITS);
-            async move {
-                bucket::move_single_value_to_bucket(
-                    ctx,
-                    record_id,
-                    bk_bits,
-                    BitDecomposed::to_additive_sharing_in_large_field_consuming(tv_bits),
-                    1 << <BK as SharedValue>::BITS,
-                    false,
->>>>>>> 762393b4
                 )
             });
 
-<<<<<<< HEAD
     // Execute all of the async futures (sequentially), and flatten the result
     let flattened_user_results: Vec<_> =
         seq_join(sh_ctx.active_work(), stream::iter(chunked_user_results))
@@ -571,27 +478,12 @@
             .collect()
             .await;
 
-    aggregate_contributions::<_, _, _, _, HV, B, AGG_CHUNK>(
+    aggregate_contributions::<_, _, _, HV, B, AGG_CHUNK>(
         binary_m_ctx.narrow(&Step::Aggregate),
         stream::iter(flattened_user_results),
         num_outputs,
     )
     .await
-=======
-    // aggregate all row level contributions
-    let row_contributions = seq_join(prime_field_ctx.active_work(), row_contributions_stream);
-    row_contributions
-        .try_fold(
-            vec![Replicated::<F>::ZERO; 1 << <BK as SharedValue>::BITS],
-            |mut running_sums, row_contribution| async move {
-                for (i, contribution) in row_contribution.iter().enumerate() {
-                    running_sums[i] += contribution;
-                }
-                Ok(running_sums)
-            },
-        )
-        .await
->>>>>>> 762393b4
 }
 
 async fn evaluate_per_user_attribution_circuit<BK, TV, TS, SS>(
@@ -1058,11 +950,7 @@
 
             let result: Vec<_> = world
                 .semi_honest(records.into_iter(), |ctx, input_rows| async move {
-<<<<<<< HEAD
-                    attribute_cap_aggregate::<_, BA5, BA3, BA16, BA20, BA5, 32>(
-=======
-                    attribute_cap_aggregate::<BA5, BA3, BA20, BA5, Fp32BitPrime>(
->>>>>>> 762393b4
+                    attribute_cap_aggregate::<BA5, BA3, BA16, BA20, BA5, 32>(
                         ctx, input_rows, None, &histogram,
                     )
                     .await
@@ -1116,11 +1004,7 @@
 
             let result: Vec<_> = world
                 .semi_honest(records.into_iter(), |ctx, input_rows| async move {
-<<<<<<< HEAD
-                    attribute_cap_aggregate::<_, BA5, BA3, BA16, BA20, BA5, 32>(
-=======
-                    attribute_cap_aggregate::<BA5, BA3, BA20, BA5, Fp32BitPrime>(
->>>>>>> 762393b4
+                    attribute_cap_aggregate::<BA5, BA3, BA16, BA20, BA5, 32>(
                         ctx,
                         input_rows,
                         NonZeroU32::new(ATTRIBUTION_WINDOW_SECONDS),
@@ -1211,11 +1095,7 @@
 
             let result: Vec<_> = world
                 .semi_honest(records.into_iter(), |ctx, input_rows| async move {
-<<<<<<< HEAD
-                    attribute_cap_aggregate::<_, BA8, BA3, BA8, BA20, SaturatingSumType, 256>(
-=======
-                    attribute_cap_aggregate::<BA8, BA3, BA20, SaturatingSumType, Fp32BitPrime>(
->>>>>>> 762393b4
+                    attribute_cap_aggregate::<BA8, BA3, BA8, BA20, SaturatingSumType, 256>(
                         ctx, input_rows, None, &HISTOGRAM,
                     )
                     .await
