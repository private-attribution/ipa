--- conflicted
+++ resolved
@@ -11,15 +11,9 @@
     protocol::{
         basics::{select, BooleanArrayMul, BooleanProtocols, SecureMul, ShareKnownValue},
         boolean::or::or,
-<<<<<<< HEAD
-        context::{UpgradableContext, UpgradedContext, Validator},
-        ipa_prf::aggregation::aggregate_values,
-        RecordId,
-=======
         context::{Context, UpgradableContext, UpgradedContext, Validator},
         modulus_conversion::convert_bits,
         BasicProtocols, RecordId,
->>>>>>> 762393b4
     },
     secret_sharing::{
         replicated::{semi_honest::AdditiveShare as Replicated, ReplicatedSecretSharing},
@@ -231,14 +225,9 @@
     OV: SharedValue + U128Conversions + CustomArray<Element = Boolean>,
     Boolean: FieldSimd<B> + FieldVectorizable<B, ArrayAlias = FV>,
     Replicated<FV>: BooleanArrayMul,
-<<<<<<< HEAD
     Replicated<Boolean, B>: BooleanProtocols<C::UpgradedContext<Boolean>, Boolean, B>,
     Vec<Replicated<OV>>:
         for<'a> TransposeFrom<&'a BitDecomposed<Replicated<Boolean, B>>, Error = LengthError>,
-=======
-    F: PrimeField + ExtendableField,
-    Replicated<Boolean>: BasicProtocols<C, Boolean>,
->>>>>>> 762393b4
 {
     assert_eq!(<FV as SharedValue>::BITS, u32::try_from(B).unwrap());
 
