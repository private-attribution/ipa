use std::iter::{once, repeat};

use futures_util::future::{try_join, try_join4};

use crate::{
    error::Error,
    ff::Fp61BitPrime,
    helpers::{
        hashing::{compute_hash, hash_to_field, Hash},
        Direction, TotalRecords,
    },
    protocol::{
<<<<<<< HEAD
        context::{dzkp_field::UVTupleBlock, step::DZKPValidationStep as Step, Context},
=======
        context::Context,
>>>>>>> c86148b9
        ipa_prf::{
            malicious_security::{
                prover::{LargeProofGenerator, SmallProofGenerator},
                verifier::{compute_g_differences, recursively_compute_final_check},
            },
            validation_protocol::proof_generation::ProofBatch,
        },
        RecordId,
    },
    secret_sharing::SharedValue,
};

/// This is a tuple of `ZeroKnowledgeProofs` owned by a verifier.
/// It consists of a proof from the prover on the left
/// and a proof from the prover on the right.
///
/// The first proof has a different length, i.e. length `P`.
/// It is therefore not stored in the vector with the other proofs.
///
/// `ProofsToVerify` also contains two masks, `p` and `q`
/// These masks are used as additional `u,v` values for the final proof.
/// These masks mask sensitive information when verifying the final proof.
/// `sum_of_uv` is `sum u*v`.
#[derive(Debug)]
#[allow(clippy::struct_field_names)]
pub struct BatchToVerify {
    first_proof_from_left_prover: [Fp61BitPrime; LargeProofGenerator::PROOF_LENGTH],
    first_proof_from_right_prover: [Fp61BitPrime; LargeProofGenerator::PROOF_LENGTH],
    proofs_from_left_prover: Vec<[Fp61BitPrime; SmallProofGenerator::PROOF_LENGTH]>,
    proofs_from_right_prover: Vec<[Fp61BitPrime; SmallProofGenerator::PROOF_LENGTH]>,
    p_mask_from_right_prover: Fp61BitPrime,
    q_mask_from_left_prover: Fp61BitPrime,
}

impl BatchToVerify {
    /// This function generates the `BatchToVerify`
    /// from `my_batch_left_shares` and `shares_of_batch_from_left_prover`.
    /// The `BatchToVerify` is generated by sending `my_batch_left_shares` to the left
    /// and receiving `shares_of_batch_from_right_prover` from the right.
    pub async fn generate_batch_to_verify<C>(
        ctx: C,
        my_batch_left_shares: ProofBatch,
        shares_of_batch_from_left_prover: ProofBatch,
        p_mask_from_right_prover: Fp61BitPrime,
        q_mask_from_left_prover: Fp61BitPrime,
    ) -> Self
    where
        C: Context,
    {
        // send one batch left and receive one batch from the right
        let length = my_batch_left_shares.len();
        let ((), shares_of_batch_from_right_prover) = try_join(
            my_batch_left_shares.send_to_left(&ctx),
            ProofBatch::receive_from_right(&ctx, length),
        )
        .await
        .unwrap();

        BatchToVerify {
            first_proof_from_left_prover: shares_of_batch_from_left_prover.first_proof,
            first_proof_from_right_prover: shares_of_batch_from_right_prover.first_proof,
            proofs_from_left_prover: shares_of_batch_from_left_prover.proofs,
            proofs_from_right_prover: shares_of_batch_from_right_prover.proofs,
            p_mask_from_right_prover,
            q_mask_from_left_prover,
        }
    }

    /// This function computes a tuple of vector of challenges from a `BatchToVerify`
    /// It outputs (`challenges_for_left_prover`, `challenges_for_right_prover`)
    ///
    /// ## Panics
    /// Panics when recursion factor constant cannot be converted to `u128`
    /// or when sending and receiving hashes over the network fails.
    pub async fn generate_challenges<C>(&self, ctx: C) -> (Vec<Fp61BitPrime>, Vec<Fp61BitPrime>)
    where
        C: Context,
    {
        const LRF: usize = LargeProofGenerator::RECURSION_FACTOR;
        const SRF: usize = SmallProofGenerator::RECURSION_FACTOR;

        // exclude for first proof
        let exclude_large = u128::try_from(LRF).unwrap();
        // exclude for other proofs
        let exclude_small = u128::try_from(SRF).unwrap();

        // generate hashes
        let my_hashes_prover_left = ProofHashes::generate_hashes(self, Side::Left);
        let my_hashes_prover_right = ProofHashes::generate_hashes(self, Side::Right);

        // receive hashes from the other verifier
        let ((), (), other_hashes_prover_left, other_hashes_prover_right) = try_join4(
            my_hashes_prover_left.send_hashes(&ctx, Side::Left),
            my_hashes_prover_right.send_hashes(&ctx, Side::Right),
            ProofHashes::receive_hashes(&ctx, my_hashes_prover_left.hashes.len(), Side::Left),
            ProofHashes::receive_hashes(&ctx, my_hashes_prover_right.hashes.len(), Side::Right),
        )
        .await
        .unwrap();

        // From the perspective of the *prover_left*, _left_ is the other helper and _right_ is this verifier
        let challenges_for_prover_left = other_hashes_prover_left
            .hashes
            .iter()
            .zip(my_hashes_prover_left.hashes.iter())
            .zip(once(exclude_large).chain(repeat(exclude_small)))
            .map(|((hash_left, hash_right), exclude)| {
                hash_to_field(hash_left, hash_right, exclude)
            });

        // From the perspective of the *prover_right*, _left_ is this helper and _right_ is the other verifier
        let challenges_for_prover_right = my_hashes_prover_right
            .hashes
            .iter()
            .zip(other_hashes_prover_right.hashes.iter())
            .zip(once(exclude_large).chain(repeat(exclude_small)))
            .map(|((hash_left, hash_right), exclude)| {
                hash_to_field(hash_left, hash_right, exclude)
            });

        (
            challenges_for_prover_left.collect(),
            challenges_for_prover_right.collect(),
        )
    }

    /// This function computes and outputs `p_r_right_prover`, `q_r_left_prover`.
    // todo: change from async fn to fn once stream is replaced
    pub async fn compute_p_and_q_r<U, V>(
        &self,
<<<<<<< HEAD
        ctx: C,
=======
>>>>>>> c86148b9
        challenges_for_left_prover: &[Fp61BitPrime],
        challenges_for_right_prover: &[Fp61BitPrime],
        u_from_right_prover: U, // Prover P_i and verifier P_{i-1} both compute `u` and `p(x)`
        v_from_left_prover: V,  // Prover P_i and verifier P_{i+1} both compute `v` and `q(x)`
    ) -> (Fp61BitPrime, Fp61BitPrime)
    where
        U: Iterator<Item = Fp61BitPrime> + Send,
        V: Iterator<Item = Fp61BitPrime> + Send,
    {
        const LRF: usize = LargeProofGenerator::RECURSION_FACTOR;
        const SRF: usize = SmallProofGenerator::RECURSION_FACTOR;

        // compute p_r
        let p_r_right_prover = recursively_compute_final_check::<_, _, LRF, SRF>(
            u_from_right_prover.into_iter(),
            challenges_for_right_prover,
            self.p_mask_from_right_prover,
        );
        // compute q_r
        let q_r_left_prover = recursively_compute_final_check::<_, _, LRF, SRF>(
            v_from_left_prover.into_iter(),
            challenges_for_left_prover,
            self.q_mask_from_left_prover,
        );

        (p_r_right_prover, q_r_left_prover)
    }

    /// This function computes and outputs the final `p_r_right_prover * q_r_right_prover` value.
    async fn compute_p_times_q<C>(
        ctx: &C,
        p_r_right_prover: Fp61BitPrime,
        q_r_left_prover: Fp61BitPrime,
    ) -> Result<Fp61BitPrime, Error>
    where
        C: Context,
    {
        // send to the left
        let communication_ctx = ctx.set_total_records(1);

        let send_right =
            communication_ctx.send_channel::<Fp61BitPrime>(ctx.role().peer(Direction::Right));
        let receive_left =
            communication_ctx.recv_channel::<Fp61BitPrime>(ctx.role().peer(Direction::Left));

        let ((), q_r_right_prover) = try_join(
            send_right.send(RecordId::FIRST, q_r_left_prover),
            receive_left.receive(RecordId::FIRST),
        )
        .await?;

        Ok(p_r_right_prover * q_r_right_prover)
    }

    /// This function verifies a `BatchToVerify`.
    pub async fn verify<C>(
        &self,
        ctx: C,
        sum_of_uv_right: Fp61BitPrime,
        p_r_right_prover: Fp61BitPrime,
        q_r_left_prover: Fp61BitPrime,
        challenges_for_left_prover: &[Fp61BitPrime],
        challenges_for_right_prover: &[Fp61BitPrime],
    ) -> Result<(), Error>
    where
        C: Context,
    {
        const LRF: usize = LargeProofGenerator::RECURSION_FACTOR;
        const SRF: usize = SmallProofGenerator::RECURSION_FACTOR;

        const LPL: usize = LargeProofGenerator::PROOF_LENGTH;
        const SPL: usize = SmallProofGenerator::PROOF_LENGTH;

<<<<<<< HEAD
        let (challenges_for_left_prover, challenges_for_right_prover) =
            Self::generate_challenges(self, ctx.narrow(&Step::Challenge)).await;

        let p_times_q_right = Self::p_and_q_r_check(
            self,
            ctx.narrow(&Step::PTimesQ),
            &challenges_for_left_prover,
            &challenges_for_right_prover,
            u_from_right_prover,
            v_from_left_prover,
=======
        let p_times_q_right = Self::compute_p_times_q(
            &ctx.narrow(&Step::PTimesQ),
            p_r_right_prover,
            q_r_left_prover,
>>>>>>> c86148b9
        )
        .await?;

        // add Zero for p_times_q and sum since they are not secret shared
        let diff_left = compute_g_differences::<_, SPL, SRF, LPL, LRF>(
            &self.first_proof_from_left_prover,
            &self.proofs_from_left_prover,
            challenges_for_left_prover,
            Fp61BitPrime::ZERO,
            Fp61BitPrime::ZERO,
        );

        let diff_right = compute_g_differences::<_, SPL, SRF, LPL, LRF>(
            &self.first_proof_from_right_prover,
            &self.proofs_from_right_prover,
            challenges_for_right_prover,
            sum_of_uv_right,
            p_times_q_right,
        );

        // send dif_left to the right
        let length = diff_left.len();
        let communication_ctx = ctx.set_total_records(length);

        let send_channel =
            communication_ctx.send_channel::<Fp61BitPrime>(ctx.role().peer(Direction::Right));
        let receive_channel =
            communication_ctx.recv_channel::<Fp61BitPrime>(ctx.role().peer(Direction::Left));

        let send_channel_ref = &send_channel;
        let receive_channel_ref = &receive_channel;

        let send_future = communication_ctx.parallel_join(
            diff_left
                .iter()
                .enumerate()
                .map(|(i, f)| async move { send_channel_ref.send(RecordId::from(i), f).await }),
        );

        let receive_future = communication_ctx.parallel_join(
            (0..length)
                .map(|i| async move { receive_channel_ref.receive(RecordId::from(i)).await }),
        );

        let (_, diff_right_from_other_verifier) = try_join(send_future, receive_future).await?;

        // compare recombined dif to zero
        for i in 0..length {
            if diff_right[i] + diff_right_from_other_verifier[i] != Fp61BitPrime::ZERO {
                return Err(Error::DZKPValidationFailed);
            }
        }

        Ok(())
    }
}

struct ProofHashes {
    hashes: Vec<Hash>,
}

#[derive(Clone, Copy, Debug)]
enum Side {
    Left,
    Right,
}

impl ProofHashes {
    // Generates hashes for proofs received from prover indicated by `side`
    fn generate_hashes(batch_to_verify: &BatchToVerify, side: Side) -> Self {
        let (first_proof, other_proofs) = match side {
            Side::Left => (
                &batch_to_verify.first_proof_from_left_prover,
                &batch_to_verify.proofs_from_left_prover,
            ),
            Side::Right => (
                &batch_to_verify.first_proof_from_right_prover,
                &batch_to_verify.proofs_from_right_prover,
            ),
        };

        Self {
            hashes: once(compute_hash(first_proof))
                .chain(other_proofs.iter().map(|proof| compute_hash(proof.iter())))
                .collect::<Vec<_>>(),
        }
    }

    /// Sends the one verifier's hashes to the other verifier
    /// `side` indicates the direction of the prover.
    async fn send_hashes<C: Context>(&self, ctx: &C, side: Side) -> Result<(), Error> {
        let communication_ctx = ctx.set_total_records(TotalRecords::specified(self.hashes.len())?);

        let send_channel = match side {
            // send left hashes to the right
            Side::Left => communication_ctx.send_channel::<Hash>(ctx.role().peer(Direction::Right)),
            // send right hashes to the left
            Side::Right => communication_ctx.send_channel::<Hash>(ctx.role().peer(Direction::Left)),
        };
        let send_channel_ref = &send_channel;

        communication_ctx
            .parallel_join(self.hashes.iter().enumerate().map(|(i, hash)| async move {
                send_channel_ref.send(RecordId::from(i), hash).await
            }))
            .await?;

        Ok(())
    }

    /// This function receives hashes from the other verifier
    /// `side` indicates the direction of the prover.
    async fn receive_hashes<C: Context>(ctx: &C, length: usize, side: Side) -> Result<Self, Error> {
        // set up context for the communication over the network
        let communication_ctx = ctx.set_total_records(TotalRecords::specified(length)?);

        let recv_channel = match side {
            // receive left hashes from the right helper
            Side::Left => communication_ctx.recv_channel::<Hash>(ctx.role().peer(Direction::Right)),
            // reeive right hashes from the left helper
            Side::Right => communication_ctx.recv_channel::<Hash>(ctx.role().peer(Direction::Left)),
        };
        let recv_channel_ref = &recv_channel;

        let hashes_received = communication_ctx
            .parallel_join(
                (0..length)
                    .map(|i| async move { recv_channel_ref.receive(RecordId::from(i)).await }),
            )
            .await?;

        Ok(Self {
            hashes: hashes_received,
        })
    }
}

#[cfg(all(test, unit_test))]
pub mod test {
    use futures_util::future::try_join;
    use rand::{thread_rng, Rng};

    use crate::{
        ff::{Fp61BitPrime, U128Conversions},
        helpers::Direction,
        protocol::{
            context::{
                dzkp_field::{UVTupleBlock, BLOCK_SIZE},
                Context,
            },
            ipa_prf::{
                malicious_security::{
                    lagrange::CanonicalLagrangeDenominator,
                    prover::{LargeProofGenerator, SmallProofGenerator},
                    verifier::{compute_sum_share, interpolate_at_r},
                },
                validation_protocol::{proof_generation::ProofBatch, validation::BatchToVerify},
            },
            prss::SharedRandomness,
            RecordId,
        },
        secret_sharing::{replicated::ReplicatedSecretSharing, SharedValue},
        test_executor::run,
        test_fixture::{Runner, TestWorld},
    };

    // todo: deprecate once validation protocol is implemented
    pub fn simple_proof_check(
        h: Fp61BitPrime,
        left_verifier: &BatchToVerify,
        right_verifier: &BatchToVerify,
    ) {
        // check lengths:
        // first proof has correct length
        assert_eq!(
            left_verifier.first_proof_from_left_prover.len(),
            LargeProofGenerator::PROOF_LENGTH
        );
        assert_eq!(
            left_verifier.first_proof_from_left_prover.len(),
            left_verifier.first_proof_from_right_prover.len()
        );
        // other proofs has correct length
        for i in 0..left_verifier.proofs_from_left_prover.len() {
            assert_eq!(
                (i, left_verifier.proofs_from_left_prover[i].len()),
                (i, SmallProofGenerator::PROOF_LENGTH)
            );
            assert_eq!(
                (i, left_verifier.proofs_from_left_prover[i].len()),
                (i, left_verifier.proofs_from_right_prover[i].len())
            );
        }
        // check that masks are not 0
        assert_ne!(
            (
                left_verifier.q_mask_from_left_prover,
                right_verifier.p_mask_from_right_prover
            ),
            (Fp61BitPrime::ZERO, Fp61BitPrime::ZERO)
        );

        // check first proof,
        // compute simple proof without lagrange interpolated points
        let simple_proof = {
            let block_to_polynomial = BLOCK_SIZE / LargeProofGenerator::RECURSION_FACTOR;
            let simple_proof_uv = (0usize..100 * block_to_polynomial)
                .map(|i| {
                    (
                        (LargeProofGenerator::RECURSION_FACTOR * i
                            ..LargeProofGenerator::RECURSION_FACTOR * (i + 1))
                            .map(|j| Fp61BitPrime::truncate_from(u128::try_from(j).unwrap()) * h)
                            .collect::<[Fp61BitPrime; LargeProofGenerator::RECURSION_FACTOR]>(),
                        (LargeProofGenerator::RECURSION_FACTOR * i
                            ..LargeProofGenerator::RECURSION_FACTOR * (i + 1))
                            .map(|j| Fp61BitPrime::truncate_from(u128::try_from(j).unwrap()) * h)
                            .collect::<[Fp61BitPrime; LargeProofGenerator::RECURSION_FACTOR]>(),
                    )
                })
                .collect::<Vec<(
                    [Fp61BitPrime; LargeProofGenerator::RECURSION_FACTOR],
                    [Fp61BitPrime; LargeProofGenerator::RECURSION_FACTOR],
                )>>();

            simple_proof_uv.iter().fold(
                [Fp61BitPrime::ZERO; LargeProofGenerator::RECURSION_FACTOR],
                |mut acc, (left, right)| {
                    for i in 0..LargeProofGenerator::RECURSION_FACTOR {
                        acc[i] += left[i] * right[i];
                    }
                    acc
                },
            )
        };

        // reconstruct computed proof
        // by adding shares left and right
        let proof_computed = left_verifier
            .first_proof_from_right_prover
            .iter()
            .zip(right_verifier.first_proof_from_left_prover.iter())
            .map(|(&left, &right)| left + right)
            .collect::<Vec<Fp61BitPrime>>();

        // check for consistency
        // only check first R::USIZE field elements
        assert_eq!(
            (h.as_u128(), simple_proof.to_vec()),
            (
                h.as_u128(),
                proof_computed[0..LargeProofGenerator::RECURSION_FACTOR].to_vec()
            )
        );
    }

    #[test]
    fn check_challenge_consistency_across_verifier() {
        run(|| async move {
            let world = TestWorld::default();

            let mut rng = thread_rng();

            // each helper samples a random value h
            // which is later used to generate distinct values across helpers
            let h = Fp61BitPrime::truncate_from(rng.gen_range(0u128..100));

            let [(helper_1_left, helper_1_right), (helper_2_left, helper_2_right), (helper_3_left, helper_3_right)] =
                world
                    .semi_honest(h, |ctx, h| async move {
                        let h = Fp61BitPrime::truncate_from(h.left().as_u128() % 100);
                        // generate blocks of UV values
                        // generate u values as (1h,2h,3h,....,10h*BlockSize) split into Blocksize chunks
                        // where BlockSize = 32
                        // v values are identical to u
                        let uv_tuple_vec = (0usize..100)
                            .map(|i| {
                                (
                                    (BLOCK_SIZE * i..BLOCK_SIZE * (i + 1))
                                        .map(|j| {
                                            Fp61BitPrime::truncate_from(u128::try_from(j).unwrap())
                                                * h
                                        })
                                        .collect::<[Fp61BitPrime; BLOCK_SIZE]>(),
                                    (BLOCK_SIZE * i..BLOCK_SIZE * (i + 1))
                                        .map(|j| {
                                            Fp61BitPrime::truncate_from(u128::try_from(j).unwrap())
                                                * h
                                        })
                                        .collect::<[Fp61BitPrime; BLOCK_SIZE]>(),
                                )
                            })
                            .collect::<Vec<_>>();

                        // generate and output VerifierBatch together with h value
                        let (
                            my_batch_left_shares,
                            shares_of_batch_from_left_prover,
                            p_mask_from_right_prover,
                            q_mask_from_left_prover,
                        ) = ProofBatch::generate(
                            &ctx.narrow("generate_batch"),
                            uv_tuple_vec.into_iter(),
                        );

                        let batch_to_verify = BatchToVerify::generate_batch_to_verify(
                            ctx.narrow("generate_batch"),
                            my_batch_left_shares,
                            shares_of_batch_from_left_prover,
                            p_mask_from_right_prover,
                            q_mask_from_left_prover,
                        )
                        .await;

                        // generate and output challenges
                        batch_to_verify.generate_challenges(ctx).await
                    })
                    .await;

            // verifier when H1 is prover
            assert_eq!(helper_2_left, helper_3_right);
            // verifier when H2 is prover
            assert_eq!(helper_3_left, helper_1_right);
            // verifier when H3 is prover
            assert_eq!(helper_1_left, helper_2_right);
        });
    }

    /// This is a helper function to generate `u`, `v` values.
    ///
    /// Prover `P_i` and verifier `P_{i+1}` both generate `u`
    /// Prover `P_i` and verifier `P_{i-1}` both generate `v`
    ///
    /// outputs `(my_u_and_v, u_from_right_prover, v_from_left_prover)`
    #[allow(clippy::type_complexity)]
    fn generate_u_v<C: Context>(
        ctx: &C,
    ) -> (
        Vec<UVTupleBlock<Fp61BitPrime>>,
        Vec<Fp61BitPrime>,
        Vec<Fp61BitPrime>,
    ) {
        const SIZE: usize = 100;

        // outputs
        let mut vec_u_from_right_prover = Vec::<Fp61BitPrime>::with_capacity(BLOCK_SIZE * SIZE);
        let mut vec_v_from_left_prover = Vec::<Fp61BitPrime>::with_capacity(BLOCK_SIZE * SIZE);

        let mut vec_my_u_and_v =
            Vec::<([Fp61BitPrime; BLOCK_SIZE], [Fp61BitPrime; BLOCK_SIZE])>::with_capacity(SIZE);

        // generate random u, v values using PRSS
        let mut counter = RecordId::FIRST;

        for _ in 0..SIZE {
            let mut my_u_array = [Fp61BitPrime::ZERO; BLOCK_SIZE];
            let mut my_v_array = [Fp61BitPrime::ZERO; BLOCK_SIZE];
            for i in 0..BLOCK_SIZE {
                let (my_u, u_from_right_prover) = ctx.prss().generate_fields(counter);
                counter += 1;
                let (v_from_left_prover, my_v) = ctx.prss().generate_fields(counter);
                counter += 1;
                my_u_array[i] = my_u;
                my_v_array[i] = my_v;
                vec_u_from_right_prover.push(u_from_right_prover);
                vec_v_from_left_prover.push(v_from_left_prover);
            }
            vec_my_u_and_v.push((my_u_array, my_v_array));
        }

        (
            vec_my_u_and_v,
            vec_u_from_right_prover,
            vec_v_from_left_prover,
        )
    }

    fn recombine<const P: usize>(
        left: &[Fp61BitPrime; P],
        right: &[Fp61BitPrime; P],
    ) -> [Fp61BitPrime; P] {
        left.iter()
            .zip(right.iter())
            .map(|(left, right)| *left + *right)
            .collect()
    }

    /// This test checks the batches to verify by running a partial verification
    /// The verification checks whether the zero shares of intermediate proofs
    /// are indeed zero by recombining the shares (without sending them over the "network")
    #[test]
    fn check_batch_to_verify_consistency() {
        run(|| async move {
            let world = TestWorld::default();

            let [(h1_c_left, h1_c_right, h1_batch), (h2_c_left, h2_c_right, h2_batch), (h3_c_left, h3_c_right, h3_batch)] =
                world
                    .semi_honest((), |ctx, ()| async move {
                        // generate u, v values
                        let (vec_my_u_and_v, _, _) = generate_u_v(&ctx);

                        // generate and output VerifierBatch together with h value
                        let (
                            my_batch_left_shares,
                            shares_of_batch_from_left_prover,
                            p_mask_from_right_prover,
                            q_mask_from_left_prover,
                        ) = ProofBatch::generate(
                            &ctx.narrow("generate_batch"),
                            vec_my_u_and_v.into_iter(),
                        );

                        let batch_to_verify = BatchToVerify::generate_batch_to_verify(
                            ctx.narrow("generate_batch"),
                            my_batch_left_shares,
                            shares_of_batch_from_left_prover,
                            p_mask_from_right_prover,
                            q_mask_from_left_prover,
                        )
                        .await;

                        // generate challenges
                        let (challenges_for_left_prover, challenges_for_right_prover) =
                            batch_to_verify
                                .generate_challenges(ctx.narrow("generate_hash"))
                                .await;

                        assert_eq!(
                            challenges_for_right_prover.len(),
                            batch_to_verify.proofs_from_right_prover.len() + 1
                        );

                        // output challenges and batches to verify
                        (
                            challenges_for_left_prover,
                            challenges_for_right_prover,
                            batch_to_verify,
                        )
                    })
                    .await;

            // check challenges
            // h1 prover
            assert_eq!(h2_c_left, h3_c_right);
            // h2 prover
            assert_eq!(h3_c_left, h1_c_right);
            // h3 prover
            assert_eq!(h1_c_left, h2_c_right);

            // assert batches
            // h1
            assert_batch(&h2_batch, &h3_batch, &h3_c_right);
            // h2
            assert_batch(&h3_batch, &h1_batch, &h1_c_right);
            // h3
            assert_batch(&h1_batch, &h2_batch, &h2_c_right);
        });
    }

    fn assert_batch(left: &BatchToVerify, right: &BatchToVerify, challenges: &[Fp61BitPrime]) {
        const SRF: usize = SmallProofGenerator::RECURSION_FACTOR;
        const SPL: usize = SmallProofGenerator::PROOF_LENGTH;
        const LPL: usize = LargeProofGenerator::PROOF_LENGTH;

        let first = recombine(
            &left.first_proof_from_left_prover,
            &right.first_proof_from_right_prover,
        );
        let others = left
            .proofs_from_left_prover
            .iter()
            .zip(right.proofs_from_right_prover.iter())
            .map(|(left, right)| recombine(left, right))
            .collect::<Vec<_>>();
        let denominator_first = CanonicalLagrangeDenominator::<_, LPL>::new();
        let denominator = CanonicalLagrangeDenominator::<_, SPL>::new();

        let length = others.len();

        let mut out = interpolate_at_r(&first, &challenges[0], &denominator_first);
        for (i, proof) in others.iter().take(length - 1).enumerate() {
            assert_eq!((i, out), (i, compute_sum_share::<_, SRF, SPL>(proof)));
            out = interpolate_at_r(proof, &challenges[i + 1], &denominator);
        }
        // last sum without masks
        let masks = others[length - 1][0];
        let last_sum = compute_sum_share::<_, SRF, SPL>(&others[length - 1]);
        assert_eq!(out, last_sum - masks);
    }

    /// This test checks that `p_r*q_r` is consistent with the last proof
    #[test]
    fn p_times_q() {
        run(|| async move {
            let world = TestWorld::default();

            let [(pq_h1, h1_left, h1_right), (pq_h2, h2_left, h2_right), (pq_h3, h3_left, h3_right)] =
                world
                    .semi_honest((), |ctx, ()| async move {
                        // generate u, v values
                        let (vec_my_u_and_v, vec_u_from_right_prover, vec_v_from_left_prover) =
                            generate_u_v(&ctx);

                        // generate and output VerifierBatch together with h value
                        let (
                            my_batch_left_shares,
                            shares_of_batch_from_left_prover,
                            p_mask_from_right_prover,
                            q_mask_from_left_prover,
                        ) = ProofBatch::generate(
                            &ctx.narrow("generate_batch"),
                            vec_my_u_and_v.into_iter(),
                        );

                        let batch_to_verify = BatchToVerify::generate_batch_to_verify(
                            ctx.narrow("generate_batch"),
                            my_batch_left_shares,
                            shares_of_batch_from_left_prover,
                            p_mask_from_right_prover,
                            q_mask_from_left_prover,
                        )
                        .await;

                        // generate challenges
                        let (challenges_for_left_prover, challenges_for_right_prover) =
                            batch_to_verify
                                .generate_challenges(ctx.narrow("generate_hash"))
                                .await;

                        assert_eq!(
                            challenges_for_right_prover.len(),
                            batch_to_verify.proofs_from_right_prover.len() + 1
                        );

<<<<<<< HEAD
                        let p_times_q = batch_to_verify
                            .p_and_q_r_check(
                                ctx,
=======
                        let (p, q) = batch_to_verify
                            .compute_p_and_q_r(
>>>>>>> c86148b9
                                &challenges_for_left_prover,
                                &challenges_for_right_prover,
                                vec_u_from_right_prover.into_iter(),
                                vec_v_from_left_prover.into_iter(),
                            )
                            .await;

                        let p_times_q = BatchToVerify::compute_p_times_q(&ctx, p, q).await.unwrap();

                        let denominator = CanonicalLagrangeDenominator::<
                            Fp61BitPrime,
                            { SmallProofGenerator::PROOF_LENGTH },
                        >::new();

                        let g_r_left = interpolate_at_r(
                            batch_to_verify.proofs_from_left_prover.last().unwrap(),
                            challenges_for_left_prover.last().unwrap(),
                            &denominator,
                        );
                        let g_r_right = interpolate_at_r(
                            batch_to_verify.proofs_from_right_prover.last().unwrap(),
                            challenges_for_right_prover.last().unwrap(),
                            &denominator,
                        );
                        (p_times_q, g_r_left, g_r_right)
                    })
                    .await;

            // check h1's proof
            assert_eq!(pq_h3, h2_left + h3_right);

            // check h2's proof
            assert_eq!(pq_h1, h3_left + h1_right);

            // check h3's proof
            assert_eq!(pq_h2, h1_left + h2_right);
        });
    }

    /// This test checks that a `BatchToVerify` verifies
    #[test]
    fn verify_batch() {
        run(|| async move {
            let world = TestWorld::default();

            let _ = world
                .semi_honest((), |ctx, ()| async move {
                    // generate u, v values
                    let (vec_my_u_and_v, vec_u_from_right_prover, vec_v_from_left_prover) =
                        generate_u_v(&ctx);

                    // generate and output VerifierBatch together with h value
                    let (
                        my_batch_left_shares,
                        shares_of_batch_from_left_prover,
                        p_mask_from_right_prover,
                        q_mask_from_left_prover,
                    ) = ProofBatch::generate(
                        &ctx.narrow("generate_batch"),
                        vec_my_u_and_v.clone().into_iter(),
                    );

                    let batch_to_verify = BatchToVerify::generate_batch_to_verify(
                        ctx.narrow("generate_batch"),
                        my_batch_left_shares,
                        shares_of_batch_from_left_prover,
                        p_mask_from_right_prover,
                        q_mask_from_left_prover,
                    )
                    .await;

                    // compute sum
                    let sum_of_uv = vec_my_u_and_v
                        .iter()
                        .flat_map(|(left_array, right_array)| {
                            left_array
                                .iter()
                                .zip(right_array)
                                .map(|(left, right)| *left * *right)
                        })
                        .sum::<Fp61BitPrime>();

                    // context for verification
                    let v_ctx = ctx.narrow("verify");

                    // send sum to the left
                    // and receive from the right
                    let communication_ctx = ctx.set_total_records(1);

                    let send_channel = communication_ctx
                        .send_channel::<Fp61BitPrime>(ctx.role().peer(Direction::Left));
                    let receive_channel = communication_ctx
                        .recv_channel::<Fp61BitPrime>(ctx.role().peer(Direction::Right));

                    let ((), sum_of_uv_right) = try_join(
                        send_channel.send(RecordId::FIRST, sum_of_uv),
                        receive_channel.receive(RecordId::FIRST),
                    )
                    .await
                    .unwrap();

                    // generate challenges
                    let (challenges_for_left_prover, challenges_for_right_prover) = batch_to_verify
                        .generate_challenges(&ctx.narrow("generate_hash"))
                        .await;

                    let (p, q) = batch_to_verify
                        .compute_p_and_q_r(
                            &challenges_for_left_prover,
                            &challenges_for_right_prover,
                            vec_u_from_right_prover.into_iter(),
                            vec_v_from_left_prover.into_iter(),
                        )
                        .await;

                    batch_to_verify
                        .verify(
                            v_ctx,
                            sum_of_uv_right,
                            p,
                            q,
                            &challenges_for_left_prover,
                            &challenges_for_right_prover,
                        )
                        .await
                        .unwrap();
                })
                .await;
        });
    }
}<|MERGE_RESOLUTION|>--- conflicted
+++ resolved
@@ -10,11 +10,7 @@
         Direction, TotalRecords,
     },
     protocol::{
-<<<<<<< HEAD
-        context::{dzkp_field::UVTupleBlock, step::DZKPValidationStep as Step, Context},
-=======
-        context::Context,
->>>>>>> c86148b9
+        context::{step::DZKPValidationStep as Step, Context},
         ipa_prf::{
             malicious_security::{
                 prover::{LargeProofGenerator, SmallProofGenerator},
@@ -145,10 +141,6 @@
     // todo: change from async fn to fn once stream is replaced
     pub async fn compute_p_and_q_r<U, V>(
         &self,
-<<<<<<< HEAD
-        ctx: C,
-=======
->>>>>>> c86148b9
         challenges_for_left_prover: &[Fp61BitPrime],
         challenges_for_right_prover: &[Fp61BitPrime],
         u_from_right_prover: U, // Prover P_i and verifier P_{i-1} both compute `u` and `p(x)`
@@ -222,23 +214,10 @@
         const LPL: usize = LargeProofGenerator::PROOF_LENGTH;
         const SPL: usize = SmallProofGenerator::PROOF_LENGTH;
 
-<<<<<<< HEAD
-        let (challenges_for_left_prover, challenges_for_right_prover) =
-            Self::generate_challenges(self, ctx.narrow(&Step::Challenge)).await;
-
-        let p_times_q_right = Self::p_and_q_r_check(
-            self,
+        let p_times_q_right = Self::compute_p_times_q(
             ctx.narrow(&Step::PTimesQ),
-            &challenges_for_left_prover,
-            &challenges_for_right_prover,
-            u_from_right_prover,
-            v_from_left_prover,
-=======
-        let p_times_q_right = Self::compute_p_times_q(
-            &ctx.narrow(&Step::PTimesQ),
             p_r_right_prover,
             q_r_left_prover,
->>>>>>> c86148b9
         )
         .await?;
 
@@ -772,14 +751,8 @@
                             batch_to_verify.proofs_from_right_prover.len() + 1
                         );
 
-<<<<<<< HEAD
-                        let p_times_q = batch_to_verify
-                            .p_and_q_r_check(
-                                ctx,
-=======
                         let (p, q) = batch_to_verify
                             .compute_p_and_q_r(
->>>>>>> c86148b9
                                 &challenges_for_left_prover,
                                 &challenges_for_right_prover,
                                 vec_u_from_right_prover.into_iter(),
