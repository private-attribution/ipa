--- conflicted
+++ resolved
@@ -180,16 +180,13 @@
     use rand::{distributions::Distribution, thread_rng, Rng};
     use rand_core::RngCore;
 
-<<<<<<< HEAD
     use crate::protocol::dp::{
         distributions::{
             is_close, BoxMuller, DoubleGeometric, Geometric, TruncatedDoubleGeometric,
         },
         insecure::Error,
     };
-=======
-    use crate::protocol::dp::distributions::{is_close, BoxMuller};
->>>>>>> 032e9c56
+
 
     #[test]
     fn dp_normal_distribution_sample_standard() {
