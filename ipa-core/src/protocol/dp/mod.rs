// DP in MPC
pub mod step;
use std::f64;

use futures_util::{stream, StreamExt};

use crate::{
    error::{Error, LengthError},
    ff::{boolean::Boolean, boolean_array::BooleanArray, U128Conversions},
<<<<<<< HEAD
    helpers::query::DpParams,
=======
    helpers::TotalRecords,
>>>>>>> 02f54673
    protocol::{
        boolean::step::SixteenBitStep,
        context::Context,
        dp::step::DPStep,
        ipa_prf::{aggregation::aggregate_values, boolean_ops::addition_sequential::integer_add},
        prss::{FromPrss, SharedRandomness},
        BooleanProtocols, RecordId,
    },
    secret_sharing::{
        replicated::semi_honest::{AdditiveShare as Replicated, AdditiveShare},
        BitDecomposed, FieldSimd, TransposeFrom, Vectorizable,
    },
};

/// # Panics
/// Will panic if there are not enough bits in the outputs size for the noise gen sum. We can't have the noise sum saturate
/// as that would be insecure noise.
/// # Errors
/// may have errors generated in `aggregate_values` also some asserts here
pub async fn gen_binomial_noise<C, const B: usize, OV>(
    ctx: C,
    num_bernoulli: u32,
) -> Result<BitDecomposed<Replicated<Boolean, B>>, Error>
where
    C: Context,
    Boolean: Vectorizable<B> + FieldSimd<B>,
    BitDecomposed<Replicated<Boolean, B>>: FromPrss<usize>,
    OV: BooleanArray + U128Conversions,
    Replicated<Boolean, B>: BooleanProtocols<C, B>,
{
    // Step 1:  Generate Bernoulli's with PRSS
    // sample a stream of `total_bits = num_bernoulli * B` bit from PRSS where B is number of histogram bins
    // and num_bernoulli is the number of Bernoulli samples to sum to get a sample from a Binomial
    // distribution with the desired epsilon, delta
    // To ensure that the output value has enough bits to hold the sum without saturating (which would be insecure noise),
    // add an assert about log_2(num_histogram_bins) < OV:BITS to make sure enough space in OV for sum
    assert!(
        num_bernoulli.ilog2() < OV::BITS,
        "not enough bits in output size for noise gen sum, num_bernoulli = {num_bernoulli}"
    );
    let bits = 1;
    let mut vector_input_to_agg: Vec<_> = vec![];
    for i in 0..num_bernoulli {
        let element: BitDecomposed<Replicated<Boolean, B>> =
            ctx.prss().generate_with(RecordId::from(i), bits);
        vector_input_to_agg.push(element);
    }
    // Step 2: Convert to input from needed for aggregate_values
    let aggregation_input = Box::pin(stream::iter(vector_input_to_agg.into_iter()).map(Ok));
    // Step 3: Call `aggregate_values` to sum up Bernoulli noise.
    let noise_vector: Result<BitDecomposed<AdditiveShare<Boolean, { B }>>, Error> =
        aggregate_values::<_, OV, B>(ctx, aggregation_input, num_bernoulli as usize).await;
    noise_vector
}
/// `apply_dp_noise` takes the noise distribution parameters (`num_bernoulli` and in the future `quantization_scale`)
/// and the vector of values to have noise added to.
/// It calls `gen_binomial_noise` to create the noise in MPC and applies it
/// # Panics
/// asserts in `gen_binomial_noise` may panic
/// # Errors
/// Result error case could come from transpose
pub async fn apply_dp_noise<C, const B: usize, OV>(
    ctx: C,
    histogram_bin_values: BitDecomposed<Replicated<Boolean, B>>,
    num_bernoulli: u32,
) -> Result<Vec<Replicated<OV>>, Error>
where
    C: Context,
    Boolean: Vectorizable<B> + FieldSimd<B>,
    BitDecomposed<Replicated<Boolean, B>>: FromPrss<usize>,
    OV: BooleanArray + U128Conversions,
    Replicated<Boolean, B>: BooleanProtocols<C, B>,
    Vec<Replicated<OV>>:
        for<'a> TransposeFrom<&'a BitDecomposed<Replicated<Boolean, B>>, Error = LengthError>,
{
    let noise_gen_ctx = ctx.narrow(&DPStep::NoiseGen);
    let noise_vector = gen_binomial_noise::<C, B, OV>(noise_gen_ctx, num_bernoulli)
        .await
        .unwrap();
    // Step 4:  Add DP noise to output values
    let apply_noise_ctx = ctx
        .narrow(&DPStep::ApplyNoise)
        .set_total_records(TotalRecords::ONE);
    let (histogram_noised, _) = integer_add::<_, SixteenBitStep, B>(
        apply_noise_ctx,
        RecordId::FIRST,
        &noise_vector,
        &histogram_bin_values,
    )
    .await
    .unwrap();
    // Step 5 Transpose output representation
    Ok(Vec::transposed_from(&histogram_noised)?)
}

// dp_for_aggregation is currently where the DP parameters epsilon, delta
// are introduced and then from those the parameters of the noise distribution to generate are
// calculated for use in aggregating histograms.  The DP parameters query_epsilon and
// per_user_credit_cap come as inputs to the query with per_user_sensitivity_cap = 2^{SS_BITS}
/// # Errors
/// will propogate errors from `apply_dp_noise`
/// # Panics
/// may panic from asserts down in  `gen_binomial_noise`
/// may panic if running with DP noise but epsilon is not in the range (0,10].
pub async fn dp_for_histogram<C, const B: usize, OV, const SS_BITS: usize>(
    ctx: C,
    histogram_bin_values: BitDecomposed<Replicated<Boolean, B>>,
    dp_params: DpParams,
) -> Result<Vec<Replicated<OV>>, Error>
where
    C: Context,
    Boolean: Vectorizable<B> + FieldSimd<B>,
    BitDecomposed<Replicated<Boolean, B>>: FromPrss<usize>,
    OV: BooleanArray + U128Conversions,
    Replicated<Boolean, B>: BooleanProtocols<C, B>,
    Vec<Replicated<OV>>:
        for<'a> TransposeFrom<&'a BitDecomposed<Replicated<Boolean, B>>, Error = LengthError>,
{
    match dp_params {
        DpParams::NoDp => Ok(Vec::transposed_from(&histogram_bin_values)?),
        DpParams::WithDp(query_epsilon) => {
            assert!(query_epsilon > 0.0 && query_epsilon <= 10.0);
            let epsilon = query_epsilon;
            let delta = 1e-6;
            let success_prob = 0.5;
            let dimensions = 1.0;
            let quantization_scale = 1.0;
            let per_user_credit_cap = 2_f64.powi(i32::try_from(SS_BITS).unwrap());
            let ell_1_sensitivity = per_user_credit_cap;
            let ell_2_sensitivity = per_user_credit_cap;
            let ell_infty_sensitivity = per_user_credit_cap;
            let num_bernoulli = find_smallest_num_bernoulli(
                epsilon,
                success_prob,
                delta,
                dimensions,
                quantization_scale,
                ell_1_sensitivity,
                ell_2_sensitivity,
                ell_infty_sensitivity,
            );
            let noisy_histogram =
                apply_dp_noise::<C, B, OV>(ctx, histogram_bin_values, num_bernoulli)
                    .await
                    .unwrap();
            Ok(noisy_histogram)
        }
    }
}

// implement calculations to instantiation Thm 1 of https://arxiv.org/pdf/1805.10559
// which lets us determine the minimum necessary num_bernoulli for a given epsilon, delta
// and other parameters
// translation of notation from the paper to Rust variable names:
//     p = success_prob
//     s = quantization_scale
//     Delta_1 = ell_1_sensitivity
//     Delta_2 = ell_2_sensitivity
//     Delta_infty = ell_infty_sensitivity
//     N = num_bernoulli
//     d = dimensions
/// equation (17)
#[allow(dead_code)]
fn b_p(success_prob: f64) -> f64 {
    (2.0 / 3.0) * (success_prob.powi(2) + (1.0 - success_prob).powi(2)) + 1.0 - 2.0 * success_prob
}
/// equation (12)
#[allow(dead_code)]
fn c_p(success_prob: f64) -> f64 {
    2.0_f64.sqrt()
        * (3.0 * success_prob.powi(3)
            + 3.0 * (1.0 - success_prob).powi(3)
            + 2.0 * success_prob.powi(2)
            + 2.0 * (1.0 - success_prob).powi(2))
}
/// equation (16)
#[allow(dead_code)]
fn d_p(success_prob: f64) -> f64 {
    (4.0 / 3.0) * (success_prob.powi(2) + (1.0 - success_prob).powi(2))
}
/// equation (7)
#[allow(clippy::too_many_arguments)]
#[allow(dead_code)]
fn epsilon_constraint(
    num_bernoulli: u32,
    success_prob: f64,
    delta: f64,
    quantization_scale: f64,
    dimensions: f64,
    ell_1_sensitivity: f64,
    ell_2_sensitivity: f64,
    ell_infty_sensitivity: f64,
) -> f64 {
    let num_bernoulli_f64 = f64::from(num_bernoulli);
    let first_term_num = ell_2_sensitivity * (2.0 * (1.25 / delta).ln()).sqrt();
    let first_term_den =
        quantization_scale * (num_bernoulli_f64 * success_prob * (1.0 - success_prob)).sqrt();
    let second_term_num = ell_2_sensitivity * c_p(success_prob) * ((10.0 / delta).ln()).sqrt()
        + ell_1_sensitivity * b_p(success_prob);
    let second_term_den = quantization_scale
        * num_bernoulli_f64
        * success_prob
        * (1.0 - success_prob)
        * (1.0 - delta / 10.0);
    let third_term_num = (2.0 / 3.0) * ell_infty_sensitivity * (1.25 / delta).ln()
        + ell_infty_sensitivity
            * d_p(success_prob)
            * (20.0 * dimensions / delta).ln()
            * (10.0 / delta).ln();
    let third_term_den =
        quantization_scale * num_bernoulli_f64 * success_prob * (1.0 - success_prob);
    first_term_num / first_term_den
        + second_term_num / second_term_den
        + third_term_num / third_term_den
}
/// constraint from delta in Thm 1
#[allow(dead_code)]
fn delta_constraint(
    num_bernoulli: u32,
    success_prob: f64,
    dimensions: f64,
    quantization_scale: f64,
    delta: f64,
    ell_infty_sensitivity: f64,
) -> bool {
    let lhs = f64::from(num_bernoulli) * success_prob * (1.0 - success_prob);
    let rhs = (23.0 * (10.0 * dimensions / delta).ln())
        .max(2.0 * ell_infty_sensitivity / quantization_scale);
    lhs >= rhs
}
/// error of mechanism in Thm 1
#[allow(dead_code)]
fn error(num_bernoulli: u32, success_prob: f64, dimensions: f64, quantization_scale: f64) -> f64 {
    dimensions
        * quantization_scale.powi(2)
        * f64::from(num_bernoulli)
        * success_prob
        * (1.0 - success_prob)
}
/// for fixed p (and other params), find smallest `num_bernoulli` such that `epsilon < desired_epsilon`
#[allow(clippy::too_many_arguments)]
#[allow(dead_code)]
fn find_smallest_num_bernoulli(
    desired_epsilon: f64,
    success_prob: f64,
    delta: f64,
    dimensions: f64,
    quantization_scale: f64,
    ell_1_sensitivity: f64,
    ell_2_sensitivity: f64,
    ell_infty_sensitivity: f64,
) -> u32 {
    let mut index = 0; // candidate to be smallest `num_beroulli`
    let mut lower: u32 = 1;
    let mut higher: u32 = 10_000_000;
    // binary search to find smallest `num_beroulli`. Binary search
    // like the improved version of template #2 found in this article
    // https://medium.com/@berkkantkoc/a-handy-binary-search-template-that-will-save-you-6b36b7b06b8b
    while lower <= higher {
        let mid: u32 = (higher - lower) / 2 + lower;
        if delta_constraint(
            mid,
            success_prob,
            dimensions,
            quantization_scale,
            delta,
            ell_infty_sensitivity,
        ) && desired_epsilon
            >= epsilon_constraint(
                mid,
                success_prob,
                delta,
                quantization_scale,
                dimensions,
                ell_1_sensitivity,
                ell_2_sensitivity,
                ell_infty_sensitivity,
            )
        {
            index = mid;
            higher = mid - 1;
        } else {
            lower = mid + 1;
        }
    }
    assert!(index > 0, "smallest num_bernoulli not found");
    index
}
#[cfg(all(test, unit_test))]
mod test {
    use crate::{
        ff::{boolean::Boolean, boolean_array::BA16, U128Conversions},
        protocol::dp::{
            apply_dp_noise, delta_constraint, epsilon_constraint, error,
            find_smallest_num_bernoulli, gen_binomial_noise,
        },
        secret_sharing::{
            replicated::semi_honest::AdditiveShare as Replicated, BitDecomposed, TransposeFrom,
        },
        test_fixture::{Reconstruct, Runner, TestWorld},
    };
    #[test]
    fn test_epsilon_simple_aggregation_case() {
        let delta = 1e-6;
        let dimensions = 1.0;
        let quantization_scale = 1.0;
        let success_prob = 0.5;
        let ell_1_sensitivity = 1.0;
        let ell_2_sensitivity = 1.0;
        let ell_infty_sensitivity = 1.0;
        let num_bernoulli = 2000;
        assert!(delta_constraint(
            num_bernoulli,
            success_prob,
            dimensions,
            quantization_scale,
            delta,
            ell_infty_sensitivity
        ));
        let eps = epsilon_constraint(
            num_bernoulli,
            success_prob,
            delta,
            quantization_scale,
            dimensions,
            ell_1_sensitivity,
            ell_2_sensitivity,
            ell_infty_sensitivity,
        );
        assert!(eps > 0.6375 && eps < 0.6376, "eps = {eps}");
    }
    #[test]
    fn test_num_bernoulli_simple_aggregation_case() {
        // test with success_prob = 1/2
        let mut success_prob = 0.5;
        let desired_epsilon = 1.0;
        let delta = 1e-6;
        let dimensions = 1.0;
        let quantization_scale = 1.0;
        let ell_1_sensitivity = 1.0;
        let ell_2_sensitivity = 1.0;
        let ell_infty_sensitivity = 1.0;
        let mut smallest_num_bernoulli = find_smallest_num_bernoulli(
            desired_epsilon,
            success_prob,
            delta,
            dimensions,
            quantization_scale,
            ell_1_sensitivity,
            ell_2_sensitivity,
            ell_infty_sensitivity,
        );
        let err = error(
            smallest_num_bernoulli,
            success_prob,
            dimensions,
            quantization_scale,
        );
        assert_eq!(smallest_num_bernoulli, 1483_u32);
        assert!(err <= 370.75 && err > 370.7);

        // test with success_prob = 1/4
        success_prob = 0.25;
        smallest_num_bernoulli = find_smallest_num_bernoulli(
            desired_epsilon,
            success_prob,
            delta,
            dimensions,
            quantization_scale,
            ell_1_sensitivity,
            ell_2_sensitivity,
            ell_infty_sensitivity,
        );
        assert_eq!(smallest_num_bernoulli, 1978_u32);

        // test with success_prob = 3/4
        success_prob = 0.75;
        smallest_num_bernoulli = find_smallest_num_bernoulli(
            desired_epsilon,
            success_prob,
            delta,
            dimensions,
            quantization_scale,
            ell_1_sensitivity,
            ell_2_sensitivity,
            ell_infty_sensitivity,
        );
        assert_eq!(smallest_num_bernoulli, 1978_u32);
    }
    // Tests for apply_dp_noise
    #[tokio::test]
    pub async fn test_apply_dp_noise() {
        type OutputValue = BA16;
        const NUM_BREAKDOWNS: u32 = 16;
        let num_bernoulli: u32 = 1000;
        let world = TestWorld::default();
        let input_values = [10, 8, 6, 41, 0, 0, 0, 0, 10, 8, 6, 41, 0, 0, 0, 0];
        let input: BitDecomposed<[Boolean; NUM_BREAKDOWNS as usize]> =
            vectorize_input(16, &input_values);
        let result = world
            .upgraded_semi_honest(input, |ctx, input| async move {
                apply_dp_noise::<_, { NUM_BREAKDOWNS as usize }, OutputValue>(
                    ctx,
                    input,
                    num_bernoulli,
                )
                .await
                .unwrap()
            })
            .await;
        let result_type_confirm: [Vec<Replicated<OutputValue>>; 3] = result;
        let result_reconstructed: Vec<OutputValue> = result_type_confirm.reconstruct();
        let result_u32: Vec<u32> = result_reconstructed
            .iter()
            .map(|&v| u32::try_from(v.as_u128()).unwrap())
            .collect::<Vec<_>>();
        let mean: f64 = f64::from(num_bernoulli) * 0.5; // n * p
        let standard_deviation: f64 = (f64::from(num_bernoulli) * 0.5 * 0.5).sqrt(); //  sqrt(n * (p) * (1-p))
        assert_eq!(NUM_BREAKDOWNS as usize, result_u32.len());
        for i in 0..result_u32.len() {
            assert!(
                f64::from(result_u32[i]) - f64::from(input_values[i])
                    > mean - 5.0 * standard_deviation
                    && f64::from(result_u32[i]) - f64::from(input_values[i])
                    < mean + 5.0 * standard_deviation
                , "test failed because noised result is more than 5 standard deviations of the noise distribution \
                from the original input values. This will fail with a small chance of failure"
            );
        }
    }
    fn vectorize_input<const B: usize>(
        bit_width: usize,
        values: &[u32],
    ) -> BitDecomposed<[Boolean; B]> {
        let values = <&[u32; B]>::try_from(values).unwrap();
        BitDecomposed::decompose(bit_width, |i| {
            values.map(|v| Boolean::from((v >> i) & 1 == 1))
        })
    }
    // Tests for gen_bernoulli_noise
    #[tokio::test]
    pub async fn test_16_breakdowns() {
        type OutputValue = BA16;
        const NUM_BREAKDOWNS: u32 = 16;
        let num_bernoulli: u32 = 10000;
        let world = TestWorld::default();
        let result: [Vec<Replicated<OutputValue>>; 3] = world
            .upgraded_semi_honest((), |ctx, ()| async move {
                Vec::transposed_from(
                    &gen_binomial_noise::<_, { NUM_BREAKDOWNS as usize }, OutputValue>(
                        ctx,
                        num_bernoulli,
                    )
                    .await
                    .unwrap(),
                )
            })
            .await
            .map(Result::unwrap);
        let result_reconstructed: Vec<OutputValue> = result.reconstruct();
        let result_u32: Vec<u32> = result_reconstructed
            .iter()
            .map(|&v| u32::try_from(v.as_u128()).unwrap())
            .collect::<Vec<_>>();
        let mean: f64 = f64::from(num_bernoulli) * 0.5; // n * p
        let standard_deviation: f64 = (f64::from(num_bernoulli) * 0.5 * 0.5).sqrt(); //  sqrt(n * (p) * (1-p))
        assert_eq!(NUM_BREAKDOWNS as usize, result_u32.len());
        for sample in &result_u32 {
            assert!(
                f64::from(*sample) > mean - 5.0 * standard_deviation
                    && f64::from(*sample) < mean + 5.0 * standard_deviation
            );
        }
        println!("result as u32 {result_u32:?}");
    }
    #[tokio::test]
    pub async fn test_32_breakdowns() {
        type OutputValue = BA16;
        const NUM_BREAKDOWNS: u32 = 32;
        let num_bernoulli: u32 = 2000;
        let world = TestWorld::default();
        let result: [Vec<Replicated<OutputValue>>; 3] = world
            .upgraded_semi_honest((), |ctx, ()| async move {
                Vec::transposed_from(
                    &gen_binomial_noise::<_, { NUM_BREAKDOWNS as usize }, OutputValue>(
                        ctx,
                        num_bernoulli,
                    )
                    .await
                    .unwrap(),
                )
            })
            .await
            .map(Result::unwrap);
        let result_reconstructed: Vec<OutputValue> = result.reconstruct();
        let result_u32: Vec<u32> = result_reconstructed
            .iter()
            .map(|&v| u32::try_from(v.as_u128()).unwrap())
            .collect::<Vec<_>>();
        let mean: f64 = f64::from(num_bernoulli) * 0.5; // n * p
        let standard_deviation: f64 = (f64::from(num_bernoulli) * 0.5 * 0.5).sqrt(); //  sqrt(n * (p) * (1-p))
        assert_eq!(NUM_BREAKDOWNS as usize, result_u32.len());
        for sample in &result_u32 {
            assert!(
                f64::from(*sample) > mean - 5.0 * standard_deviation
                    && f64::from(*sample) < mean + 5.0 * standard_deviation
            );
        }
        println!("result as u32 {result_u32:?}");
    }
    #[tokio::test]
    pub async fn test_256_breakdowns() {
        type OutputValue = BA16;
        const NUM_BREAKDOWNS: u32 = 256;
        let num_bernoulli: u32 = 1000;
        let world = TestWorld::default();
        let result: [Vec<Replicated<OutputValue>>; 3] = world
            .upgraded_semi_honest((), |ctx, ()| async move {
                Vec::transposed_from(
                    &gen_binomial_noise::<_, { NUM_BREAKDOWNS as usize }, OutputValue>(
                        ctx,
                        num_bernoulli,
                    )
                    .await
                    .unwrap(),
                )
            })
            .await
            .map(Result::unwrap);
        let result_reconstructed: Vec<OutputValue> = result.reconstruct();
        let result_u32: Vec<u32> = result_reconstructed
            .iter()
            .map(|&v| u32::try_from(v.as_u128()).unwrap())
            .collect::<Vec<_>>();
        let mean: f64 = f64::from(num_bernoulli) * 0.5; // n * p
        let standard_deviation: f64 = (f64::from(num_bernoulli) * 0.5 * 0.5).sqrt(); //  sqrt(n * (p) * (1-p))
        assert_eq!(NUM_BREAKDOWNS as usize, result_u32.len());
        for sample in &result_u32 {
            assert!(
                f64::from(*sample) > mean - 5.0 * standard_deviation
                    && f64::from(*sample) < mean + 5.0 * standard_deviation
            );
        }
        println!("result as u32 {result_u32:?}");
    }
}<|MERGE_RESOLUTION|>--- conflicted
+++ resolved
@@ -7,11 +7,8 @@
 use crate::{
     error::{Error, LengthError},
     ff::{boolean::Boolean, boolean_array::BooleanArray, U128Conversions},
-<<<<<<< HEAD
     helpers::query::DpParams,
-=======
     helpers::TotalRecords,
->>>>>>> 02f54673
     protocol::{
         boolean::step::SixteenBitStep,
         context::Context,
