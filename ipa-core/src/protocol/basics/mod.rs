--- conflicted
+++ resolved
@@ -20,18 +20,11 @@
 pub use sum_of_product::SumOfProducts;
 
 use crate::{
-<<<<<<< HEAD
     const_assert_eq,
-    ff::{boolean::Boolean, Field},
-    protocol::{
-        context::Context,
-        ipa_prf::{AGG_CHUNK, PRF_CHUNK},
-=======
     ff::{boolean::Boolean, PrimeField},
     protocol::{
         context::{Context, SemiHonestContext, UpgradedSemiHonestContext},
-        ipa_prf::PRF_CHUNK,
->>>>>>> 762393b4
+        ipa_prf::{AGG_CHUNK, PRF_CHUNK},
     },
     secret_sharing::{
         replicated::semi_honest::AdditiveShare, SecretSharing, SharedValue, Vectorizable,
@@ -75,28 +68,6 @@
 {
 }
 
-<<<<<<< HEAD
-// Used for aggregation tests
-impl<C: Context> BooleanProtocols<C, Boolean, 8> for AdditiveShare<Boolean, 8> {}
-
-impl<C: Context> BooleanProtocols<C, Boolean, PRF_CHUNK> for AdditiveShare<Boolean, PRF_CHUNK> {}
-
-impl<C: Context> BooleanProtocols<C, Boolean, AGG_CHUNK> for AdditiveShare<Boolean, AGG_CHUNK> {}
-
-const_assert_eq!(
-    AGG_CHUNK,
-    256,
-    "Implementation for N = 256 required for semi_honest_compare_gt_vec test"
-);
-
-// Implementations for 2^|bk|
-impl<C: Context> BooleanProtocols<C, Boolean, 32> for AdditiveShare<Boolean, 32> {}
-const_assert_eq!(
-    AGG_CHUNK,
-    256,
-    "Implementation for N = 256 required for breakdown keys"
-);
-=======
 // TODO: It might be better to remove this (protocols should use upgraded contexts)
 impl<'a, B: ShardBinding> BooleanProtocols<SemiHonestContext<'a, B>, Boolean, 1>
     for AdditiveShare<Boolean>
@@ -108,17 +79,47 @@
 {
 }
 
+// Used for aggregation tests
+// TODO: It might be better to remove this (protocols should use upgraded contexts)
+impl<'a, B: ShardBinding> BooleanProtocols<SemiHonestContext<'a, B>, Boolean, 8>
+    for AdditiveShare<Boolean, 8>
+{
+}
+
+impl<'a, B: ShardBinding> BooleanProtocols<UpgradedSemiHonestContext<'a, B, Boolean>, Boolean, 8>
+    for AdditiveShare<Boolean, 8>
+{
+}
+
 impl<C: Context> BooleanProtocols<C, Boolean, PRF_CHUNK> for AdditiveShare<Boolean, PRF_CHUNK> where
     AdditiveShare<Boolean, PRF_CHUNK>: SecureMul<C>
 {
 }
 
 // Used by semi_honest_compare_gt_vec test.
-impl<C: Context> BooleanProtocols<C, Boolean, 256> for AdditiveShare<Boolean, 256> where
-    AdditiveShare<Boolean, 256>: SecureMul<C>
+impl<C: Context> BooleanProtocols<C, Boolean, AGG_CHUNK> for AdditiveShare<Boolean, AGG_CHUNK> where
+    AdditiveShare<Boolean, AGG_CHUNK>: SecureMul<C>
 {
 }
->>>>>>> 762393b4
+
+const_assert_eq!(
+    AGG_CHUNK,
+    256,
+    "Implementation for N = 256 required for semi_honest_compare_gt_vec test"
+);
+
+// Implementations for 2^|bk|
+impl<C: Context> BooleanProtocols<C, Boolean, 32> for AdditiveShare<Boolean, 32> where
+    AdditiveShare<Boolean, 32>: SecureMul<C>
+{
+}
+
+const_assert_eq!(
+    AGG_CHUNK,
+    256,
+    "Implementation for N = 256 required for breakdown keys"
+);
+// End implementations for 2^|bk|
 
 #[cfg(feature = "descriptive-gate")]
 impl<'a, F: ExtendableField> BasicProtocols<UpgradedMaliciousContext<'a, F>, F>
