use std::{
    future::Future,
    iter::{repeat, zip},
};

use embed_doc_image::embed_doc_image;
use futures::{FutureExt, TryFutureExt};
use ipa_step::{Step, StepNarrow};

use crate::{
    error::Error,
    ff::boolean::Boolean,
    helpers::{Direction, MaybeFuture, Role},
    protocol::{
        boolean::step::TwoHundredFiftySixBitOpStep,
        context::{
            dzkp_validator::DZKPValidator, Context, DZKPUpgradedMaliciousContext,
            DZKPUpgradedSemiHonestContext, UpgradedMaliciousContext, UpgradedSemiHonestContext,
        },
        Gate, RecordId,
    },
    secret_sharing::{
        replicated::{
            malicious::{
                AdditiveShare as MaliciousReplicated, ExtendableField, ExtendableFieldSimd,
            },
            semi_honest::AdditiveShare as Replicated,
        },
        BitDecomposed, SharedValue, Vectorizable,
    },
    sharding::ShardBinding,
};

/// Trait for reveal protocol to open a shared secret to all helpers inside the MPC ring.
pub trait Reveal<C: Context> {
    type Output: Send + Sync + 'static;
    /// Reveal a shared secret to all helpers in the MPC ring.
    ///
    /// Note that after method is called, it must be assumed that the secret value has been
    /// revealed to at least one of the helpers.  Even in case when method never terminates,
    /// returns an error, etc.
    fn reveal<'fut>(
        &'fut self,
        ctx: C,
        record_id: RecordId,
    ) -> impl Future<Output = Result<Self::Output, Error>> + Send + 'fut
    where
        C: 'fut,
    {
        // Passing `excluded = None` guarantees any ok result is `Some`.
        self.generic_reveal(ctx, record_id, None)
            .map_ok(Option::unwrap)
    }

    /// Partial reveal protocol to open a shared secret to all helpers except helper `excluded` inside the MPC ring.
    fn partial_reveal<'fut>(
        &'fut self,
        ctx: C,
        record_id: RecordId,
        excluded: Role,
    ) -> impl Future<Output = Result<Option<Self::Output>, Error>> + Send + 'fut
    where
        C: 'fut,
    {
        self.generic_reveal(ctx, record_id, Some(excluded))
    }

    /// Generic reveal implementation usable for both `reveal` and `partial_reveal`.
    ///
    /// When `excluded` is `None`, open a shared secret to all helpers in the MPC ring.
    /// When `excluded` is `Some`, open a shared secret to all helpers except the helper
    /// specified in `excluded`.
    fn generic_reveal<'fut>(
        &'fut self,
        ctx: C,
        record_id: RecordId,
        excluded: Option<Role>,
    ) -> impl Future<Output = Result<Option<Self::Output>, Error>> + Send + 'fut
    where
        C: 'fut;
}

impl<C, S> Reveal<C> for BitDecomposed<S>
where
    C: Context,
    S: Reveal<C> + Send + Sync + 'static,
{
    type Output = Vec<<S as Reveal<C>>::Output>;

    fn generic_reveal<'fut>(
        &'fut self,
        ctx: C,
        record_id: RecordId,
        excluded: Option<Role>,
    ) -> impl Future<Output = Result<Option<Self::Output>, Error>> + Send + 'fut
    where
        C: 'fut,
    {
        ctx.parallel_join(zip(&**self, repeat(ctx.clone())).enumerate().map(
            |(i, (bit, ctx))| async move {
                generic_reveal(
                    ctx.narrow(&TwoHundredFiftySixBitOpStep::Bit(i)),
                    record_id,
                    excluded,
                    bit,
                )
                .await
            },
        ))
        .map(move |res| {
            res.map(move |vec| {
                match vec.first() {
                    None => (excluded != Some(ctx.role())).then(Vec::new),
                    Some(&None) => None,
                    Some(&Some(_)) => Some(
                        // Transform `Vec<Option<V>>` to `Option<Vec<V>>`.
                        vec.into_iter()
                            .map(|opt_v| {
                                opt_v.expect("inconsistent full vs. partial reveal behavior")
                            })
                            .collect::<Vec<_>>(),
                    ),
                }
            })
        })
    }
}

/// This implements a semi-honest reveal algorithm for replicated secret sharing.
/// For simplicity, we consider a simple revealing in which each `P_i` sends `\[a\]_i` to `P_i+1` after which
/// each helper has all three shares and can reconstruct `a`
///
/// Input: Each helpers know their own secret shares
/// Output: At the end of the protocol, all 3 helpers know a revealed (or opened) secret
///
/// Steps
/// ![Reveal steps][reveal]
/// Each helper sends their left share to the right helper. The helper then reconstructs their secret by adding the three shares
/// i.e. their own shares and received share.
#[embed_doc_image("reveal", "images/reveal.png")]
pub async fn semi_honest_reveal<'fut, C, V, const N: usize>(
    ctx: C,
    record_id: RecordId,
    excluded: Option<Role>,
    share: &'fut Replicated<V, N>,
) -> Result<Option<<V as Vectorizable<N>>::Array>, Error>
where
    C: Context + 'fut,
    V: SharedValue + Vectorizable<N>,
{
    let left = share.left_arr();
    let right = share.right_arr();

    // Send shares, unless the target helper is excluded
    if Some(ctx.role().peer(Direction::Right)) != excluded {
        ctx.send_channel::<<V as Vectorizable<N>>::Array>(ctx.role().peer(Direction::Right))
            .send(record_id, left)
            .await?;
    }

    if Some(ctx.role()) == excluded {
        Ok(None)
    } else {
        // Sleep until `helper's left` sends their share
        let share: <V as Vectorizable<N>>::Array = ctx
            .recv_channel(ctx.role().peer(Direction::Left))
            .receive(record_id)
            .await?;

        Ok(Some(share + left + right))
    }
}

// Like the impl for `UpgradedMaliciousContext`, this impl uses distinct `V` and `CtxF` type
// parameters. See the comment on that impl for more details.
impl<'a, B, V, CtxF, const N: usize> Reveal<UpgradedSemiHonestContext<'a, B, CtxF>>
    for Replicated<V, N>
where
    B: ShardBinding,
    CtxF: ExtendableField,
    V: SharedValue + Vectorizable<N>,
{
    type Output = <V as Vectorizable<N>>::Array;

    async fn generic_reveal<'fut>(
        &'fut self,
        ctx: UpgradedSemiHonestContext<'a, B, CtxF>,
        record_id: RecordId,
        excluded: Option<Role>,
    ) -> Result<Option<Self::Output>, Error>
    where
        UpgradedSemiHonestContext<'a, B, CtxF>: 'fut,
    {
        semi_honest_reveal(ctx, record_id, excluded, self).await
    }
}

impl<'a, B, const N: usize> Reveal<DZKPUpgradedSemiHonestContext<'a, B>> for Replicated<Boolean, N>
where
    B: ShardBinding,
    Boolean: Vectorizable<N>,
{
    type Output = <Boolean as Vectorizable<N>>::Array;

    async fn generic_reveal<'fut>(
        &'fut self,
        ctx: DZKPUpgradedSemiHonestContext<'a, B>,
        record_id: RecordId,
        excluded: Option<Role>,
    ) -> Result<Option<Self::Output>, Error>
    where
        DZKPUpgradedSemiHonestContext<'a, B>: 'fut,
    {
        semi_honest_reveal(ctx, record_id, excluded, self).await
    }
}

/// This implements the malicious reveal protocol over replicated secret sharings.
/// It works similarly to semi-honest reveal, the key difference is that each helper sends its share
/// to both helpers (right and left) and upon receiving 2 shares from peers it validates that they
/// indeed match.
pub async fn malicious_reveal<'fut, C, V, const N: usize>(
    ctx: C,
    record_id: RecordId,
    excluded: Option<Role>,
    share: &'fut Replicated<V, N>,
) -> Result<Option<<V as Vectorizable<N>>::Array>, Error>
where
    C: Context + 'fut,
    V: SharedValue + Vectorizable<N>,
{
    use futures::future::try_join;

    let left = share.left_arr();
    let right = share.right_arr();
    let left_sender =
        ctx.send_channel::<<V as Vectorizable<N>>::Array>(ctx.role().peer(Direction::Left));
    let left_receiver =
        ctx.recv_channel::<<V as Vectorizable<N>>::Array>(ctx.role().peer(Direction::Left));
    let right_sender =
        ctx.send_channel::<<V as Vectorizable<N>>::Array>(ctx.role().peer(Direction::Right));
    let right_receiver =
        ctx.recv_channel::<<V as Vectorizable<N>>::Array>(ctx.role().peer(Direction::Right));

    // Send shares to the left and right helpers, unless excluded.
    let send_left_fut =
        MaybeFuture::future_or_ok(Some(ctx.role().peer(Direction::Left)) != excluded, || {
            left_sender.send(record_id, right)
        });

    let send_right_fut =
        MaybeFuture::future_or_ok(Some(ctx.role().peer(Direction::Right)) != excluded, || {
            right_sender.send(record_id, left)
        });
    try_join(send_left_fut, send_right_fut).await?;

    if Some(ctx.role()) == excluded {
        Ok(None)
    } else {
        let (share_from_left, share_from_right) = try_join(
            left_receiver.receive(record_id),
            right_receiver.receive(record_id),
        )
        .await?;

        if share_from_left == share_from_right {
            Ok(Some(share_from_left + left + right))
        } else {
            Err(Error::MaliciousRevealFailed)
        }
    }
}

<<<<<<< HEAD
impl<'a, F, const N: usize> Reveal<UpgradedMaliciousContext<'a, F>> for Replicated<F, N>
where
    F: ExtendableFieldSimd<N>,
{
    type Output = <F as Vectorizable<N>>::Array;
=======
// This impl uses distinct `V` and `CtxF` type parameters to support the PRF evaluation protocol,
// which uses `Fp25519` for the malicious context, but needs to reveal `RP25519` values. The
// malicious reveal protocol must check the shares being revealed for consistency, but doesn't care
// that they are in the same field as is used for the malicious context. Contrast with
// multiplication, which can only be supported in the malicious context's field.
//
// It also doesn't matter that `V` and `CtxF` support the same vectorization dimension `N`, but the
// compiler would not be able to infer the value of a decoupled vectorization dimension for `CtxF`
// from context, so it's easier to make them the same absent a need for them to be different.
impl<'a, V, const N: usize, CtxF> Reveal<UpgradedMaliciousContext<'a, CtxF>> for Replicated<V, N>
where
    CtxF: ExtendableField,
    V: SharedValue + Vectorizable<N>,
{
    type Output = <V as Vectorizable<N>>::Array;
>>>>>>> 13bb6b31

    async fn generic_reveal<'fut>(
        &'fut self,
        ctx: UpgradedMaliciousContext<'a, CtxF>,
        record_id: RecordId,
        excluded: Option<Role>,
<<<<<<< HEAD
    ) -> Result<Option<<F as Vectorizable<N>>::Array>, Error>
=======
    ) -> Result<Option<<V as Vectorizable<N>>::Array>, Error>
>>>>>>> 13bb6b31
    where
        UpgradedMaliciousContext<'a, CtxF>: 'fut,
    {
        malicious_reveal(ctx, record_id, excluded, self).await
    }
}

impl<'a, F, const N: usize> Reveal<UpgradedMaliciousContext<'a, F>> for MaliciousReplicated<F, N>
where
    F: ExtendableFieldSimd<N>,
{
    type Output = <F as Vectorizable<N>>::Array;

    async fn generic_reveal<'fut>(
        &'fut self,
        ctx: UpgradedMaliciousContext<'a, F>,
        record_id: RecordId,
        excluded: Option<Role>,
    ) -> Result<Option<<F as Vectorizable<N>>::Array>, Error>
    where
        UpgradedMaliciousContext<'a, F>: 'fut,
    {
        use crate::secret_sharing::replicated::malicious::ThisCodeIsAuthorizedToDowngradeFromMalicious;

        let x_share = self.x().access_without_downgrade();
        malicious_reveal(ctx, record_id, excluded, x_share).await
    }
}

impl<'a, const N: usize> Reveal<DZKPUpgradedMaliciousContext<'a>> for Replicated<Boolean, N>
where
    Boolean: Vectorizable<N>,
{
    type Output = <Boolean as Vectorizable<N>>::Array;

    async fn generic_reveal<'fut>(
        &'fut self,
        ctx: DZKPUpgradedMaliciousContext<'a>,
        record_id: RecordId,
        excluded: Option<Role>,
    ) -> Result<Option<Self::Output>, Error>
    where
        DZKPUpgradedMaliciousContext<'a>: 'fut,
    {
        malicious_reveal(ctx, record_id, excluded, self).await
    }
}

// Workaround for https://github.com/rust-lang/rust/issues/100013. Calling these wrapper functions
// instead of the trait methods seems to hide the `impl Future` GAT.

pub fn reveal<'fut, C, S>(
    ctx: C,
    record_id: RecordId,
    v: &'fut S,
) -> impl Future<Output = Result<S::Output, Error>> + Send + 'fut
where
    C: Context + 'fut,
    S: Reveal<C> + ?Sized,
{
    S::reveal(v, ctx, record_id)
}

pub fn partial_reveal<'fut, C, S>(
    ctx: C,
    record_id: RecordId,
    excluded: Role,
    v: &'fut S,
) -> impl Future<Output = Result<Option<S::Output>, Error>> + Send + 'fut
where
    C: Context + 'fut,
    S: Reveal<C> + ?Sized,
{
    S::partial_reveal(v, ctx, record_id, excluded)
}

pub fn generic_reveal<'fut, C, S>(
    ctx: C,
    record_id: RecordId,
    excluded: Option<Role>,
    v: &'fut S,
) -> impl Future<Output = Result<Option<S::Output>, Error>> + Send + 'fut
where
    C: Context + 'fut,
    S: Reveal<C> + ?Sized,
{
    S::generic_reveal(v, ctx, record_id, excluded)
}

pub async fn validated_partial_reveal<'fut, V, S, STEP>(
    validator: V,
    step: &'fut STEP,
    record_id: RecordId,
    excluded: Role,
    v: &'fut S,
) -> Result<Option<<S as Reveal<V::Context>>::Output>, Error>
where
    V: DZKPValidator + 'fut,
    S: Reveal<V::Context> + Send + Sync + ?Sized,
    STEP: Step + Send + Sync + 'static,
    Gate: StepNarrow<STEP>,
{
    let ctx = validator.context().narrow(step);
    validator.validate_record(record_id).await?;
    partial_reveal(ctx, record_id, excluded, v).await
}

#[cfg(all(test, unit_test))]
mod tests {
    use std::iter::{self, zip};

    use futures::future::join_all;

    use crate::{
        error::Error,
        ff::{boolean::Boolean, Field, Fp31, Fp32BitPrime},
        helpers::{
            in_memory_config::{MaliciousHelper, MaliciousHelperContext},
            Role,
        },
        protocol::{
            basics::{partial_reveal, reveal, Reveal},
            context::{
                upgrade::Upgradable, validator::BatchValidator, Context, UpgradableContext,
                Validator,
            },
            RecordId,
        },
        rand::{thread_rng, Rng},
        secret_sharing::{
            replicated::semi_honest::AdditiveShare, BitDecomposed, IntoShares, SecretSharing,
            SharedValue, Vectorizable,
        },
        test_executor::run,
        test_fixture::{join3v, Runner, TestWorld, TestWorldConfig},
    };

    #[tokio::test]
    pub async fn simple() -> Result<(), Error> {
        type TestField = Fp31;

        let mut rng = thread_rng();
        let world = TestWorld::default();

        let input = rng.gen::<TestField>();
        let results = world
            .upgraded_semi_honest::<TestField, _, _, _, _, _>(input, |ctx, share| async move {
                TestField::from_array(
                    &share
                        .reveal(ctx.set_total_records(1), RecordId::from(0))
                        .await
                        .unwrap(),
                )
            })
            .await;

        assert_eq!(input, results[0]);
        assert_eq!(input, results[1]);
        assert_eq!(input, results[2]);

        Ok(())
    }

    #[tokio::test]
    pub async fn partial() -> Result<(), Error> {
        type TestField = Fp31;

        let mut rng = thread_rng();
        let world = TestWorld::default();

        for &excluded in Role::all() {
            let input = rng.gen::<TestField>();
            let results = world
                .upgraded_semi_honest::<TestField, _, _, _, _, _>(input, |ctx, share| async move {
                    share
                        .partial_reveal(ctx.set_total_records(1), RecordId::from(0), excluded)
                        .await
                        .unwrap()
                        .map(|revealed| TestField::from_array(&revealed))
                })
                .await;

            for &helper in Role::all() {
                if helper == excluded {
                    assert_eq!(None, results[helper]);
                } else {
                    assert_eq!(Some(input), results[helper]);
                }
            }
        }

        Ok(())
    }

    #[tokio::test]
    pub async fn vectorized() -> Result<(), Error> {
        type TestField = Fp32BitPrime;
        type TestFieldArray = [TestField; 32];

        let mut rng = thread_rng();
        let world = TestWorld::default();

        let input = rng.gen::<TestFieldArray>();
        let results = world
            .upgraded_semi_honest::<TestField, _, _, _, _, _>(
                input,
                |ctx, share: AdditiveShare<TestField, 32>| async move {
                    share
                        .reveal(ctx.set_total_records(1), RecordId::from(0))
                        .await
                        .unwrap()
                },
            )
            .await;

        assert_eq!(input, results[0]);
        assert_eq!(input, results[1]);
        assert_eq!(input, results[2]);

        Ok(())
    }

    #[tokio::test]
    pub async fn malicious() -> Result<(), Error> {
        type TestField = Fp31;

        let mut rng = thread_rng();
        let world = TestWorld::default();
        let sh_ctx = world
            .malicious_contexts()
            .each_ref()
            .map(|c| c.set_total_records(1));
        let v = sh_ctx.map(UpgradableContext::validator);
        let m_ctx = v.each_ref().map(BatchValidator::context);

        let record_id = RecordId::from(0);
        let input: TestField = rng.gen();

        let m_shares = join3v(
            zip(m_ctx.iter(), input.share_with(&mut rng)).map(|(m_ctx, share)| async {
                share.upgrade(m_ctx.clone(), RecordId::FIRST).await
            }),
        )
        .await;

        let results = join_all(zip(m_ctx.clone().into_iter(), m_shares).map(
            |(m_ctx, m_share)| async move {
                TestField::from_array(&m_share.reveal(m_ctx, record_id).await.unwrap())
            },
        ))
        .await;

        assert_eq!(input, results[0]);
        assert_eq!(input, results[1]);
        assert_eq!(input, results[2]);

        Ok(())
    }

    #[tokio::test]
    pub async fn malicious_partial() -> Result<(), Error> {
        type TestField = Fp31;

        let mut rng = thread_rng();
        let world = TestWorld::default();

        for &excluded in Role::all() {
            let sh_ctx = world
                .malicious_contexts()
                .each_ref()
                .map(|c| c.set_total_records(1));
            let v = sh_ctx.map(UpgradableContext::validator);
            let m_ctx = v.each_ref().map(BatchValidator::context);

            let record_id = RecordId::from(0);
            let input: TestField = rng.gen();

            let m_shares = join3v(zip(m_ctx.iter(), input.share_with(&mut rng)).map(
                |(m_ctx, share)| async { share.upgrade(m_ctx.clone(), RecordId::FIRST).await },
            ))
            .await;

            let results = join_all(zip(m_ctx.clone().into_iter(), m_shares).map(
                |(m_ctx, m_share)| async move {
                    m_share
                        .partial_reveal(m_ctx, record_id, excluded)
                        .await
                        .unwrap()
                },
            ))
            .await;

            for &helper in Role::all() {
                if helper == excluded {
                    assert_eq!(None, results[helper]);
                } else {
                    assert_eq!(Some(input.into_array()), results[helper]);
                }
            }
        }

        Ok(())
    }

    const MALICIOUS_REVEAL_STEP: &str = "malicious-reveal";

    async fn do_malicious_reveal<'ctx, C, F, S>(ctx: C, partial: bool, share: S)
    where
        C: Context + 'ctx,
        F: Field,
        S: SecretSharing<F> + Reveal<C, Output = <F as Vectorizable<1>>::Array>,
    {
        let my_role = ctx.role();
        let ctx = ctx.narrow(MALICIOUS_REVEAL_STEP);

        let r = if partial {
            partial_reveal(ctx, RecordId::FIRST, Role::H3, &share).await
        } else {
            reveal(ctx, RecordId::FIRST, &share).await.map(Some)
        };

        // H1 should be able to see the mismatch
        if my_role == Role::H1 {
            assert!(matches!(r, Err(Error::MaliciousRevealFailed)));
        } else {
            // sanity check
            r.unwrap();
        }
    }

    #[allow(clippy::ptr_arg)] // to match StreamInterceptor trait
    fn interceptor<F: Field>(ctx: &MaliciousHelperContext, data: &mut Vec<u8>) {
        // H3 runs an additive attack against H1 (on the right) by
        // adding a 1 to the left part of share it is holding
        if ctx.gate.as_ref().contains(MALICIOUS_REVEAL_STEP) && ctx.dest == Role::H1 {
            let v = F::deserialize_from_slice(data) + F::ONE;
            v.serialize_to_slice(data);
        }
    }

    #[test]
    pub fn malicious_generic_validation_fail() {
        run(move || async move {
            let partial = false;
            let mut rng = thread_rng();
            let mut config = TestWorldConfig::default();
            config.stream_interceptor =
                MaliciousHelper::new(Role::H3, config.role_assignment(), interceptor::<Fp31>);

            let world = TestWorld::new_with(config);
            let input: Fp31 = rng.gen();
            world
                .upgraded_malicious(
                    vec![input].into_iter(),
                    |ctx, _record_id: RecordId, share| do_malicious_reveal(ctx, partial, share),
                )
                .await;
        });
    }

    #[test]
    pub fn malicious_partial_validation_fail() {
        run(move || async move {
            let partial = true;
            let mut rng = thread_rng();
            let mut config = TestWorldConfig::default();
            config.stream_interceptor =
                MaliciousHelper::new(Role::H3, config.role_assignment(), interceptor::<Fp31>);

            let world = TestWorld::new_with(config);
            let input: Fp31 = rng.gen();
            world
                .upgraded_malicious(
                    vec![input].into_iter(),
                    |ctx, _record_id: RecordId, share| do_malicious_reveal(ctx, partial, share),
                )
                .await;
        });
    }

    #[test]
    pub fn dzkp_malicious_generic_validation_fail() {
        run(move || async move {
            let partial = false;
            let mut rng = thread_rng();
            let mut config = TestWorldConfig::default();
            config.stream_interceptor =
                MaliciousHelper::new(Role::H3, config.role_assignment(), interceptor::<Boolean>);

            let world = TestWorld::new_with(config);
            let input: Boolean = rng.gen();
            // ZKP malicious does not set the total records as `upgraded_malicious`
            // something to think about how to bring them closer together.
            world
                .dzkp_malicious(input, |ctx, share| {
                    do_malicious_reveal(ctx.set_total_records(1), partial, share)
                })
                .await;
        });
    }

    #[test]
    pub fn dzkp_malicious_partial_validation_fail() {
        run(move || async move {
            let partial = true;
            let mut rng = thread_rng();
            let mut config = TestWorldConfig::default();
            config.stream_interceptor =
                MaliciousHelper::new(Role::H3, config.role_assignment(), interceptor::<Boolean>);

            let world = TestWorld::new_with(config);
            let input: Boolean = rng.gen();
            world
                .dzkp_malicious(input, |ctx, share| {
                    do_malicious_reveal(ctx.set_total_records(1), partial, share)
                })
                .await;
        });
    }

    #[tokio::test]
    async fn reveal_empty_vec() {
        let [res0, res1, res2] = TestWorld::default()
            .upgraded_semi_honest::<Boolean, _, _, _, _, _>(
                iter::empty::<Boolean>(),
                |ctx, share| async move {
                    reveal(ctx, RecordId::FIRST, &BitDecomposed::new(share))
                        .await
                        .unwrap()
                        .into_iter()
                        .map(|v| Boolean::from_array(&v))
                        .collect::<Vec<_>>()
                },
            )
            .await;

        assert_eq!(res0, vec![]);
        assert_eq!(res1, vec![]);
        assert_eq!(res2, vec![]);
    }

    #[tokio::test]
    async fn reveal_empty_vec_partial() {
        let [res0, res1, res2] = TestWorld::default()
            .upgraded_semi_honest::<Boolean, _, _, _, _, _>(
                iter::empty::<Boolean>(),
                |ctx, share| async move {
                    partial_reveal(ctx, RecordId::FIRST, Role::H3, &BitDecomposed::new(share))
                        .await
                        .unwrap()
                },
            )
            .await;

        assert_eq!(res0, Some(vec![]));
        assert_eq!(res1, Some(vec![]));
        assert_eq!(res2, None);
    }
}<|MERGE_RESOLUTION|>--- conflicted
+++ resolved
@@ -271,13 +271,6 @@
     }
 }
 
-<<<<<<< HEAD
-impl<'a, F, const N: usize> Reveal<UpgradedMaliciousContext<'a, F>> for Replicated<F, N>
-where
-    F: ExtendableFieldSimd<N>,
-{
-    type Output = <F as Vectorizable<N>>::Array;
-=======
 // This impl uses distinct `V` and `CtxF` type parameters to support the PRF evaluation protocol,
 // which uses `Fp25519` for the malicious context, but needs to reveal `RP25519` values. The
 // malicious reveal protocol must check the shares being revealed for consistency, but doesn't care
@@ -293,18 +286,13 @@
     V: SharedValue + Vectorizable<N>,
 {
     type Output = <V as Vectorizable<N>>::Array;
->>>>>>> 13bb6b31
 
     async fn generic_reveal<'fut>(
         &'fut self,
         ctx: UpgradedMaliciousContext<'a, CtxF>,
         record_id: RecordId,
         excluded: Option<Role>,
-<<<<<<< HEAD
-    ) -> Result<Option<<F as Vectorizable<N>>::Array>, Error>
-=======
     ) -> Result<Option<<V as Vectorizable<N>>::Array>, Error>
->>>>>>> 13bb6b31
     where
         UpgradedMaliciousContext<'a, CtxF>: 'fut,
     {
