--- conflicted
+++ resolved
@@ -7,10 +7,6 @@
 
 use async_trait::async_trait;
 
-<<<<<<< HEAD
-use super::{UpgradeContext, UpgradeToMalicious};
-=======
->>>>>>> 762393b4
 use crate::{
     error::Error,
     helpers::{
@@ -263,34 +259,6 @@
         Ok(x)
     }
 
-<<<<<<< HEAD
-    // Moved from "context/mod.rs" because we want to use the local `UpgradeContext`.
-    // `upgrade` for semi-honest is narrowed but never executed. That causes `Compact`
-    // gate to panic because it doesn't know anything about state transitions that are
-    // not executed. To workaround this, we use a dummy step to narrow the context to
-    // let `Compact` gate know that it could be ignored.
-    async fn upgrade<T, M>(&self, input: T) -> Result<M, Error>
-    where
-        T: Send,
-        UpgradeContext<'a, Self, F>: UpgradeToMalicious<'a, T, M>,
-    {
-        UpgradeContext::new(self.clone(), NoRecord)
-            .upgrade(input)
-            .await
-    }
-
-    async fn upgrade_for<T, M>(&self, record_id: RecordId, input: T) -> Result<M, Error>
-    where
-        T: Send,
-        UpgradeContext<'a, Self, F, RecordId>: UpgradeToMalicious<'a, T, M>,
-    {
-        UpgradeContext::new(self.clone(), record_id)
-            .upgrade(input)
-            .await
-    }
-
-=======
->>>>>>> 762393b4
     #[cfg(test)]
     async fn upgrade_sparse(
         &self,
