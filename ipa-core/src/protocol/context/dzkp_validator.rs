<<<<<<< HEAD
use std::{collections::HashMap, fmt::Debug, iter::repeat};
=======
#[cfg(feature = "descriptive-gate")]
use std::sync::Arc;
use std::{
    cmp,
    collections::HashMap,
    fmt::Debug,
    sync::{Mutex, Weak},
};
>>>>>>> 498e4ecd

use async_trait::async_trait;
use bitvec::{array::BitArray, prelude::Lsb0, slice::BitSlice};
use futures::{Future, Stream};
use futures_util::{StreamExt, TryFutureExt};

use super::step::ZeroKnowledgeProofValidateStep as Step;
use crate::{
    error::{BoxError, Error},
    helpers::stream::TryFlattenItersExt,
    protocol::{
        context::{
            dzkp_field::DZKPBaseField, dzkp_malicious::DZKPUpgraded as MaliciousDZKPUpgraded,
            dzkp_semi_honest::DZKPUpgraded as SemiHonestDZKPUpgraded, Base, Context,
            MaliciousContext, SemiHonestContext, UpgradableContext,
        },
        Gate, RecordId,
    },
    seq_join::{seq_join, SeqJoin},
    sharding::ShardBinding,
<<<<<<< HEAD
    sync::{Arc, Mutex, Weak},
    telemetry::metrics::{DZKP_BATCH_REALLOCATION_BACK, DZKP_BATCH_REALLOCATION_FRONT},
=======
    telemetry::metrics::DZKP_BATCH_INCREMENTS,
>>>>>>> 498e4ecd
};

// constants for metrics::increment_counter!
const ALLOCATED_AMOUNT: &str = "allocated amount of multiplications";
const ACTUAL_AMOUNT: &str = "actual amount of multiplications";
const UNIT_SIZE: &str = "bit size of a multiplication";

pub type Array256Bit = BitArray<[u8; 32], Lsb0>;

type BitSliceType = BitSlice<u8, Lsb0>;

const BIT_ARRAY_SHIFT: usize = 8;

/// `MultiplicationInputsBlock` is a block of fixed size of intermediate values
/// that occur duringa multiplication.
/// These values need to be verified since there might have been malicious behavior.
/// For a multiplication, let `(x1, x2), (x2, x3), (x3,x1)`, `(y1, y2), (y2, y3), (y3,y1)` be the shares of `x` and `y`
/// and let the goal of the multiplication be to compute `x*y`.
/// `(pi, p(i+1)` is the randomness from `PRSS` used for the multiplication by helper `i`.
/// `z(i+1)` is the result of the multiplication received from the helper on the right.
/// We do not need to store `zi` since it can be computed from the other stored values.
#[derive(Clone, Debug)]
struct MultiplicationInputsBlock {
    x_left: Array256Bit,
    x_right: Array256Bit,
    y_left: Array256Bit,
    y_right: Array256Bit,
    prss_left: Array256Bit,
    prss_right: Array256Bit,
    z_right: Array256Bit,
}

impl Default for MultiplicationInputsBlock {
    fn default() -> Self {
        MultiplicationInputsBlock {
            x_left: BitArray::ZERO,
            x_right: BitArray::ZERO,
            y_left: BitArray::ZERO,
            y_right: BitArray::ZERO,
            prss_left: BitArray::ZERO,
            prss_right: BitArray::ZERO,
            z_right: BitArray::ZERO,
        }
    }
}

impl MultiplicationInputsBlock {
    /// set using bitslices
    /// ## Errors
    /// Errors when length of slices is not 256 bit
    #[allow(clippy::too_many_arguments)]
    fn set(
        &mut self,
        x_left: &BitSliceType,
        x_right: &BitSliceType,
        y_left: &BitSliceType,
        y_right: &BitSliceType,
        prss_left: &BitSliceType,
        prss_right: &BitSliceType,
        z_right: &BitSliceType,
    ) -> Result<(), BoxError> {
        self.x_left = BitArray::try_from(x_left)?;
        self.x_right = BitArray::try_from(x_right)?;
        self.y_left = BitArray::try_from(y_left)?;
        self.y_right = BitArray::try_from(y_right)?;
        self.prss_left = BitArray::try_from(prss_left)?;
        self.prss_right = BitArray::try_from(prss_right)?;
        self.z_right = BitArray::try_from(z_right)?;

        Ok(())
    }

    /// `Convert` allows to convert `UnverifiedValues` into a format compatible with DZKPs
    /// Converted values will take more space in memory.
    #[allow(dead_code)]
    fn convert<DF: DZKPBaseField>(&self) -> DF::UnverifiedFieldValues {
        DF::convert(
            &self.x_left,
            &self.x_right,
            &self.y_left,
            &self.y_right,
            &self.prss_left,
            &self.prss_right,
            &self.z_right,
        )
    }
}

/// `Segment` is a variable size set or subset of `UnverifiedValues` using a `BitSlice`
/// For efficiency reasons we constrain the segments size in bits to be a divisor of 256
/// when less than 256 or a multiple of 256 when more than 256.
/// Therefore, segments eventually need to be filled with `0` to be a multiple of 256
#[derive(Clone, Debug)]
pub struct Segment<'a> {
    x_left: SegmentEntry<'a>,
    x_right: SegmentEntry<'a>,
    y_left: SegmentEntry<'a>,
    y_right: SegmentEntry<'a>,
    prss_left: SegmentEntry<'a>,
    prss_right: SegmentEntry<'a>,
    z_right: SegmentEntry<'a>,
}

impl<'a> Segment<'a> {
    #[must_use]
    pub fn from_entries(
        x_left: SegmentEntry<'a>,
        x_right: SegmentEntry<'a>,
        y_left: SegmentEntry<'a>,
        y_right: SegmentEntry<'a>,
        prss_left: SegmentEntry<'a>,
        prss_right: SegmentEntry<'a>,
        z_right: SegmentEntry<'a>,
    ) -> Self {
        // check for consistent length
        // using debug assert for efficiency
        // debug assert is sufficient since len only depends on the implementation,
        // i.e. choice of vectorization dimension and Boolean Array type,
        // user inputs are not a concern as long as it works for all vectorization options
        debug_assert_eq!(x_left.len(), x_right.len());
        debug_assert_eq!(x_left.len(), y_left.len());
        debug_assert_eq!(x_left.len(), y_right.len());
        debug_assert_eq!(x_left.len(), prss_left.len());
        debug_assert_eq!(x_left.len(), prss_right.len());
        debug_assert_eq!(x_left.len(), z_right.len());
        // check that length is either multiple of 256 or 256 is multiple of length
        debug_assert!(x_left.len() % 256 == 0 || 256 % x_left.len() == 0);
        // asserts passed, create struct
        Self {
            x_left,
            x_right,
            y_left,
            y_right,
            prss_left,
            prss_right,
            z_right,
        }
    }

    /// This function returns the length of the segment in bits. More specifically it returns the length of
    /// the first entry, i.e. `x_left` which is consistent with the length of all other entries.
    #[must_use]
    pub fn len(&self) -> usize {
        self.x_left.len()
    }

    #[must_use]
    pub fn is_empty(&self) -> bool {
        self.x_left.is_empty()
    }
}

/// `SegmentEntry` is a simple wrapper to represent one entry of a `Segment`
/// currently, we only support `BitSlices`
#[derive(Clone, Debug)]
pub struct SegmentEntry<'a>(&'a BitSliceType);

impl<'a> SegmentEntry<'a> {
    #[must_use]
    pub fn from_bitslice(entry: &'a BitSliceType) -> Self {
        SegmentEntry(entry)
    }

    /// This function returns the size in bits.
    #[must_use]
    pub fn len(&self) -> usize {
        self.0.len()
    }

    #[must_use]
    pub fn is_empty(&self) -> bool {
        self.0.is_empty()
    }
}

/// `MultiplicationInputsBatch` stores a batch of multiplication inputs in a vector of `MultiplicationInputsBlock`.
/// `first_record` is the first `RecordId` for the current batch.
/// `last_record` keeps track of the highest record that has been added to the batch.
/// `max_multiplications` is the maximum amount of multiplications performed within a this batch.
/// It is used to determine the vector length during the allocation.
/// If there are more multiplications, it will cause a panic!
/// `multiplication_bit_size` is the bit size of a single multiplication. The size will be consistent
/// across all multiplications of a gate.
/// `is_empty` keeps track of whether any value has been added
#[derive(Clone, Debug)]
struct MultiplicationInputsBatch {
    first_record: RecordId,
    last_record: RecordId,
    max_multiplications: usize,
    multiplication_bit_size: usize,
    is_empty: bool,
    vec: Vec<MultiplicationInputsBlock>,
}

impl MultiplicationInputsBatch {
    /// Creates a new store.
    /// `first_record` and `last_record` is initialized to `0`.
    /// The size of the allocated vector is `(max_multiplications * multiplication_bit_size + 255) / 256`
    fn new(max_multiplications: usize, multiplication_bit_size: usize) -> Self {
        Self {
            first_record: RecordId::FIRST,
            last_record: RecordId::FIRST,
            max_multiplications,
            multiplication_bit_size,
            is_empty: false,
            vec: vec![
                MultiplicationInputsBlock::default();
                (max_multiplications * multiplication_bit_size + 255) >> BIT_ARRAY_SHIFT
            ],
        }
    }

    /// `increment_batch` increments the current batch to the next set of records.
    /// it maintains all the allocated memory and increments the `RecordIds` as follows:
    /// It sets `last_record` and `first_record` to the record that follows `last_record`.
    fn increment_record_ids(&mut self) {
        // measure the amount of records stored using metrics
        // currently, UnverifiedValueStore does not store the Gate information, maybe we should store it here
        // such that we can add it to the metrics counter
        metrics::increment_counter!(DZKP_BATCH_INCREMENTS,
            ALLOCATED_AMOUNT => self.max_multiplications.to_string(),
            ACTUAL_AMOUNT => (usize::from(self.last_record)-usize::from(self.first_record)+1usize).to_string(),
            UNIT_SIZE => self.multiplication_bit_size.to_string(),
        );

        self.last_record += 1;
        self.first_record = self.last_record;

        // set it to empty
        self.is_empty = true;
    }

    /// returns whether the store is empty
    fn is_empty(&self) -> bool {
        self.is_empty
    }

    /// `insert_segment` allows to include a new segment in `MultiplicationInputsBatch`
    ///
    /// ## Panics
    /// Panics when segments have different lengths across records, the `record_id` is less than
    /// `first_record` or when `record_id` is more than `first_record + max_multiplications`,
    /// i.e. not enough space has been allocated.
    fn insert_segment(&mut self, record_id: RecordId, segment: Segment) {
        // check segment size
        debug_assert_eq!(segment.len(), self.multiplication_bit_size);

        // update last record
        self.last_record = cmp::max(self.last_record, record_id);

        // panics when record_id is less than first_record
        let id_within_batch = usize::from(record_id) - usize::from(self.first_record);
        let block_id = (segment.len() * id_within_batch) >> BIT_ARRAY_SHIFT;

        // panics when record_id is too large to fit in, i.e. when it is out of bounds
        if 256 % segment.len() == 0 {
            self.insert_segment_small(id_within_batch, block_id, segment);
        } else {
            self.insert_segment_large(block_id, &segment);
        }
    }

    /// insert `segments` for `segments` that divide 256
    ///
    /// ## Panics
    /// Panics when `bit_length` and `block_id` are out of bounds.
    fn insert_segment_small(&mut self, id_within_batch: usize, block_id: usize, segment: Segment) {
        // segments are small, pack one or more in each entry of `vec`
        let position_within_block_start = (segment.len() * id_within_batch) % 256;
        let position_within_block_end = position_within_block_start + segment.len();

        let block = &mut self.vec[block_id];

        // copy segment value into entry
        for (segment_value, array_value) in [
            (segment.x_left, &mut block.x_left),
            (segment.x_right, &mut block.x_right),
            (segment.y_left, &mut block.y_left),
            (segment.y_right, &mut block.y_right),
            (segment.prss_left, &mut block.prss_left),
            (segment.prss_right, &mut block.prss_right),
            (segment.z_right, &mut block.z_right),
        ] {
            // panics when out of bounds
            let values_in_array = array_value
                .get_mut(position_within_block_start..position_within_block_end)
                .unwrap();
            values_in_array.clone_from_bitslice(segment_value.0);
        }
    }

    /// insert `segments` for `segments` that are multiples of 256
    ///
    /// ## Panics
    /// Panics when segment is not a multiple of 256 or is out of bounds.
    fn insert_segment_large(&mut self, block_id: usize, segment: &Segment) {
        let length_in_blocks = segment.len() >> BIT_ARRAY_SHIFT;
        for i in 0..length_in_blocks {
            MultiplicationInputsBlock::set(
                &mut self.vec[block_id + i],
                &segment.x_left.0[256 * i..256 * (i + 1)],
                &segment.x_right.0[256 * i..256 * (i + 1)],
                &segment.y_left.0[256 * i..256 * (i + 1)],
                &segment.y_right.0[256 * i..256 * (i + 1)],
                &segment.prss_left.0[256 * i..256 * (i + 1)],
                &segment.prss_right.0[256 * i..256 * (i + 1)],
                &segment.z_right.0[256 * i..256 * (i + 1)],
            )
            .unwrap();
        }
    }

    /// `get_unverified_field_value` converts a `UnverifiedValuesStore` into an iterator over `UnverifiedFieldValues`
    /// compatible with DZKPs
    #[allow(dead_code)]
    fn get_unverified_field_values<DF: DZKPBaseField>(
        &self,
    ) -> impl Iterator<Item = DF::UnverifiedFieldValues> + '_ {
        self.vec
            .iter()
            .map(MultiplicationInputsBlock::convert::<DF>)
    }
}

/// `Batch` collects a batch of `UnverifiedValuesStore` in a hashmap.
/// The size of the batch is limited due to the memory costs and verifier specific constraints.
///
/// Corresponds to `AccumulatorState` of the MAC based malicious validator.
#[derive(Clone, Debug)]
struct Batch {
    multiplication_amount: usize,
    inner: HashMap<Gate, MultiplicationInputsBatch>,
}

impl Batch {
    fn new(multiplication_amount: usize) -> Self {
        Self {
            multiplication_amount,
            inner: HashMap::<Gate, MultiplicationInputsBatch>::new(),
        }
    }

    fn is_empty(&self) -> bool {
        self.inner.is_empty() || self.inner.values().all(MultiplicationInputsBatch::is_empty)
    }

    fn push(&mut self, gate: Gate, record_id: RecordId, segment: Segment) {
        // get value_store & create new one when necessary
        // insert segment
        self.inner
            .entry(gate)
            .or_insert_with(|| {
                MultiplicationInputsBatch::new(self.multiplication_amount, segment.len())
            })
            .insert_segment(record_id, segment);
    }

    /// This function should only be called by `validate`!
    ///
    /// Updates all `UnverifiedValueStores` in hashmap by incrementing the offset to next chunk
    /// and deallocating `vec`.
    ///
    /// ## Panics
    /// Panics when `UnverifiedValuesStore` panics, i.e. when `segment_size` is `None`
    fn update(&mut self) {
        self.inner
            .values_mut()
            .for_each(MultiplicationInputsBatch::increment_record_ids);
    }

    /// `get_unverified_field_value` converts a `Batch` into an iterator over `UnverifiedFieldValues`
    /// compatible with DZKPs
    #[allow(dead_code)]
    fn get_unverified_field_values<DF: DZKPBaseField>(
        &self,
    ) -> impl Iterator<Item = DF::UnverifiedFieldValues> + '_ {
        self.inner
            .values()
            .flat_map(MultiplicationInputsBatch::get_unverified_field_values::<DF>)
    }
}

/// Corresponds to `MaliciousAccumulator` of the MAC based malicious validator.
#[derive(Clone, Debug)]
pub struct DZKPBatch {
    inner: Weak<Mutex<Batch>>,
}

impl DZKPBatch {
    /// pushes values of a record, i.e. segment, to a `Batch`
    ///
    /// ## Panics
    /// Panics when mutex is poisoned or `segments` have different lengths within `gate`
    pub fn push(&self, gate: Gate, record_id: RecordId, segment: Segment) {
        let arc_mutex = self.inner.upgrade().unwrap();
        // LOCK BEGIN
        let mut batch = arc_mutex.lock().unwrap();
        batch.push(gate, record_id, segment);
        // LOCK END
    }

    /// ## Panics
    /// Panics when mutex is poisoned
    #[must_use]
    pub fn is_empty(&self) -> bool {
        // return true if there is either no value (upgrade returns none) or there is a value but is_empty() is true
        !self
            .inner
            .upgrade()
            .is_some_and(|x| !x.lock().unwrap().is_empty())
    }
}

/// Validator Trait for DZKPs
/// It is different from the validator trait since context outputs a `DZKPUpgradedContext`
/// that is tied to a `DZKPBatch` rather than an `accumulator`.
/// Function signature of `validate` is also different, it does not downgrade shares anymore
#[async_trait]
pub trait DZKPValidator<B: UpgradableContext> {
    fn context(&self) -> B::DZKPUpgradedContext;

    /// Allows to validate the current `DZKPBatch` and empties it. The associated context is then
    /// considered safe until another multiplication is performed and thus new values are added
    /// to `DZKPBatch`.
    /// Is generic over `DZKPBaseFields`. Please specify a sufficiently large field for the current `DZKPBatch`.
    async fn validate<DF: DZKPBaseField>(&self) -> Result<(), Error>;

    /// `is_verified` checks that there are no remaining `UnverifiedValues` within the associated `DZKPBatch`
    ///
    /// ## Errors
    /// Errors when there are `UnverifiedValues` left.
    fn is_verified(&self) -> Result<(), Error>;

    /// `validated_seq_join` in this trait is a validated version of `seq_join`. It splits the input stream into `chunks` where
    /// the `chunk_size` is specified as part of the input. Each `chunk` is a vector that is independently
    /// verified using `validator.validate()`, which uses DZKPs. Once the validation fails,
    /// the output stream will return an error.
    ///
    fn validated_seq_join<'st, S, F, O, DF>(
        &'st self,
        chunk_size: usize,
        source: S,
    ) -> impl Stream<Item = Result<O, Error>> + 'st
    where
        S: Stream<Item = F> + Send + 'st,
        F: Future<Output = O> + Send + 'st,
        O: Send + Sync + Clone + 'static,
        DF: DZKPBaseField,
    {
        // chunk_size is undefined in the semi-honest setting, set it to 10, ideally it would be 1
        // but there is some overhead
        seq_join::<'st, S, F, O>(self.context().active_work(), source)
            .chunks(chunk_size)
            .then(move |chunk| self.validate::<DF>().map_ok(|()| chunk))
            .try_flatten_iters()
    }
}

pub struct SemiHonestDZKPValidator<'a, B: ShardBinding> {
    context: SemiHonestDZKPUpgraded<'a, B>,
}

impl<'a, B: ShardBinding> SemiHonestDZKPValidator<'a, B> {
    pub(super) fn new(inner: Base<'a, B>) -> Self {
        Self {
            context: SemiHonestDZKPUpgraded::new(inner),
        }
    }
}

#[async_trait]
impl<'a, B: ShardBinding> DZKPValidator<SemiHonestContext<'a, B>>
    for SemiHonestDZKPValidator<'a, B>
{
    fn context(&self) -> SemiHonestDZKPUpgraded<'a, B> {
        self.context.clone()
    }

    async fn validate<DF: DZKPBaseField>(&self) -> Result<(), Error> {
        Ok(())
    }

    fn is_verified(&self) -> Result<(), Error> {
        Ok(())
    }
}

/// `MaliciousDZKPValidator` corresponds to pub struct `Malicious` and implements the trait `DZKPValidator`
/// The implementation of `validate` of the `DZKPValidator` trait depends on generic `DF`
#[allow(dead_code)]
// dead code: validate_ctx is not used yet
pub struct MaliciousDZKPValidator<'a> {
    batch_ref: Arc<Mutex<Batch>>,
    protocol_ctx: MaliciousDZKPUpgraded<'a>,
    validate_ctx: Base<'a>,
}

#[async_trait]
impl<'a> DZKPValidator<MaliciousContext<'a>> for MaliciousDZKPValidator<'a> {
    fn context(&self) -> MaliciousDZKPUpgraded<'a> {
        self.protocol_ctx.clone()
    }

    async fn validate<DF: DZKPBaseField>(&self) -> Result<(), Error> {
        // LOCK BEGIN
        let mut batch = self.batch_ref.lock().unwrap();
        if batch.is_empty() {
            Ok(())
        } else {
            // todo: generate proofs and validate them using `batch_list`
            // use get_values to get iterator over `UnverifiedFieldValues`
            //batch.get_unverified_field_values::<DF>()
            // update which empties batch_list and increments offsets to next chunk
            batch.update();
            Ok(())
        }
        // LOCK END
    }

    /// `is_verified` checks that there are no `UnverifiedValues`.
    /// This function is called by drop() to ensure that the validator is safe to be dropped.
    ///
    /// ## Errors
    /// Errors when there are `UnverifiedValues` left.
    fn is_verified(&self) -> Result<(), Error> {
        if self.batch_ref.lock().unwrap().is_empty() {
            Ok(())
        } else {
            Err(Error::ContextUnsafe(format!("{:?}", self.protocol_ctx)))
        }
    }
}

impl<'a> MaliciousDZKPValidator<'a> {
    #[must_use]
    pub fn new(ctx: MaliciousContext<'a>, multiplication_amount: usize) -> Self {
        let list = Batch::new(multiplication_amount);
        let batch_list = Arc::new(Mutex::new(list));
        let dzkp_batch = DZKPBatch {
            inner: Arc::downgrade(&batch_list),
        };
        let validate_ctx = ctx.narrow(&Step::DZKPValidate).base_context();
        let protocol_ctx = ctx.dzkp_upgrade(&Step::DZKPMaliciousProtocol, dzkp_batch);
        Self {
            batch_ref: batch_list,
            protocol_ctx,
            validate_ctx,
        }
    }
}

impl<'a> Drop for MaliciousDZKPValidator<'a> {
    fn drop(&mut self) {
        self.is_verified().unwrap();
    }
}

#[cfg(all(test, unit_test))]
mod tests {
    use std::iter::{repeat, zip};

    use bitvec::{field::BitField, vec::BitVec};
    use futures::TryStreamExt;
    use futures_util::stream::iter;
    use proptest::{prop_compose, proptest, sample::select};
    use rand::{thread_rng, Rng};

    use crate::{
        error::Error,
        ff::{Fp31, U128Conversions},
        protocol::{
            basics::SecureMul,
            context::{
                dzkp_field::DZKPBaseField,
                dzkp_validator::{Array256Bit, Batch, DZKPValidator, Segment, SegmentEntry, Step},
                Context, DZKPContext, UpgradableContext,
            },
            Gate, RecordId,
        },
        secret_sharing::{replicated::semi_honest::AdditiveShare as Replicated, IntoShares},
        test_fixture::{join3v, Reconstruct, TestWorld},
    };

    /// test for testing `validated_seq_join`
    /// similar to `complex_circuit` in `validator.rs`
    async fn complex_circuit_dzkp(
        count: usize,
        chunk_size: usize,
        multiplication_amount: usize,
    ) -> Result<(), Error> {
        let world = TestWorld::default();

        let mut rng = thread_rng();

        let mut original_inputs = Vec::with_capacity(count);
        for _ in 0..count {
            let x = rng.gen::<Fp31>();
            original_inputs.push(x);
        }
        let shared_inputs: Vec<[Replicated<Fp31>; 3]> = original_inputs
            .iter()
            .map(|x| x.share_with(&mut rng))
            .collect();
        let h1_shares: Vec<Replicated<Fp31>> = shared_inputs.iter().map(|x| x[0].clone()).collect();
        let h2_shares: Vec<Replicated<Fp31>> = shared_inputs.iter().map(|x| x[1].clone()).collect();
        let h3_shares: Vec<Replicated<Fp31>> = shared_inputs.iter().map(|x| x[2].clone()).collect();

        // todo(DM): change to malicious once we can run the dzkps
        let futures = world
            .contexts()
            .into_iter()
            .zip([h1_shares.clone(), h2_shares.clone(), h3_shares.clone()])
            .map(|(ctx, input_shares)| async move {
                let v = ctx.dzkp_validator(multiplication_amount);
                // test whether narrow works
                let m_ctx = v.context().narrow(&Step::DZKPMaliciousProtocol);

                let m_results = v
                    .validated_seq_join::<_, _, _, Fp31>(
                        chunk_size,
                        iter(
                            zip(
                                repeat(m_ctx.set_total_records(count - 1)).enumerate(),
                                zip(input_shares.iter(), input_shares.iter().skip(1)),
                            )
                            .map(
                                |((i, ctx), (a_malicious, b_malicious))| async move {
                                    a_malicious
                                        .multiply(b_malicious, ctx, RecordId::from(i))
                                        .await
                                        .unwrap()
                                },
                            ),
                        ),
                    )
                    .try_collect::<Vec<_>>()
                    .await?;
                // check whether verification was successful
                v.is_verified().unwrap();
                m_ctx.is_verified().unwrap();
                Ok::<_, Error>(m_results)
            });

        let processed_outputs_malicious = join3v(futures).await;

        let futures = world
            .contexts()
            .into_iter()
            .zip([h1_shares, h2_shares, h3_shares])
            .map(|(ctx, input_shares)| async move {
                let v = ctx.dzkp_validator(chunk_size);
                // test whether narrow works
                let m_ctx = v.context().narrow(&Step::DZKPMaliciousProtocol);

                let m_results = v
                    .validated_seq_join::<_, _, _, Fp31>(
                        chunk_size,
                        iter(
                            zip(
                                repeat(m_ctx.set_total_records(count - 1)).enumerate(),
                                zip(input_shares.iter(), input_shares.iter().skip(1)),
                            )
                            .map(
                                |((i, ctx), (a_malicious, b_malicious))| async move {
                                    a_malicious
                                        .multiply(b_malicious, ctx, RecordId::from(i))
                                        .await
                                        .unwrap()
                                },
                            ),
                        ),
                    )
                    .try_collect::<Vec<_>>()
                    .await?;
                v.is_verified().unwrap();
                m_ctx.is_verified().unwrap();
                Ok::<_, Error>(m_results)
            });

        let processed_outputs_semi_honest = join3v(futures).await;

        for i in 0..count - 1 {
            let x1 = original_inputs[i];
            let x2 = original_inputs[i + 1];
            let x1_times_x2_malicious = [
                processed_outputs_malicious[0][i].clone(),
                processed_outputs_malicious[1][i].clone(),
                processed_outputs_malicious[2][i].clone(),
            ]
            .reconstruct();
            let x1_times_x2_semi_honest = [
                processed_outputs_semi_honest[0][i].clone(),
                processed_outputs_semi_honest[1][i].clone(),
                processed_outputs_semi_honest[2][i].clone(),
            ]
            .reconstruct();

            assert_eq!((x1, x2, x1 * x2), (x1, x2, x1_times_x2_malicious));
            assert_eq!((x1, x2, x1 * x2), (x1, x2, x1_times_x2_semi_honest));
        }

        Ok(())
    }

    prop_compose! {
        fn arb_count_and_chunk()((log_count, log_chunk_size, log_multiplication_amount) in select(&[(5,5,5),(7,5,5),(5,7,8)])) -> (usize, usize, usize) {
            (1usize<<log_count, 1usize<<log_chunk_size, 1usize<<log_multiplication_amount)
        }
    }

    proptest! {
        #[test]
        fn test_complex_circuit_dzkp((count, chunk_size, multiplication_amount) in arb_count_and_chunk()){
            let future = async {
            let _ = complex_circuit_dzkp(count, chunk_size, multiplication_amount).await;
        };
        tokio::runtime::Runtime::new().unwrap().block_on(future);
        }
    }

    pub struct UnverifiedFp31Values {
        x_left: Vec<Fp31>,
        x_right: Vec<Fp31>,
        y_left: Vec<Fp31>,
        y_right: Vec<Fp31>,
        prss_left: Vec<Fp31>,
        prss_right: Vec<Fp31>,
        z_right: Vec<Fp31>,
    }

    impl DZKPBaseField for Fp31 {
        type UnverifiedFieldValues = UnverifiedFp31Values;

        fn convert(
            x_left: &Array256Bit,
            x_right: &Array256Bit,
            y_left: &Array256Bit,
            y_right: &Array256Bit,
            prss_left: &Array256Bit,
            prss_right: &Array256Bit,
            z_right: &Array256Bit,
        ) -> Self::UnverifiedFieldValues {
            UnverifiedFp31Values {
                x_left: x_left
                    .chunks(8)
                    .map(|x| Fp31::truncate_from(x.load_le::<u8>()))
                    .collect(),
                x_right: x_right
                    .chunks(8)
                    .map(|x| Fp31::truncate_from(x.load_le::<u8>()))
                    .collect(),
                y_left: y_left
                    .chunks(8)
                    .map(|x| Fp31::truncate_from(x.load_le::<u8>()))
                    .collect(),
                y_right: y_right
                    .chunks(8)
                    .map(|x| Fp31::truncate_from(x.load_le::<u8>()))
                    .collect(),
                prss_left: prss_left
                    .chunks(8)
                    .map(|x| Fp31::truncate_from(x.load_le::<u8>()))
                    .collect(),
                prss_right: prss_right
                    .chunks(8)
                    .map(|x| Fp31::truncate_from(x.load_le::<u8>()))
                    .collect(),
                z_right: z_right
                    .chunks(8)
                    .map(|x| Fp31::truncate_from(x.load_le::<u8>()))
                    .collect(),
            }
        }
    }

    #[test]
    fn batch_and_convert() {
        let mut rng = thread_rng();

        // test for small and large segments, i.e. 8bit and 512 bit
        for segment_size in [8usize, 512usize] {
            // chunk size is equal to amount of segments which is 1024/segment_size
            let mut batch = Batch::new(1024 / segment_size);

            // vec to collect expected
            let mut expected_x_left = Vec::<Fp31>::new();
            let mut expected_x_right = Vec::<Fp31>::new();
            let mut expected_y_left = Vec::<Fp31>::new();
            let mut expected_y_right = Vec::<Fp31>::new();
            let mut expected_prss_left = Vec::<Fp31>::new();
            let mut expected_prss_right = Vec::<Fp31>::new();
            let mut expected_z_right = Vec::<Fp31>::new();

            // vec for segments
            let mut vec_x_left = Vec::<u8>::new();
            let mut vec_x_right = Vec::<u8>::new();
            let mut vec_y_left = Vec::<u8>::new();
            let mut vec_y_right = Vec::<u8>::new();
            let mut vec_prss_left = Vec::<u8>::new();
            let mut vec_prss_right = Vec::<u8>::new();
            let mut vec_z_right = Vec::<u8>::new();

            // gen 1024 random values
            for _i in 0..1024 {
                let x_left: u8 = rng.gen();
                let x_right: u8 = rng.gen();
                let y_left: u8 = rng.gen();
                let y_right: u8 = rng.gen();
                let prss_left: u8 = rng.gen();
                let prss_right: u8 = rng.gen();
                let z_right: u8 = rng.gen();

                // fill expected
                expected_x_left.push(Fp31::truncate_from(x_left));
                expected_x_right.push(Fp31::truncate_from(x_right));
                expected_y_left.push(Fp31::truncate_from(y_left));
                expected_y_right.push(Fp31::truncate_from(y_right));
                expected_prss_left.push(Fp31::truncate_from(prss_left));
                expected_prss_right.push(Fp31::truncate_from(prss_right));
                expected_z_right.push(Fp31::truncate_from(z_right));

                // fill segment vec
                vec_x_left.push(x_left);
                vec_x_right.push(x_right);
                vec_y_left.push(y_left);
                vec_y_right.push(y_right);
                vec_prss_left.push(prss_left);
                vec_prss_right.push(prss_right);
                vec_z_right.push(z_right);
            }

            // generate and push segments
            for i in 0..1024 / segment_size {
                // conv to BitVec
                let x_left =
                    BitVec::<u8>::from_slice(&vec_x_left[i * segment_size..(i + 1) * segment_size]);
                let x_right = BitVec::<u8>::from_slice(
                    &vec_x_right[i * segment_size..(i + 1) * segment_size],
                );
                let y_left =
                    BitVec::<u8>::from_slice(&vec_y_left[i * segment_size..(i + 1) * segment_size]);
                let y_right = BitVec::<u8>::from_slice(
                    &vec_y_right[i * segment_size..(i + 1) * segment_size],
                );
                let prss_left = BitVec::<u8>::from_slice(
                    &vec_prss_left[i * segment_size..(i + 1) * segment_size],
                );
                let prss_right = BitVec::<u8>::from_slice(
                    &vec_prss_right[i * segment_size..(i + 1) * segment_size],
                );
                let z_right = BitVec::<u8>::from_slice(
                    &vec_z_right[i * segment_size..(i + 1) * segment_size],
                );

                // define segment
                let segment = Segment::from_entries(
                    SegmentEntry::from_bitslice(&x_left),
                    SegmentEntry::from_bitslice(&x_right),
                    SegmentEntry::from_bitslice(&y_left),
                    SegmentEntry::from_bitslice(&y_right),
                    SegmentEntry::from_bitslice(&prss_left),
                    SegmentEntry::from_bitslice(&prss_right),
                    SegmentEntry::from_bitslice(&z_right),
                );

                // push segment into batch
                batch.push(Gate::default(), RecordId::from(i), segment);
            }

            // check correctness of batch
            assert_batch(
                &batch,
                &expected_x_left,
                &expected_x_right,
                &expected_y_left,
                &expected_y_right,
                &expected_prss_left,
                &expected_prss_right,
                &expected_z_right,
            );
        }
    }

    #[allow(clippy::too_many_arguments)]
    fn assert_batch(
        batch: &Batch,
        expected_x_left: &[Fp31],
        expected_x_right: &[Fp31],
        expected_y_left: &[Fp31],
        expected_y_right: &[Fp31],
        expected_prss_left: &[Fp31],
        expected_prss_right: &[Fp31],
        expected_z_right: &[Fp31],
    ) {
        // assert that it is not empty
        assert!(!batch.is_empty());

        // check that length in bits matches, i.e. offset and allocation are correct and minimal
        assert_eq!(
            1024usize * 8usize,
            batch
                .inner
                .values()
                .map(|x| x.multiplication_bit_size
                    * (usize::from(x.last_record) - usize::from(x.first_record) + 1usize))
                .sum::<usize>()
        );

        // check that batch is filled with non-trivial values
        for x in batch.inner.values() {
            for uv in &x.vec {
                assert_ne!(uv.x_left, BitVec::<u8>::from_vec(vec![0u8; 32]));
                assert_ne!(uv.x_right, BitVec::<u8>::from_vec(vec![0u8; 32]));
                assert_ne!(uv.y_left, BitVec::<u8>::from_vec(vec![0u8; 32]));
                assert_ne!(uv.y_right, BitVec::<u8>::from_vec(vec![0u8; 32]));
                assert_ne!(uv.prss_left, BitVec::<u8>::from_vec(vec![0u8; 32]));
                assert_ne!(uv.prss_right, BitVec::<u8>::from_vec(vec![0u8; 32]));
                assert_ne!(uv.z_right, BitVec::<u8>::from_vec(vec![0u8; 32]));
            }
        }

        // compare converted values from batch iter to expected
        for (i, x) in batch.get_unverified_field_values::<Fp31>().enumerate() {
            for j in 0..32 {
                assert_eq!((i, x.x_left[j]), (i, expected_x_left[32 * i + j]));
                assert_eq!((i, x.x_right[j]), (i, expected_x_right[32 * i + j]));
                assert_eq!((i, x.y_left[j]), (i, expected_y_left[32 * i + j]));
                assert_eq!((i, x.y_right[j]), (i, expected_y_right[32 * i + j]));
                assert_eq!((i, x.prss_left[j]), (i, expected_prss_left[32 * i + j]));
                assert_eq!((i, x.prss_right[j]), (i, expected_prss_right[32 * i + j]));
                assert_eq!((i, x.z_right[j]), (i, expected_z_right[32 * i + j]));
            }
        }
    }
}<|MERGE_RESOLUTION|>--- conflicted
+++ resolved
@@ -1,6 +1,3 @@
-<<<<<<< HEAD
-use std::{collections::HashMap, fmt::Debug, iter::repeat};
-=======
 #[cfg(feature = "descriptive-gate")]
 use std::sync::Arc;
 use std::{
@@ -9,7 +6,6 @@
     fmt::Debug,
     sync::{Mutex, Weak},
 };
->>>>>>> 498e4ecd
 
 use async_trait::async_trait;
 use bitvec::{array::BitArray, prelude::Lsb0, slice::BitSlice};
@@ -30,12 +26,8 @@
     },
     seq_join::{seq_join, SeqJoin},
     sharding::ShardBinding,
-<<<<<<< HEAD
     sync::{Arc, Mutex, Weak},
-    telemetry::metrics::{DZKP_BATCH_REALLOCATION_BACK, DZKP_BATCH_REALLOCATION_FRONT},
-=======
     telemetry::metrics::DZKP_BATCH_INCREMENTS,
->>>>>>> 498e4ecd
 };
 
 // constants for metrics::increment_counter!
