use std::{
    any::type_name,
    fmt::{Debug, Formatter},
    num::NonZeroUsize,
};

use async_trait::async_trait;
use ipa_step::{Step, StepNarrow};

use crate::{
    error::Error,
    helpers::{ChannelId, Gateway, MpcMessage, MpcReceivingEnd, Role, SendingEnd, TotalRecords},
    protocol::{
        basics::{
<<<<<<< HEAD
            mul::{semi_honest_multiply, step::MaliciousMultiplyStep::RandomnessForValidation},
            ShareKnownValue, ZeroPositions,
=======
            mul::{malicious::Step::RandomnessForValidation, semi_honest_multiply},
            ShareKnownValue,
>>>>>>> 498e4ecd
        },
        context::{
            dzkp_malicious::DZKPUpgraded,
            dzkp_validator::{DZKPBatch, MaliciousDZKPValidator},
            prss::InstrumentedIndexedSharedRandomness,
            validator::{Malicious as Validator, MaliciousAccumulator},
            Base, Context as ContextTrait, InstrumentedSequentialSharedRandomness,
            SpecialAccessToUpgradedContext, UpgradableContext, UpgradedContext,
        },
        prss::Endpoint as PrssEndpoint,
        Gate, RecordId,
    },
    secret_sharing::replicated::{
        malicious::{AdditiveShare as MaliciousReplicated, ExtendableField},
        semi_honest::AdditiveShare as Replicated,
        ReplicatedSecretSharing,
    },
    seq_join::SeqJoin,
    sharding::NotSharded,
    sync::Arc,
};

#[derive(Clone)]
pub struct Context<'a> {
    inner: Base<'a>,
}

impl<'a> Context<'a> {
    pub fn new(participant: &'a PrssEndpoint, gateway: &'a Gateway) -> Self {
        Self {
            inner: Base::new(participant, gateway, NotSharded),
        }
    }

    /// Upgrade this context to malicious using MACs.
    /// `malicious_step` is the step that will be used for malicious protocol execution.
    /// `upgrade_step` is the step that will be used for upgrading inputs
    /// from `replicated::semi_honest::AdditiveShare` to `replicated::malicious::AdditiveShare`.
    /// `accumulator` and `r_share` come from a `MaliciousValidator`.
    #[must_use]
    pub fn upgrade<S: Step + ?Sized, F: ExtendableField>(
        self,
        malicious_step: &S,
        accumulator: MaliciousAccumulator<F>,
        r_share: Replicated<F::ExtendedField>,
    ) -> Upgraded<'a, F>
    where
        Gate: StepNarrow<S>,
    {
        Upgraded::new(&self.inner, malicious_step, accumulator, r_share)
    }

    /// Upgrade this context to malicious using DZKPs
    /// `malicious_step` is the step that will be used for malicious protocol execution.
    /// `DZKPBatch` comes from a `MaliciousDZKPValidator`.
    #[must_use]
    pub fn dzkp_upgrade<S: Step + ?Sized>(
        self,
        malicious_step: &S,
        batch: DZKPBatch,
    ) -> DZKPUpgraded<'a>
    where
        Gate: StepNarrow<S>,
    {
        DZKPUpgraded::new(&self.inner, malicious_step, batch)
    }

    pub(crate) fn base_context(self) -> Base<'a> {
        self.inner
    }
}

impl<'a> super::Context for Context<'a> {
    fn role(&self) -> Role {
        self.inner.role()
    }

    fn gate(&self) -> &Gate {
        self.inner.gate()
    }

    fn narrow<S: Step + ?Sized>(&self, step: &S) -> Self
    where
        Gate: StepNarrow<S>,
    {
        Self {
            inner: self.inner.narrow(step),
        }
    }

    fn set_total_records<T: Into<TotalRecords>>(&self, total_records: T) -> Self {
        Self {
            inner: self.inner.set_total_records(total_records),
        }
    }

    fn total_records(&self) -> TotalRecords {
        self.inner.total_records()
    }

    fn prss(&self) -> InstrumentedIndexedSharedRandomness<'_> {
        self.inner.prss()
    }

    fn prss_rng(
        &self,
    ) -> (
        InstrumentedSequentialSharedRandomness,
        InstrumentedSequentialSharedRandomness,
    ) {
        self.inner.prss_rng()
    }

    fn send_channel<M: MpcMessage>(&self, role: Role) -> SendingEnd<Role, M> {
        self.inner.send_channel(role)
    }

    fn recv_channel<M: MpcMessage>(&self, role: Role) -> MpcReceivingEnd<M> {
        self.inner.recv_channel(role)
    }
}

impl<'a> UpgradableContext for Context<'a> {
    type UpgradedContext<F: ExtendableField> = Upgraded<'a, F>;
    type Validator<F: ExtendableField> = Validator<'a, F>;

    fn validator<F: ExtendableField>(self) -> Self::Validator<F> {
        Validator::new(self)
    }

    type DZKPUpgradedContext = DZKPUpgraded<'a>;
    type DZKPValidator = MaliciousDZKPValidator<'a>;

    fn dzkp_validator(self, multiplication_amount: usize) -> Self::DZKPValidator {
        MaliciousDZKPValidator::new(self, multiplication_amount)
    }
}

impl<'a> SeqJoin for Context<'a> {
    fn active_work(&self) -> NonZeroUsize {
        self.inner.active_work()
    }
}

impl Debug for Context<'_> {
    fn fmt(&self, f: &mut Formatter<'_>) -> std::fmt::Result {
        write!(f, "MaliciousContext")
    }
}

/// Represents protocol context in malicious setting, i.e. secure against one active adversary
/// in 3 party MPC ring.
#[derive(Clone)]
pub struct Upgraded<'a, F: ExtendableField> {
    /// TODO (alex): Arc is required here because of the `TestWorld` structure. Real world
    /// may operate with raw references and be more efficient
    inner: Arc<UpgradedInner<'a, F>>,
    gate: Gate,
    total_records: TotalRecords,
}

impl<'a, F: ExtendableField> Upgraded<'a, F> {
    pub(super) fn new<S: Step + ?Sized>(
        source: &Base<'a>,
        malicious_step: &S,
        acc: MaliciousAccumulator<F>,
        r_share: Replicated<F::ExtendedField>,
    ) -> Self
    where
        Gate: StepNarrow<S>,
    {
        Self {
            inner: UpgradedInner::new(source, acc, r_share),
            gate: source.gate().narrow(malicious_step),
            total_records: TotalRecords::Unspecified,
        }
    }

    // TODO: it can be made more efficient by impersonating malicious context as semi-honest
    // it does not work as of today because of https://github.com/rust-lang/rust/issues/20400
    // while it is possible to define a struct that wraps a reference to malicious context
    // and implement `Context` trait for it, implementing SecureMul and Reveal for Context
    // is not.
    // For the same reason, it is not possible to implement Context<F, Share = Replicated<F>>
    // for `MaliciousContext`. Deep clone is the only option.
    fn as_base(&self) -> Base<'a> {
        Base::new_complete(
            self.inner.prss,
            self.inner.gateway,
            self.gate.clone(),
            self.total_records,
            NotSharded,
        )
    }
}

#[async_trait]
impl<'a, F: ExtendableField> UpgradedContext<F> for Upgraded<'a, F> {
    type Share = MaliciousReplicated<F>;

    fn share_known_value(&self, value: F) -> MaliciousReplicated<F> {
        MaliciousReplicated::new(
            Replicated::share_known_value(&self.clone().base_context(), value),
            &self.inner.r_share * value.to_extended(),
        )
    }

    async fn upgrade_one(
        &self,
        record_id: RecordId,
        x: Replicated<F>,
    ) -> Result<MaliciousReplicated<F>, Error> {
        //
        // This code is drawn from:
        // "Field Extension in Secret-Shared Form and Its Applications to Efficient Secure Computation"
        // R. Kikuchi, N. Attrapadung, K. Hamada, D. Ikarashi, A. Ishida, T. Matsuda, Y. Sakai, and J. C. N. Schuldt
        // <https://eprint.iacr.org/2019/386.pdf>
        //
        // See protocol 4.15
        // In Step 3: "Randomization of inputs:", it says:
        //
        // For each input wire sharing `[v_j]` (where j ∈ {1, . . . , M}), the parties locally
        // compute the induced share `[[v_j]] = f([v_j], 0, . . . , 0)`.
        // Then, the parties call `Ḟ_mult` on `[[ȓ]]` and `[[v_j]]` to receive `[[ȓ · v_j]]`
        //
        let induced_share = Replicated::new(x.left().to_extended(), x.right().to_extended());

        let rx = semi_honest_multiply(
            self.as_base(),
            record_id,
            &induced_share,
            &self.inner.r_share,
        )
        .await?;
        let m = MaliciousReplicated::new(x, rx);
        let narrowed = self.narrow(&RandomnessForValidation);
        let prss = narrowed.prss();
        self.inner.accumulator.accumulate_macs(&prss, record_id, &m);
        Ok(m)
    }

    #[cfg(test)]
    async fn upgrade_sparse(&self, input: Replicated<F>) -> Result<MaliciousReplicated<F>, Error> {
        use crate::protocol::{
            context::{step::UpgradeStep, upgrade::UpgradeContext},
            NoRecord,
        };

<<<<<<< HEAD
        UpgradeContext::new(self.narrow(&UpgradeStep), NoRecord)
            .upgrade_sparse(input, zeros_at)
=======
        UpgradeContext::new(self.narrow(&UpgradeStep::Upgrade), NoRecord)
            .upgrade_sparse(input)
>>>>>>> 498e4ecd
            .await
    }
}

impl<'a, F: ExtendableField> super::Context for Upgraded<'a, F> {
    fn role(&self) -> Role {
        self.inner.gateway.role()
    }

    fn gate(&self) -> &Gate {
        &self.gate
    }

    fn narrow<S: Step + ?Sized>(&self, step: &S) -> Self
    where
        Gate: StepNarrow<S>,
    {
        Self {
            inner: Arc::clone(&self.inner),
            gate: self.gate.narrow(step),
            total_records: self.total_records,
        }
    }

    fn set_total_records<T: Into<TotalRecords>>(&self, total_records: T) -> Self {
        Self {
            inner: Arc::clone(&self.inner),
            gate: self.gate.clone(),
            total_records: self.total_records.overwrite(total_records),
        }
    }

    fn total_records(&self) -> TotalRecords {
        self.total_records
    }

    fn prss(&self) -> InstrumentedIndexedSharedRandomness<'_> {
        let prss = self.inner.prss.indexed(self.gate());

        InstrumentedIndexedSharedRandomness::new(prss, &self.gate, self.role())
    }

    fn prss_rng(
        &self,
    ) -> (
        InstrumentedSequentialSharedRandomness<'_>,
        InstrumentedSequentialSharedRandomness<'_>,
    ) {
        let (left, right) = self.inner.prss.sequential(self.gate());
        (
            InstrumentedSequentialSharedRandomness::new(left, self.gate(), self.role()),
            InstrumentedSequentialSharedRandomness::new(right, self.gate(), self.role()),
        )
    }

    fn send_channel<M: MpcMessage>(&self, role: Role) -> SendingEnd<Role, M> {
        self.inner
            .gateway
            .get_mpc_sender(&ChannelId::new(role, self.gate.clone()), self.total_records)
    }

    fn recv_channel<M: MpcMessage>(&self, role: Role) -> MpcReceivingEnd<M> {
        self.inner
            .gateway
            .get_mpc_receiver(&ChannelId::new(role, self.gate.clone()))
    }
}

impl<'a, F: ExtendableField> SeqJoin for Upgraded<'a, F> {
    fn active_work(&self) -> NonZeroUsize {
        self.inner.gateway.config().active_work()
    }
}

/// Sometimes it is required to reinterpret malicious context as semi-honest. Ideally
/// protocols should be generic over `SecretShare` trait and not requiring this cast and taking
/// `ProtocolContext<'a, S: SecretShare<F>, F: Field>` as the context. If that is not possible,
/// this implementation makes it easier to reinterpret the context as semi-honest.
impl<'a, F: ExtendableField> SpecialAccessToUpgradedContext<F> for Upgraded<'a, F> {
    type Base = Base<'a>;

    fn accumulate_macs(self, record_id: RecordId, x: &MaliciousReplicated<F>) {
        self.inner
            .accumulator
            .accumulate_macs(&self.prss(), record_id, x);
    }

    fn base_context(self) -> Self::Base {
        self.as_base()
    }
}

impl<F: ExtendableField> Debug for Upgraded<'_, F> {
    fn fmt(&self, f: &mut Formatter<'_>) -> std::fmt::Result {
        write!(f, "MaliciousContext<{:?}>", type_name::<F>())
    }
}
struct UpgradedInner<'a, F: ExtendableField> {
    prss: &'a PrssEndpoint,
    gateway: &'a Gateway,
    accumulator: MaliciousAccumulator<F>,
    r_share: Replicated<F::ExtendedField>,
}

impl<'a, F: ExtendableField> UpgradedInner<'a, F> {
    fn new(
        base_context: &Base<'a>,
        accumulator: MaliciousAccumulator<F>,
        r_share: Replicated<F::ExtendedField>,
    ) -> Arc<Self> {
        Arc::new(UpgradedInner {
            prss: base_context.inner.prss,
            gateway: base_context.inner.gateway,
            accumulator,
            r_share,
        })
    }
}<|MERGE_RESOLUTION|>--- conflicted
+++ resolved
@@ -12,13 +12,8 @@
     helpers::{ChannelId, Gateway, MpcMessage, MpcReceivingEnd, Role, SendingEnd, TotalRecords},
     protocol::{
         basics::{
-<<<<<<< HEAD
             mul::{semi_honest_multiply, step::MaliciousMultiplyStep::RandomnessForValidation},
-            ShareKnownValue, ZeroPositions,
-=======
-            mul::{malicious::Step::RandomnessForValidation, semi_honest_multiply},
             ShareKnownValue,
->>>>>>> 498e4ecd
         },
         context::{
             dzkp_malicious::DZKPUpgraded,
@@ -267,13 +262,8 @@
             NoRecord,
         };
 
-<<<<<<< HEAD
         UpgradeContext::new(self.narrow(&UpgradeStep), NoRecord)
-            .upgrade_sparse(input, zeros_at)
-=======
-        UpgradeContext::new(self.narrow(&UpgradeStep::Upgrade), NoRecord)
             .upgrade_sparse(input)
->>>>>>> 498e4ecd
             .await
     }
 }
