--- conflicted
+++ resolved
@@ -17,12 +17,7 @@
             dzkp_validator::Segment, Base, DZKPContext, InstrumentedIndexedSharedRandomness,
             InstrumentedSequentialSharedRandomness,
         },
-<<<<<<< HEAD
-        Gate,
-=======
-        step::{Gate, Step, StepNarrow},
-        RecordId,
->>>>>>> def1da35
+        Gate, RecordId,
     },
     seq_join::SeqJoin,
     sharding::{ShardBinding, ShardConfiguration, ShardIndex, Sharded},
