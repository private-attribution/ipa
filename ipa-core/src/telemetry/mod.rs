pub mod stats;
mod step_stats;

pub use step_stats::CsvExporter as StepStatsCsvExporter;

pub mod labels {
    pub use ::ipa_step::descriptive::labels::STEP;
    pub const ROLE: &str = "role";
}

pub mod metrics {

    pub const REQUESTS_RECEIVED: &str = "requests.received";
    pub const RECORDS_SENT: &str = "records.sent";
    pub const BYTES_SENT: &str = "bytes.sent";
    pub const INDEXED_PRSS_GENERATED: &str = "i.prss.gen";
    pub const SEQUENTIAL_PRSS_GENERATED: &str = "s.prss.gen";
    pub use ::ipa_step::descriptive::labels::STEP_NARROWED;
    pub const DZKP_BATCH_INCREMENTS: &str = "batch.realloc.front";

    #[cfg(feature = "web-app")]
    pub mod web {
        use axum::http::Version;

        /// Metric that records the version of HTTP protocol used for a particular request.
        pub struct RequestProtocolVersion(Version);

        impl From<Version> for RequestProtocolVersion {
            fn from(v: Version) -> Self {
                RequestProtocolVersion(v)
            }
        }

<<<<<<< HEAD
        impl From<RequestProtocolVersion> for &'static str {
            fn from(v: RequestProtocolVersion) -> Self {
=======
        impl RequestProtocolVersion {
            #[must_use]
            pub fn as_str(&self) -> &'static str {
>>>>>>> 77565aee
                const HTTP11: &str = "request.protocol.HTTP/1.1";
                const HTTP2: &str = "request.protocol.HTTP/2";
                const HTTP3: &str = "request.protocol.HTTP/3";
                const UNKNOWN: &str = "request.protocol.HTTP/UNKNOWN";

<<<<<<< HEAD
                match v.0 {
=======
                match self.0 {
>>>>>>> 77565aee
                    Version::HTTP_11 => HTTP11,
                    Version::HTTP_2 => HTTP2,
                    Version::HTTP_3 => HTTP3,
                    _ => UNKNOWN,
                }
            }
        }
    }
}<|MERGE_RESOLUTION|>--- conflicted
+++ resolved
@@ -31,24 +31,15 @@
             }
         }
 
-<<<<<<< HEAD
-        impl From<RequestProtocolVersion> for &'static str {
-            fn from(v: RequestProtocolVersion) -> Self {
-=======
         impl RequestProtocolVersion {
             #[must_use]
             pub fn as_str(&self) -> &'static str {
->>>>>>> 77565aee
                 const HTTP11: &str = "request.protocol.HTTP/1.1";
                 const HTTP2: &str = "request.protocol.HTTP/2";
                 const HTTP3: &str = "request.protocol.HTTP/3";
                 const UNKNOWN: &str = "request.protocol.HTTP/UNKNOWN";
 
-<<<<<<< HEAD
-                match v.0 {
-=======
                 match self.0 {
->>>>>>> 77565aee
                     Version::HTTP_11 => HTTP11,
                     Version::HTTP_2 => HTTP2,
                     Version::HTTP_3 => HTTP3,
