--- conflicted
+++ resolved
@@ -111,19 +111,11 @@
                     .expect("query_id is required to call complete query API");
                 self.clients[client_ix].complete_query(query_id).await
             }
-<<<<<<< HEAD
-            evt @ (RouteId::QueryInput
-            | RouteId::ReceiveQuery
-            | RouteId::QueryStatus
-            | RouteId::KillQuery
-            | RouteId::Metrics) => {
-=======
             RouteId::QueryStatus => {
                 let req = serde_json::from_str(route.extra().borrow())?;
                 self.clients[client_ix].status_match(req).await
             }
-            evt @ (RouteId::QueryInput | RouteId::ReceiveQuery | RouteId::KillQuery) => {
->>>>>>> e7a234a6
+            evt @ (RouteId::QueryInput | RouteId::ReceiveQuery | RouteId::KillQuery | RouteId::Metrics) => {
                 unimplemented!(
                     "attempting to send client-specific request {evt:?} to another helper"
                 )
