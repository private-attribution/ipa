--- conflicted
+++ resolved
@@ -122,16 +122,7 @@
                 QueryType::TEST_MULTIPLY_STR => Ok(QueryType::TestMultiply),
                 #[cfg(any(test, feature = "cli", feature = "test-fixture"))]
                 QueryType::TEST_ADD_STR => Ok(QueryType::TestAddInPrimeField),
-<<<<<<< HEAD
-                #[cfg(any(test, feature = "cli", feature = "test-fixture"))]
-                QueryType::OPRF_IPA_RELAXED_DP_PADDING_STR => {
-                    let Query(q) = req.extract().await?;
-                    Ok(QueryType::OprfIpaRelaxedDpPadding(q))
-                }
                 QueryType::SEMI_HONEST_OPRF_IPA_STR => {
-=======
-                QueryType::OPRF_IPA_STR => {
->>>>>>> f199c46f
                     let Query(q) = req.extract().await?;
                     Ok(QueryType::SemiHonestOprfIpa(q))
                 }
@@ -161,32 +152,7 @@
             match self.query_type {
                 #[cfg(any(test, feature = "test-fixture", feature = "cli"))]
                 QueryType::TestMultiply | QueryType::TestAddInPrimeField => Ok(()),
-<<<<<<< HEAD
-                #[cfg(any(test, feature = "test-fixture", feature = "cli"))]
-                QueryType::OprfIpaRelaxedDpPadding(config) => {
-                    write!(
-                        f,
-                        "&per_user_credit_cap={}&max_breakdown_key={}&with_dp={}&epsilon={}",
-                        config.per_user_credit_cap,
-                        config.max_breakdown_key,
-                        config.with_dp,
-                        config.epsilon,
-                    )?;
-
-                    if config.plaintext_match_keys {
-                        write!(f, "&plaintext_match_keys=true")?;
-                    }
-
-                    if let Some(window) = config.attribution_window_seconds {
-                        write!(f, "&attribution_window_seconds={}", window.get())?;
-                    }
-
-                    Ok(())
-                }
                 QueryType::SemiHonestOprfIpa(config) | QueryType::MaliciousOprfIpa(config) => {
-=======
-                QueryType::OprfIpa(config) => {
->>>>>>> f199c46f
                     write!(
                         f,
                         "&per_user_credit_cap={}&max_breakdown_key={}&with_dp={}&epsilon={}",
