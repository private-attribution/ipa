--- conflicted
+++ resolved
@@ -13,11 +13,9 @@
     "tracing/release_max_level_info",
     "descriptive-gate",
     "aggregate-circuit",
-<<<<<<< HEAD
     "stall-detection",
-=======
-    "ipa-prf"
->>>>>>> c5b59f8c
+    "aggregate-circuit",
+    "ipa-prf",
 ]
 cli = ["comfy-table", "clap"]
 enable-serde = ["serde", "serde_json"]
