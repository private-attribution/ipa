--- conflicted
+++ resolved
@@ -38,15 +38,12 @@
 sha2 = "0.9"
 structopt = { version = "0.3", optional = true }
 thiserror = "1.0"
-<<<<<<< HEAD
 ff = { version = "0.12.0", features = ["derive"] } # Prime finite field implementation
-=======
 tokio = { version = "1.19.2", optional = true, features = ["rt", "rt-multi-thread", "macros"] }
 tower-http = { version = "0.3.4", optional = true, features = ["trace"] }
 tracing = "0.1.35"
 tracing-subscriber = { version = "0.3.14", optional = true }
 x25519-dalek = "1"
->>>>>>> 04b2d0b5
 
 [dev-dependencies]
 hex = "0.4"
