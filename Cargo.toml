[package]
name = "raw-ipa"
version = "0.1.0"
rust-version = "1.57.0"
edition = "2021"

[features]
default = ["debug", "cli"]
cli = ["enable-serde", "structopt", "web-app", "tracing-subscriber"]
debug = ["hex"]
enable-serde = ["serde", "serde_json", "rust-elgamal/enable-serde"]
web-app = ["tokio", "axum", "axum-server", "hyper", "hyper-tls", "tower-http"]
self-signed-certs = ["hyper-tls"]

[dependencies]
aes = "0.8"
async-trait = "0.1.56"
axum = { version = "0.5.7", optional = true, features = ["http2"] }
axum-server = { version = "0.4.0", optional = true, features = ["rustls", "rustls-pemfile", "tls-rustls"] }
<<<<<<< HEAD
aes = "0.8"
bit-vec = "0.6"
=======
>>>>>>> f18b4c54
byteorder = "1"
# rust-elgamal (via curve25519-dalek-ng) only works with digest 0.9, not 0.10
digest = "0.9"

hex = { version = "0.4", optional = true }
# rust-elgamal (via curve25519-dalek-ng) only works with digest 0.9, so pin this
hkdf = "0.11"
hyper = { version = "0.14.19", optional = true, features = ["client", "h2"] }
hyper-tls = { version = "0.5.0", optional = true }
log = "0.4"
# This is stupid, but we have packages that want this old interface
# those have to use the same RNG as packages that want the new interface.
old_rand_core = { package = "rand_core", version = "0.5", default-features = false }
rand = "0.8"
rand_core = "0.6"
redis = "0.21.5"
rust-elgamal = "0.4"
serde = { version = "1.0", optional = true }
serde_json = { version = "1.0", optional = true }
# rust-elgamal (via curve25519-dalek-ng) only works with digest 0.9, so pin this
sha2 = "0.9"
structopt = { version = "0.3", optional = true }
thiserror = "1.0"
tokio = { version = "1.19.2", optional = true, features = ["rt", "rt-multi-thread", "macros"] }
tower-http = { version = "0.3.4", optional = true, features = ["trace"] }
tracing = "0.1.35"
tracing-subscriber = { version = "0.3.14", optional = true }
x25519-dalek = "1"
rand_distr = "0.4.3"

[dev-dependencies]
hex = "0.4"
lazy_static = "1.4.0"
proptest = "1.0.0"

[lib]
name = "raw_ipa"
path = "src/lib.rs"

[[bin]]
name = "ua"
required-features = ["cli"]

[[bin]]
name = "helper"
required-features = ["cli"]

[[bin]]
name = "ipa_bench"
path = "src/bin/ipa_bench/ipa_bench.rs"
required-features = ["cli"]

[[bin]]
name = "test_mpc"
required-features = ["cli"]<|MERGE_RESOLUTION|>--- conflicted
+++ resolved
@@ -17,11 +17,8 @@
 async-trait = "0.1.56"
 axum = { version = "0.5.7", optional = true, features = ["http2"] }
 axum-server = { version = "0.4.0", optional = true, features = ["rustls", "rustls-pemfile", "tls-rustls"] }
-<<<<<<< HEAD
 aes = "0.8"
 bit-vec = "0.6"
-=======
->>>>>>> f18b4c54
 byteorder = "1"
 # rust-elgamal (via curve25519-dalek-ng) only works with digest 0.9, not 0.10
 digest = "0.9"
