use std::iter::{repeat, zip};

use embed_doc_image::embed_doc_image;
use futures::future::try_join_all;
use rand::seq::SliceRandom;
use rand::SeedableRng;
use rand_chacha::ChaCha8Rng;

<<<<<<< HEAD
=======
use crate::protocol::context::SemiHonestContext;
>>>>>>> c025d33b
use crate::secret_sharing::SecretSharing;
use crate::{
    error::Error,
    ff::Field,
    helpers::{Direction, Role},
    protocol::{context::Context, prss::IndexedSharedRandomness, RecordId, Substep},
};

use super::{
    apply::{apply, apply_inv},
    ShuffleStep::{self, Step1, Step2, Step3},
};

#[derive(Debug)]
enum ShuffleOrUnshuffle {
    Shuffle,
    Unshuffle,
}

impl Substep for ShuffleOrUnshuffle {}
impl AsRef<str> for ShuffleOrUnshuffle {
    fn as_ref(&self) -> &str {
        match self {
            Self::Shuffle => "shuffle",
            Self::Unshuffle => "unshuffle",
        }
    }
}

/// This implements Fisher Yates shuffle described here <https://en.wikipedia.org/wiki/Fisher%E2%80%93Yates_shuffle>
#[allow(clippy::cast_possible_truncation)]
pub fn get_two_of_three_random_permutations(
    batchsize: usize,
    prss: &IndexedSharedRandomness,
) -> (Vec<u32>, Vec<u32>) {
    // Chacha8Rng expects a [u8;32] seed whereas prss returns a u128 number.
    // We are using two seeds from prss to generate a seed for shuffle and concatenating them
    // Since reshare uses indexes 0..batchsize to generate random numbers from prss, we are using
    // batchsize and batchsize+1 as index to get seeds for permutation
    let randoms = (
        prss.generate_values(batchsize as u128),
        prss.generate_values(batchsize as u128 + 1),
    );

    // generate seed for shuffle
    let (mut seed_left, mut seed_right) = (Vec::with_capacity(32), Vec::with_capacity(32));
    seed_left.extend_from_slice(&randoms.0 .0.to_le_bytes());
    seed_left.extend_from_slice(&randoms.1 .0.to_le_bytes());

    seed_right.extend_from_slice(&randoms.0 .1.to_le_bytes());
    seed_right.extend_from_slice(&randoms.1 .1.to_le_bytes());

    let max_index: u32 = batchsize.try_into().unwrap();

    let mut permutations: (Vec<u32>, Vec<u32>) =
        ((0..max_index).collect(), (0..max_index).collect());
    // shuffle 0..N based on seed
    permutations
        .0
        .shuffle(&mut ChaCha8Rng::from_seed(seed_left.try_into().unwrap()));
    permutations
        .1
        .shuffle(&mut ChaCha8Rng::from_seed(seed_right.try_into().unwrap()));

    permutations
}

/// This is SHUFFLE(Algorithm 1) described in <https://eprint.iacr.org/2019/695.pdf>.
/// This protocol shuffles the given inputs across 3 helpers making them indistinguishable to the helpers

// We call shuffle with helpers involved as (H2, H3), (H3, H1) and (H1, H2). In other words, the shuffle is being called for
// H1, H2 and H3 respectively (since they do not participate in the step) and hence are the recipients of the shuffle.
fn shuffle_for_helper(which_step: ShuffleStep) -> Role {
    match which_step {
        Step1 => Role::H1,
        Step2 => Role::H2,
        Step3 => Role::H3,
    }
}

#[allow(clippy::cast_possible_truncation)]
async fn reshare_all_shares<F: Field, S: SecretSharing<F>, C: Context<F, Share = S>>(
    input: &[S],
    ctx: C,
    to_helper: Role,
) -> Result<Vec<S>, Error> {
    let reshares = zip(repeat(ctx), input)
        .enumerate()
        .map(|(index, (ctx, input))| async move {
            ctx.reshare(input, RecordId::from(index), to_helper).await
        });
    try_join_all(reshares).await
}

/// `shuffle_or_unshuffle_once` is called for the helpers
/// i)   2 helpers receive permutation pair and choose the permutation to be applied
/// ii)  2 helpers apply the permutation to their shares
/// iii) reshare to `to_helper`
#[allow(clippy::cast_possible_truncation)]
<<<<<<< HEAD
async fn shuffle_or_unshuffle_once<F: Field, S: SecretSharing<F>, C: Context<F, Share = S>>(
    mut input: Vec<S>,
=======
async fn shuffle_or_unshuffle_once<F: Field>(
    mut input: Vec<Replicated<F>>,
>>>>>>> c025d33b
    random_permutations: (&[u32], &[u32]),
    shuffle_or_unshuffle: ShuffleOrUnshuffle,
    ctx: &C,
    which_step: ShuffleStep,
) -> Result<Vec<S>, Error> {
    let to_helper = shuffle_for_helper(which_step);
    let ctx = ctx.narrow(&which_step);

    if to_helper != ctx.role() {
        let permutation_to_apply = if to_helper.peer(Direction::Left) == ctx.role() {
            random_permutations.0
        } else {
            random_permutations.1
        };

        match shuffle_or_unshuffle {
            ShuffleOrUnshuffle::Shuffle => apply_inv(permutation_to_apply, &mut input),
            ShuffleOrUnshuffle::Unshuffle => apply(permutation_to_apply, &mut input),
        }
    }
    reshare_all_shares(&input, ctx, to_helper).await
}

#[embed_doc_image("shuffle", "images/sort/shuffle.png")]
/// Shuffle calls `shuffle_or_unshuffle_once` three times with 2 helpers shuffling the shares each time.
/// Order of calling `shuffle_or_unshuffle_once` is shuffle with (H2, H3), (H3, H1) and (H1, H2).
/// Each shuffle requires communication between helpers to perform reshare.
/// Infrastructure has a pre-requisite to distinguish each communication step uniquely.
/// For this, we have three shuffle steps one per `shuffle_or_unshuffle_once` i.e. Step1, Step2 and Step3.
/// The Shuffle object receives a step function and appends a `ShuffleStep` to form a concrete step
/// ![Shuffle steps][shuffle]
<<<<<<< HEAD
pub async fn shuffle_shares<F: Field, S: SecretSharing<F>, C: Context<F, Share = S>>(
    input: Vec<S>,
    random_permutations: (&[u32], &[u32]),
    ctx: C,
) -> Result<Vec<S>, Error> {
=======
pub async fn shuffle_shares<F: Field>(
    input: Vec<Replicated<F>>,
    random_permutations: (&[u32], &[u32]),
    ctx: SemiHonestContext<'_, F>,
) -> Result<Vec<Replicated<F>>, Error> {
>>>>>>> c025d33b
    let input = shuffle_or_unshuffle_once(
        input,
        random_permutations,
        ShuffleOrUnshuffle::Shuffle,
        &ctx,
        Step1,
    )
    .await?;
    let input = shuffle_or_unshuffle_once(
        input,
        random_permutations,
        ShuffleOrUnshuffle::Shuffle,
        &ctx,
        Step2,
    )
    .await?;
    shuffle_or_unshuffle_once(
        input,
        random_permutations,
        ShuffleOrUnshuffle::Shuffle,
        &ctx,
        Step3,
    )
    .await
}

#[embed_doc_image("unshuffle", "images/sort/unshuffle.png")]
/// Unshuffle calls `shuffle_or_unshuffle_once` three times with 2 helpers shuffling the shares each time in the opposite order to shuffle.
/// Order of calling `shuffle_or_unshuffle_once` is shuffle with (H1, H2), (H3, H1) and (H2, H3)
/// ![Unshuffle steps][unshuffle]
<<<<<<< HEAD
pub async fn unshuffle_shares<F: Field, S: SecretSharing<F>, C: Context<F, Share = S>>(
    input: Vec<S>,
    random_permutations: (&[u32], &[u32]),
    ctx: C,
) -> Result<Vec<S>, Error> {
=======
pub async fn unshuffle_shares<F: Field>(
    input: Vec<Replicated<F>>,
    random_permutations: (&[u32], &[u32]),
    ctx: SemiHonestContext<'_, F>,
) -> Result<Vec<Replicated<F>>, Error> {
>>>>>>> c025d33b
    let input = shuffle_or_unshuffle_once(
        input,
        random_permutations,
        ShuffleOrUnshuffle::Unshuffle,
        &ctx,
        Step3,
    )
    .await?;
    let input = shuffle_or_unshuffle_once(
        input,
        random_permutations,
        ShuffleOrUnshuffle::Unshuffle,
        &ctx,
        Step2,
    )
    .await?;
    shuffle_or_unshuffle_once(
        input,
        random_permutations,
        ShuffleOrUnshuffle::Unshuffle,
        &ctx,
        Step1,
    )
    .await
}

#[cfg(test)]
mod tests {
    use std::collections::HashSet;
    use std::iter::zip;

    use rand::Rng;

    use crate::protocol::context::Context;
<<<<<<< HEAD
    use crate::test_fixture::{
        generate_malicious_shares, join3, logging, make_malicious_contexts,
        validate_and_reconstruct_malicious, validate_list_of_shares,
    };
=======
    use crate::test_fixture::{join3, logging, validate_list_of_shares};
>>>>>>> c025d33b
    use crate::{
        ff::Fp31,
        protocol::{
            sort::shuffle::{
                get_two_of_three_random_permutations, shuffle_shares, unshuffle_shares,
                ShuffleOrUnshuffle,
            },
            QueryId, Step,
        },
        test_fixture::{
            generate_shares, make_participants, narrow_contexts, permutation_valid,
            validate_and_reconstruct, TestWorld,
        },
    };

    #[test]
    fn random_sequence_generated() {
        const BATCH_SIZE: usize = 10000;

        logging::setup();

        let [p1, p2, p3] = make_participants();
        let step = Step::default();
        let perm1 = get_two_of_three_random_permutations(BATCH_SIZE, p1.indexed(&step).as_ref());
        let perm2 = get_two_of_three_random_permutations(BATCH_SIZE, p2.indexed(&step).as_ref());
        let perm3 = get_two_of_three_random_permutations(BATCH_SIZE, p3.indexed(&step).as_ref());

        assert_eq!(perm1.1, perm2.0);
        assert_eq!(perm2.1, perm3.0);
        assert_eq!(perm3.1, perm1.0);

        // Due to less randomness, the below three asserts can fail. However, the chance of failure is
        // 1/18Quintillian (a billion billion since u64 is used to generate randomness)! Hopefully we should not hit that
        assert_ne!(perm1.0, perm1.1);
        assert_ne!(perm2.0, perm2.1);
        assert_ne!(perm3.0, perm3.1);

        assert!(permutation_valid(&perm1.0));
        assert!(permutation_valid(&perm2.0));
        assert!(permutation_valid(&perm3.0));
    }

    #[tokio::test]
<<<<<<< HEAD
    async fn semi_honest() {
        let world: TestWorld = make_world(QueryId);
        let context = make_contexts::<Fp31>(&world);
=======
    async fn shuffle() {
        let world = TestWorld::new(QueryId);
        let context = world.contexts::<Fp31>();
>>>>>>> c025d33b

        let batchsize = 25;
        let input: Vec<u8> = (0..batchsize).collect();
        let hashed_input: HashSet<u8> = input.clone().into_iter().collect();
        let input_len = input.len();

        let input_u128: Vec<u128> = input.iter().map(|x| u128::from(*x)).collect();
        let shares = generate_shares(&input_u128);

        let original = shares.clone();

        let perm1 = get_two_of_three_random_permutations(input_len, context[0].prss().as_ref());
        let perm2 = get_two_of_three_random_permutations(input_len, context[1].prss().as_ref());
        let perm3 = get_two_of_three_random_permutations(input_len, context[2].prss().as_ref());

        let [c0, c1, c2] = context;

        let [shares0, shares1, shares2] = shares;
        let h0_future = shuffle_shares(shares0, (perm1.0.as_slice(), perm1.1.as_slice()), c0);
        let h1_future = shuffle_shares(shares1, (perm2.0.as_slice(), perm2.1.as_slice()), c1);
        let h2_future = shuffle_shares(shares2, (perm3.0.as_slice(), perm3.1.as_slice()), c2);

<<<<<<< HEAD
        let results: [_; 3] = join3(h0_future, h1_future, h2_future).await;
=======
        let results = join3(h0_future, h1_future, h2_future).await;
>>>>>>> c025d33b

        let mut hashed_output_secret = HashSet::new();
        let mut output_secret = Vec::new();
        for (r0, (r1, r2)) in zip(results[0].iter(), zip(results[1].iter(), results[2].iter())) {
            let val = validate_and_reconstruct(r0, r1, r2);
            output_secret.push(u8::from(val));
            hashed_output_secret.insert(u8::from(val));
        }

        // Order of shares should now be different from original
        assert_ne!(results, original);
        // Secrets should be shuffled also
        assert_ne!(output_secret, input);

        // Shuffled output should have same inputs
        assert_eq!(hashed_output_secret, hashed_input);
    }

    #[tokio::test]
    async fn shuffle_unshuffle() {
        const BATCHSIZE: usize = 5;

        let world = TestWorld::new(QueryId);
        let context = world.contexts::<Fp31>();

        let input: Vec<u128> = (0..u128::try_from(BATCHSIZE).unwrap()).collect();

        let shares = generate_shares(&input);

        let perm1 = get_two_of_three_random_permutations(BATCHSIZE, context[0].prss().as_ref());
        let perm2 = get_two_of_three_random_permutations(BATCHSIZE, context[1].prss().as_ref());
        let perm3 = get_two_of_three_random_permutations(BATCHSIZE, context[2].prss().as_ref());

        let shuffled: [_; 3] = {
            let [ctx0, ctx1, ctx2] = narrow_contexts(&context, &ShuffleOrUnshuffle::Shuffle);
            let [shares0, shares1, shares2] = shares;
            let h0_future = shuffle_shares(shares0, (perm1.0.as_slice(), perm1.1.as_slice()), ctx0);
            let h1_future = shuffle_shares(shares1, (perm2.0.as_slice(), perm2.1.as_slice()), ctx1);
            let h2_future = shuffle_shares(shares2, (perm3.0.as_slice(), perm3.1.as_slice()), ctx2);

            join3(h0_future, h1_future, h2_future).await
        };
        let unshuffled: [_; 3] = {
            let [ctx0, ctx1, ctx2] = narrow_contexts(&context, &ShuffleOrUnshuffle::Unshuffle);
            let [shuffled0, shuffled1, shuffled2] = shuffled;
            let h0_future =
                unshuffle_shares(shuffled0, (perm1.0.as_slice(), perm1.1.as_slice()), ctx0);
            let h1_future =
                unshuffle_shares(shuffled1, (perm2.0.as_slice(), perm2.1.as_slice()), ctx1);
            let h2_future =
                unshuffle_shares(shuffled2, (perm3.0.as_slice(), perm3.1.as_slice()), ctx2);

            // When unshuffle and shuffle are called with same step, they undo each other's effect
            join3(h0_future, h1_future, h2_future).await
        };

        validate_list_of_shares(&input[..], &unshuffled);
    }

    #[tokio::test]
    async fn malicious() {
        let world: TestWorld = make_world(QueryId);
        let context = make_malicious_contexts::<Fp31>(&world);

        let batchsize = 25;
        let mut rng = rand::thread_rng();
        let r = rng.gen::<Fp31>();

        let input: Vec<u8> = (0..batchsize).collect();
        let hashed_input: HashSet<u8> = input.clone().into_iter().collect();
        let input_len = input.len();

        let input_u128: Vec<u128> = input.iter().map(|x| u128::from(*x)).collect();

        let shares = generate_malicious_shares(&input_u128, r);

        let original = shares.clone();

        let perm1 = get_two_of_three_random_permutations(input_len, context[0].ctx.prss().as_ref());
        let perm2 = get_two_of_three_random_permutations(input_len, context[1].ctx.prss().as_ref());
        let perm3 = get_two_of_three_random_permutations(input_len, context[2].ctx.prss().as_ref());

        let [c0, c1, c2] = context;

        let [shares0, shares1, shares2] = shares;
        let h0_future = shuffle_shares(shares0, (perm1.0.as_slice(), perm1.1.as_slice()), c0.ctx);
        let h1_future = shuffle_shares(shares1, (perm2.0.as_slice(), perm2.1.as_slice()), c1.ctx);
        let h2_future = shuffle_shares(shares2, (perm3.0.as_slice(), perm3.1.as_slice()), c2.ctx);

        let results: [_; 3] = join3(h0_future, h1_future, h2_future).await;

        let mut hashed_output_secret = HashSet::new();
        let mut output_secret = Vec::new();
        for (r0, (r1, r2)) in zip(results[0].iter(), zip(results[1].iter(), results[2].iter())) {
            let val = validate_and_reconstruct_malicious(r, r0, r1, r2, None);
            output_secret.push(u8::from(val));
            hashed_output_secret.insert(u8::from(val));
        }

        // Order of shares should now be different from original
        assert_ne!(results, original);
        // Secrets should be shuffled also
        assert_ne!(output_secret, input);

        // Shuffled output should have same inputs
        assert_eq!(hashed_output_secret, hashed_input);
    }
}<|MERGE_RESOLUTION|>--- conflicted
+++ resolved
@@ -6,10 +6,6 @@
 use rand::SeedableRng;
 use rand_chacha::ChaCha8Rng;
 
-<<<<<<< HEAD
-=======
-use crate::protocol::context::SemiHonestContext;
->>>>>>> c025d33b
 use crate::secret_sharing::SecretSharing;
 use crate::{
     error::Error,
@@ -109,13 +105,8 @@
 /// ii)  2 helpers apply the permutation to their shares
 /// iii) reshare to `to_helper`
 #[allow(clippy::cast_possible_truncation)]
-<<<<<<< HEAD
 async fn shuffle_or_unshuffle_once<F: Field, S: SecretSharing<F>, C: Context<F, Share = S>>(
     mut input: Vec<S>,
-=======
-async fn shuffle_or_unshuffle_once<F: Field>(
-    mut input: Vec<Replicated<F>>,
->>>>>>> c025d33b
     random_permutations: (&[u32], &[u32]),
     shuffle_or_unshuffle: ShuffleOrUnshuffle,
     ctx: &C,
@@ -147,19 +138,11 @@
 /// For this, we have three shuffle steps one per `shuffle_or_unshuffle_once` i.e. Step1, Step2 and Step3.
 /// The Shuffle object receives a step function and appends a `ShuffleStep` to form a concrete step
 /// ![Shuffle steps][shuffle]
-<<<<<<< HEAD
 pub async fn shuffle_shares<F: Field, S: SecretSharing<F>, C: Context<F, Share = S>>(
     input: Vec<S>,
     random_permutations: (&[u32], &[u32]),
     ctx: C,
 ) -> Result<Vec<S>, Error> {
-=======
-pub async fn shuffle_shares<F: Field>(
-    input: Vec<Replicated<F>>,
-    random_permutations: (&[u32], &[u32]),
-    ctx: SemiHonestContext<'_, F>,
-) -> Result<Vec<Replicated<F>>, Error> {
->>>>>>> c025d33b
     let input = shuffle_or_unshuffle_once(
         input,
         random_permutations,
@@ -190,19 +173,11 @@
 /// Unshuffle calls `shuffle_or_unshuffle_once` three times with 2 helpers shuffling the shares each time in the opposite order to shuffle.
 /// Order of calling `shuffle_or_unshuffle_once` is shuffle with (H1, H2), (H3, H1) and (H2, H3)
 /// ![Unshuffle steps][unshuffle]
-<<<<<<< HEAD
 pub async fn unshuffle_shares<F: Field, S: SecretSharing<F>, C: Context<F, Share = S>>(
     input: Vec<S>,
     random_permutations: (&[u32], &[u32]),
     ctx: C,
 ) -> Result<Vec<S>, Error> {
-=======
-pub async fn unshuffle_shares<F: Field>(
-    input: Vec<Replicated<F>>,
-    random_permutations: (&[u32], &[u32]),
-    ctx: SemiHonestContext<'_, F>,
-) -> Result<Vec<Replicated<F>>, Error> {
->>>>>>> c025d33b
     let input = shuffle_or_unshuffle_once(
         input,
         random_permutations,
@@ -234,17 +209,8 @@
     use std::collections::HashSet;
     use std::iter::zip;
 
-    use rand::Rng;
-
     use crate::protocol::context::Context;
-<<<<<<< HEAD
-    use crate::test_fixture::{
-        generate_malicious_shares, join3, logging, make_malicious_contexts,
-        validate_and_reconstruct_malicious, validate_list_of_shares,
-    };
-=======
     use crate::test_fixture::{join3, logging, validate_list_of_shares};
->>>>>>> c025d33b
     use crate::{
         ff::Fp31,
         protocol::{
@@ -288,15 +254,9 @@
     }
 
     #[tokio::test]
-<<<<<<< HEAD
     async fn semi_honest() {
-        let world: TestWorld = make_world(QueryId);
-        let context = make_contexts::<Fp31>(&world);
-=======
-    async fn shuffle() {
         let world = TestWorld::new(QueryId);
         let context = world.contexts::<Fp31>();
->>>>>>> c025d33b
 
         let batchsize = 25;
         let input: Vec<u8> = (0..batchsize).collect();
@@ -319,12 +279,7 @@
         let h1_future = shuffle_shares(shares1, (perm2.0.as_slice(), perm2.1.as_slice()), c1);
         let h2_future = shuffle_shares(shares2, (perm3.0.as_slice(), perm3.1.as_slice()), c2);
 
-<<<<<<< HEAD
-        let results: [_; 3] = join3(h0_future, h1_future, h2_future).await;
-=======
         let results = join3(h0_future, h1_future, h2_future).await;
->>>>>>> c025d33b
-
         let mut hashed_output_secret = HashSet::new();
         let mut output_secret = Vec::new();
         for (r0, (r1, r2)) in zip(results[0].iter(), zip(results[1].iter(), results[2].iter())) {
@@ -382,53 +337,4 @@
 
         validate_list_of_shares(&input[..], &unshuffled);
     }
-
-    #[tokio::test]
-    async fn malicious() {
-        let world: TestWorld = make_world(QueryId);
-        let context = make_malicious_contexts::<Fp31>(&world);
-
-        let batchsize = 25;
-        let mut rng = rand::thread_rng();
-        let r = rng.gen::<Fp31>();
-
-        let input: Vec<u8> = (0..batchsize).collect();
-        let hashed_input: HashSet<u8> = input.clone().into_iter().collect();
-        let input_len = input.len();
-
-        let input_u128: Vec<u128> = input.iter().map(|x| u128::from(*x)).collect();
-
-        let shares = generate_malicious_shares(&input_u128, r);
-
-        let original = shares.clone();
-
-        let perm1 = get_two_of_three_random_permutations(input_len, context[0].ctx.prss().as_ref());
-        let perm2 = get_two_of_three_random_permutations(input_len, context[1].ctx.prss().as_ref());
-        let perm3 = get_two_of_three_random_permutations(input_len, context[2].ctx.prss().as_ref());
-
-        let [c0, c1, c2] = context;
-
-        let [shares0, shares1, shares2] = shares;
-        let h0_future = shuffle_shares(shares0, (perm1.0.as_slice(), perm1.1.as_slice()), c0.ctx);
-        let h1_future = shuffle_shares(shares1, (perm2.0.as_slice(), perm2.1.as_slice()), c1.ctx);
-        let h2_future = shuffle_shares(shares2, (perm3.0.as_slice(), perm3.1.as_slice()), c2.ctx);
-
-        let results: [_; 3] = join3(h0_future, h1_future, h2_future).await;
-
-        let mut hashed_output_secret = HashSet::new();
-        let mut output_secret = Vec::new();
-        for (r0, (r1, r2)) in zip(results[0].iter(), zip(results[1].iter(), results[2].iter())) {
-            let val = validate_and_reconstruct_malicious(r, r0, r1, r2, None);
-            output_secret.push(u8::from(val));
-            hashed_output_secret.insert(u8::from(val));
-        }
-
-        // Order of shares should now be different from original
-        assert_ne!(results, original);
-        // Secrets should be shuffled also
-        assert_ne!(output_secret, input);
-
-        // Shuffled output should have same inputs
-        assert_eq!(hashed_output_secret, hashed_input);
-    }
 }