use std::iter::{repeat, zip};

use embed_doc_image::embed_doc_image;
use futures::future::try_join_all;
use rand::seq::SliceRandom;

use crate::protocol::prss::SequentialSharedRandomness;
use crate::secret_sharing::SecretSharing;
use crate::{
    error::Error,
    ff::Field,
    helpers::{Direction, Role},
    protocol::{context::Context, RecordId, Substep},
};

use super::{
    apply::{apply, apply_inv},
    ShuffleStep::{self, Step1, Step2, Step3},
};

#[derive(Debug)]
enum ShuffleOrUnshuffle {
    Shuffle,
    Unshuffle,
}

impl Substep for ShuffleOrUnshuffle {}
impl AsRef<str> for ShuffleOrUnshuffle {
    fn as_ref(&self) -> &str {
        match self {
            Self::Shuffle => "shuffle",
            Self::Unshuffle => "unshuffle",
        }
    }
}

/// This implements Fisher Yates shuffle described here <https://en.wikipedia.org/wiki/Fisher%E2%80%93Yates_shuffle>
#[allow(clippy::cast_possible_truncation)]
pub fn get_two_of_three_random_permutations(
    batch_size: u32,
    mut rng: (SequentialSharedRandomness, SequentialSharedRandomness),
) -> (Vec<u32>, Vec<u32>) {
    let mut left_permutation = (0..batch_size).collect::<Vec<_>>();
    let mut right_permutation = left_permutation.clone();

    left_permutation.shuffle(&mut rng.0);
    right_permutation.shuffle(&mut rng.1);

    (left_permutation, right_permutation)
}

/// This is SHUFFLE(Algorithm 1) described in <https://eprint.iacr.org/2019/695.pdf>.
/// This protocol shuffles the given inputs across 3 helpers making them indistinguishable to the helpers

// We call shuffle with helpers involved as (H2, H3), (H3, H1) and (H1, H2). In other words, the shuffle is being called for
// H1, H2 and H3 respectively (since they do not participate in the step) and hence are the recipients of the shuffle.
fn shuffle_for_helper(which_step: ShuffleStep) -> Role {
    match which_step {
        Step1 => Role::H1,
        Step2 => Role::H2,
        Step3 => Role::H3,
    }
}

#[allow(clippy::cast_possible_truncation)]
async fn reshare_all_shares<F: Field, S: SecretSharing<F>, C: Context<F, Share = S>>(
    input: &[S],
    ctx: C,
    to_helper: Role,
) -> Result<Vec<S>, Error> {
    let reshares = zip(repeat(ctx), input)
        .enumerate()
        .map(|(index, (ctx, input))| async move {
            ctx.reshare(input, RecordId::from(index), to_helper).await
        });
    try_join_all(reshares).await
}

/// `shuffle_or_unshuffle_once` is called for the helpers
/// i)   2 helpers receive permutation pair and choose the permutation to be applied
/// ii)  2 helpers apply the permutation to their shares
/// iii) reshare to `to_helper`
#[allow(clippy::cast_possible_truncation)]
async fn shuffle_or_unshuffle_once<F: Field, S: SecretSharing<F>, C: Context<F, Share = S>>(
    mut input: Vec<S>,
    random_permutations: (&[u32], &[u32]),
    shuffle_or_unshuffle: ShuffleOrUnshuffle,
    ctx: &C,
    which_step: ShuffleStep,
) -> Result<Vec<S>, Error> {
    let to_helper = shuffle_for_helper(which_step);
    let ctx = ctx.narrow(&which_step);

    if to_helper != ctx.role() {
        let permutation_to_apply = if to_helper.peer(Direction::Left) == ctx.role() {
            random_permutations.0
        } else {
            random_permutations.1
        };

        match shuffle_or_unshuffle {
            ShuffleOrUnshuffle::Shuffle => apply_inv(permutation_to_apply, &mut input),
            ShuffleOrUnshuffle::Unshuffle => apply(permutation_to_apply, &mut input),
        }
    }
    reshare_all_shares(&input, ctx, to_helper).await
}

#[embed_doc_image("shuffle", "images/sort/shuffle.png")]
/// Shuffle calls `shuffle_or_unshuffle_once` three times with 2 helpers shuffling the shares each time.
/// Order of calling `shuffle_or_unshuffle_once` is shuffle with (H2, H3), (H3, H1) and (H1, H2).
/// Each shuffle requires communication between helpers to perform reshare.
/// Infrastructure has a pre-requisite to distinguish each communication step uniquely.
/// For this, we have three shuffle steps one per `shuffle_or_unshuffle_once` i.e. Step1, Step2 and Step3.
/// The Shuffle object receives a step function and appends a `ShuffleStep` to form a concrete step
/// ![Shuffle steps][shuffle]
pub async fn shuffle_shares<F: Field, S: SecretSharing<F>, C: Context<F, Share = S>>(
    input: Vec<S>,
    random_permutations: (&[u32], &[u32]),
    ctx: C,
) -> Result<Vec<S>, Error> {
    let input = shuffle_or_unshuffle_once(
        input,
        random_permutations,
        ShuffleOrUnshuffle::Shuffle,
        &ctx,
        Step1,
    )
    .await?;
    let input = shuffle_or_unshuffle_once(
        input,
        random_permutations,
        ShuffleOrUnshuffle::Shuffle,
        &ctx,
        Step2,
    )
    .await?;
    shuffle_or_unshuffle_once(
        input,
        random_permutations,
        ShuffleOrUnshuffle::Shuffle,
        &ctx,
        Step3,
    )
    .await
}

#[embed_doc_image("unshuffle", "images/sort/unshuffle.png")]
/// Unshuffle calls `shuffle_or_unshuffle_once` three times with 2 helpers shuffling the shares each time in the opposite order to shuffle.
/// Order of calling `shuffle_or_unshuffle_once` is shuffle with (H1, H2), (H3, H1) and (H2, H3)
/// ![Unshuffle steps][unshuffle]
pub async fn unshuffle_shares<F: Field, S: SecretSharing<F>, C: Context<F, Share = S>>(
    input: Vec<S>,
    random_permutations: (&[u32], &[u32]),
    ctx: C,
) -> Result<Vec<S>, Error> {
    let input = shuffle_or_unshuffle_once(
        input,
        random_permutations,
        ShuffleOrUnshuffle::Unshuffle,
        &ctx,
        Step3,
    )
    .await?;
    let input = shuffle_or_unshuffle_once(
        input,
        random_permutations,
        ShuffleOrUnshuffle::Unshuffle,
        &ctx,
        Step2,
    )
    .await?;
    shuffle_or_unshuffle_once(
        input,
        random_permutations,
        ShuffleOrUnshuffle::Unshuffle,
        &ctx,
        Step1,
    )
    .await
}

#[cfg(all(test, not(feature = "shuttle")))]
mod tests {

    use crate::test_fixture::{logging, ParticipantSetup};
    use crate::{
<<<<<<< HEAD
        ff::Fp31,
        protocol::{
            context::Context,
            sort::shuffle::{
                get_two_of_three_random_permutations, shuffle_shares, unshuffle_shares,
                ShuffleOrUnshuffle,
            },
            QueryId, Step,
        },
        test_fixture::{
            generate_shares, join3, narrow_contexts, permutation_valid, Reconstruct, TestWorld,
        },
=======
        protocol::{sort::shuffle::get_two_of_three_random_permutations, Step},
        test_fixture::{make_participants, permutation_valid},
>>>>>>> 8578bccb
    };

    #[test]
    fn random_sequence_generated() {
        const BATCH_SIZE: u32 = 10000;

<<<<<<< HEAD
        logging::setup();

        let [p1, p2, p3] = ParticipantSetup::default().into_participants();
=======
        let [p1, p2, p3] = make_participants();
>>>>>>> 8578bccb
        let step = Step::default();
        let perm1 = get_two_of_three_random_permutations(BATCH_SIZE, p1.sequential(&step));
        let perm2 = get_two_of_three_random_permutations(BATCH_SIZE, p2.sequential(&step));
        let perm3 = get_two_of_three_random_permutations(BATCH_SIZE, p3.sequential(&step));

        assert_eq!(perm1.1, perm2.0);
        assert_eq!(perm2.1, perm3.0);
        assert_eq!(perm3.1, perm1.0);

        // Due to less randomness, the below three asserts can fail. However, the chance of failure is
        // 1/18Quintillian (a billion billion since u64 is used to generate randomness)! Hopefully we should not hit that
        assert_ne!(perm1.0, perm1.1);
        assert_ne!(perm2.0, perm2.1);
        assert_ne!(perm3.0, perm3.1);

        assert!(permutation_valid(&perm1.0));
        assert!(permutation_valid(&perm2.0));
        assert!(permutation_valid(&perm3.0));
    }

    mod semi_honest {
        use crate::ff::Fp31;
        use crate::protocol::context::Context;
        use crate::protocol::sort::shuffle::{
            get_two_of_three_random_permutations, shuffle_shares, unshuffle_shares,
        };
        use crate::protocol::QueryId;
        use crate::test_fixture::{Reconstruct, Runner, TestWorld};
        use std::collections::HashSet;

        #[tokio::test]
        async fn semi_honest() {
            const BATCHSIZE: u8 = 25;
            let world = TestWorld::new(QueryId);

            let input: Vec<u8> = (0..BATCHSIZE).collect();
            let hashed_input: HashSet<u8> = input.clone().into_iter().collect();

            let result = world
                .semi_honest(
                    input.clone().into_iter().map(u128::from).map(Fp31::from),
                    |ctx, m_shares| async move {
                        let perms =
                            get_two_of_three_random_permutations(BATCHSIZE.into(), ctx.prss_rng());
                        shuffle_shares(
                            m_shares,
                            (perms.0.as_slice(), perms.1.as_slice()),
                            ctx.clone(),
                        )
                        .await
                        .unwrap()
                    },
                )
                .await;

            let mut hashed_output_secret = HashSet::new();
            let mut output_secret = Vec::new();
            for val in result.reconstruct() {
                output_secret.push(u8::from(val));
                hashed_output_secret.insert(u8::from(val));
            }

            // Secrets should be shuffled
            assert_ne!(output_secret, input);

            // Shuffled output should have same inputs
            assert_eq!(hashed_output_secret, hashed_input);
        }

        #[tokio::test]
        async fn shuffle_unshuffle() {
            const BATCHSIZE: usize = 5;

            let world = TestWorld::new(QueryId);
            let input: Vec<u128> = (0..u128::try_from(BATCHSIZE).unwrap()).collect();

            let result = world
                .semi_honest(
                    input.clone().into_iter().map(Fp31::from),
                    |ctx, m_shares| async move {
                        let perms = get_two_of_three_random_permutations(
                            BATCHSIZE.try_into().unwrap(),
                            ctx.prss_rng(),
                        );
                        let shuffled = shuffle_shares(
                            m_shares,
                            (perms.0.as_slice(), perms.1.as_slice()),
                            ctx.clone(),
                        )
                        .await
                        .unwrap();

                        unshuffle_shares(
                            shuffled,
                            (perms.0.as_slice(), perms.1.as_slice()),
                            ctx.narrow("unshuffle"),
                        )
                        .await
                        .unwrap()
                    },
                )
                .await;

            assert_eq!(&input[..], &result.reconstruct());
        }
    }

    mod malicious {
        use crate::ff::Fp31;
        use crate::protocol::context::Context;
        use crate::protocol::sort::shuffle::{
            get_two_of_three_random_permutations, shuffle_shares, unshuffle_shares,
        };
        use crate::protocol::QueryId;
        use crate::test_fixture::{Reconstruct, Runner, TestWorld};
        use std::collections::HashSet;

        #[tokio::test]
        async fn malicious() {
            const BATCHSIZE: u8 = 25;
            let world = TestWorld::new(QueryId);

            let input: Vec<u8> = (0..BATCHSIZE).collect();
            let hashed_input: HashSet<u8> = input.clone().into_iter().collect();

            let input_u128: Vec<u128> = input.iter().map(|x| u128::from(*x)).collect();

            let result = world
                .malicious(
                    input_u128.clone().into_iter().map(Fp31::from),
                    |ctx, m_shares| async move {
                        let perms =
                            get_two_of_three_random_permutations(BATCHSIZE.into(), ctx.prss_rng());
                        shuffle_shares(
                            m_shares,
                            (perms.0.as_slice(), perms.1.as_slice()),
                            ctx.clone(),
                        )
                        .await
                        .unwrap()
                    },
                )
                .await;

            let mut hashed_output_secret = HashSet::new();
            let mut output_secret = Vec::new();
            for val in result.reconstruct() {
                output_secret.push(u8::from(val));
                hashed_output_secret.insert(u8::from(val));
            }

            // Secrets should be shuffled
            assert_ne!(output_secret, input);

            // Shuffled output should have same inputs
            assert_eq!(hashed_output_secret, hashed_input);
        }

        #[tokio::test]
        async fn shuffle_unshuffle() {
            const BATCHSIZE: usize = 5;

            let world = TestWorld::new(QueryId);
            let input: Vec<u128> = (0..u128::try_from(BATCHSIZE).unwrap()).collect();

            let result = world
                .malicious(
                    input.clone().into_iter().map(Fp31::from),
                    |ctx, m_shares| async move {
                        let perms = get_two_of_three_random_permutations(
                            BATCHSIZE.try_into().unwrap(),
                            ctx.prss_rng(),
                        );
                        let shuffled = shuffle_shares(
                            m_shares,
                            (perms.0.as_slice(), perms.1.as_slice()),
                            ctx.clone(),
                        )
                        .await
                        .unwrap();

                        unshuffle_shares(
                            shuffled,
                            (perms.0.as_slice(), perms.1.as_slice()),
                            ctx.narrow("unshuffle"),
                        )
                        .await
                        .unwrap()
                    },
                )
                .await;

            assert_eq!(&input[..], &result.reconstruct());
        }
    }
}<|MERGE_RESOLUTION|>--- conflicted
+++ resolved
@@ -183,38 +183,16 @@
 #[cfg(all(test, not(feature = "shuttle")))]
 mod tests {
 
-    use crate::test_fixture::{logging, ParticipantSetup};
     use crate::{
-<<<<<<< HEAD
-        ff::Fp31,
-        protocol::{
-            context::Context,
-            sort::shuffle::{
-                get_two_of_three_random_permutations, shuffle_shares, unshuffle_shares,
-                ShuffleOrUnshuffle,
-            },
-            QueryId, Step,
-        },
-        test_fixture::{
-            generate_shares, join3, narrow_contexts, permutation_valid, Reconstruct, TestWorld,
-        },
-=======
         protocol::{sort::shuffle::get_two_of_three_random_permutations, Step},
-        test_fixture::{make_participants, permutation_valid},
->>>>>>> 8578bccb
+        test_fixture::{ParticipantSetup, permutation_valid},
     };
 
     #[test]
     fn random_sequence_generated() {
         const BATCH_SIZE: u32 = 10000;
 
-<<<<<<< HEAD
-        logging::setup();
-
         let [p1, p2, p3] = ParticipantSetup::default().into_participants();
-=======
-        let [p1, p2, p3] = make_participants();
->>>>>>> 8578bccb
         let step = Step::default();
         let perm1 = get_two_of_three_random_permutations(BATCH_SIZE, p1.sequential(&step));
         let perm2 = get_two_of_three_random_permutations(BATCH_SIZE, p2.sequential(&step));
