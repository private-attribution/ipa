--- conflicted
+++ resolved
@@ -35,14 +35,7 @@
 pub async fn bit_permutation<'a, F: Field, S: SecretSharing<F>, C: Context<F, Share = S>>(
     ctx: C,
     input: &[S],
-<<<<<<< HEAD
-) -> Result<Vec<S>, BoxError> {
-=======
-) -> Result<Vec<S>, Error>
-where
-    ProtocolContext<'a, S, F>: SecureMul<F, Share = S> + ShareOfOne<F, Share = S>,
-{
->>>>>>> 1de98b4e
+) -> Result<Vec<S>, Error> {
     let share_of_one = ctx.share_of_one();
 
     let mult_input = zip(repeat(share_of_one.clone()), input)
