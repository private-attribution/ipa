--- conflicted
+++ resolved
@@ -275,13 +275,7 @@
     let m_ctx_0 = m_ctx.narrow(&Sort(0));
     assert_eq!(sort_keys.len(), num_bits as usize);
 
-<<<<<<< HEAD
-    let upgraded_sort_keys = m_ctx
-        .upgrade_vector(&MaliciousUpgradeInput(0), sort_keys[0].clone())
-        .await?;
-=======
     let upgraded_sort_keys = m_ctx.upgrade(sort_keys[0].clone()).await?;
->>>>>>> a12d690e
     let bit_0_permutation =
         bit_permutation(m_ctx_0.narrow(&BitPermutationStep), &upgraded_sort_keys).await?;
     let input_len = u32::try_from(sort_keys[0].len()).unwrap(); // safe, we don't sort more that 1B rows
@@ -300,14 +294,7 @@
         malicious_validator = MaliciousValidator::new(sh_ctx.narrow(&Sort(bit_num)));
         m_ctx_bit = malicious_validator.context();
         let upgraded_sort_keys = m_ctx_bit
-<<<<<<< HEAD
-            .upgrade_vector(
-                &MaliciousUpgradeInput(0),
-                sort_keys[bit_num as usize].clone(),
-            )
-=======
             .upgrade(sort_keys[bit_num as usize].clone())
->>>>>>> a12d690e
             .await?;
         let bit_i_sorted_by_less_significant_bits = secureapplyinv(
             m_ctx_bit.narrow(&ApplyInv),
