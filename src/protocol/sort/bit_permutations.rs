--- conflicted
+++ resolved
@@ -71,12 +71,8 @@
     /// 2. multiply each row of previous output individually (i.e. x*y) across mpc helpers.
     /// 3. add ith column by i+len to obtain helper's share of sorted location, where len is same as input shares length
     #[allow(dead_code)]
-<<<<<<< HEAD
+    #[embed_doc_image("reshare", "images/sort/bit_permutations.png")]
     pub async fn execute<G: Gateway<IPAProtocolStep>>(
-=======
-    #[embed_doc_image("reshare", "images/sort/bit_permutations.png")]
-    pub async fn execute<M: Mesh, G: Gateway<M, IPAProtocolStep>>(
->>>>>>> ca7e1667
         &self,
         ctx: &ProtocolContext<'_, G, IPAProtocolStep>,
     ) -> Result<Vec<Replicated<F>>, BoxError>
