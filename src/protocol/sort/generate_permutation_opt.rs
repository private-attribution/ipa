--- conflicted
+++ resolved
@@ -148,7 +148,6 @@
             .semi_honest(
                 match_keys.clone(),
                 |ctx: SemiHonestContext<Fp31>, mk_shares| async move {
-<<<<<<< HEAD
                     let local_lists =
                         convert_all_bits_local(ctx.role(), &mk_shares, MaskedMatchKey::BITS);
                     let converted_shares =
@@ -159,18 +158,6 @@
                     generate_permutation_opt(ctx.narrow("sort"), &converted_shares)
                         .await
                         .unwrap()
-=======
-                    let local_lists = convert_all_bits_local(ctx.role(), &mk_shares);
-                    let converted_shares = convert_all_bits(&ctx, &local_lists).await.unwrap();
-                    generate_permutation_opt(
-                        ctx.narrow("sort"),
-                        &converted_shares,
-                        MaskedMatchKey::BITS,
-                        NUM_MULTI_BITS,
-                    )
-                    .await
-                    .unwrap()
->>>>>>> aeef79b6
                 },
             )
             .await;
