pub mod shuffle;

use crate::{
    error::Error,
    ff::Field,
    protocol::{context::Context, sort::apply::apply_inv},
    secret_sharing::SecretSharing,
};

use crate::protocol::sort::ApplyInvStep::ShuffleInputs;

pub use self::shuffle::{shuffle_shares, Resharable};

use super::generate_permutation::RevealedAndRandomPermutations;

/// # Errors
/// Propagates errors from shuffle/reshare
pub async fn apply_sort_permutation<C, F, S, I>(
    ctx: C,
    input: Vec<I>,
    sort_permutation: &RevealedAndRandomPermutations,
) -> Result<Vec<I>, Error>
where
    C: Context<F, Share = S>,
    F: Field,
    S: SecretSharing<F>,
    I: Resharable<F, Share = S> + Send + Sync,
{
    let mut shuffled_objects = shuffle_shares(
        input,
        (
            &sort_permutation.randoms_for_shuffle.0,
            &sort_permutation.randoms_for_shuffle.1,
        ),
        ctx.narrow(&ShuffleInputs),
    )
    .await?;

    apply_inv(&sort_permutation.revealed, &mut shuffled_objects);
    Ok(shuffled_objects)
}

#[cfg(all(test, not(feature = "shuttle")))]
mod tests {

    use crate::bits::BitArray;
    use crate::protocol::attribution::accumulate_credit::input::AttributionTestInput;
    use crate::protocol::attribution::AttributionInputRow;
    use crate::protocol::context::Context;
    use crate::protocol::modulus_conversion::{convert_all_bits, convert_all_bits_local};
    use crate::protocol::sort::apply_sort::apply_sort_permutation;
    use crate::protocol::sort::generate_permutation::generate_permutation_and_reveal_shuffled;
    use crate::protocol::IpaProtocolStep::SortPreAccumulation;
    use crate::rand::{thread_rng, Rng};
    use crate::secret_sharing::SharedValue;
    use crate::test_fixture::{MaskedMatchKey, Reconstruct, Runner};
    use crate::{ff::Fp32BitPrime, test_fixture::TestWorld};

    #[tokio::test]
    pub async fn semi_honest() {
        const COUNT: usize = 5;
        const NUM_MULTI_BITS: u32 = 3;

        let world = TestWorld::new().await;
        let mut rng = thread_rng();

        let mut match_keys = Vec::with_capacity(COUNT);
        match_keys.resize_with(COUNT, || rng.gen::<MaskedMatchKey>());

        let permutation =
            permutation::sort(match_keys.iter().map(|mk| mk.as_u128()).collect::<Vec<_>>());

        let mut sidecar: Vec<AttributionTestInput<Fp32BitPrime>> = Vec::with_capacity(COUNT);
        sidecar.resize_with(COUNT, || {
            AttributionTestInput([(); 4].map(|_| rng.gen::<Fp32BitPrime>()))
        });
        let expected = permutation.apply_slice(&sidecar);

        let result: [Vec<AttributionInputRow<Fp32BitPrime>>; 3] = world
            .semi_honest(
                (match_keys, sidecar),
                |ctx, (mk_shares, secret)| async move {
<<<<<<< HEAD
                    let local_lists =
                        convert_all_bits_local(ctx.role(), &mk_shares, MaskedMatchKey::BITS);
                    let converted_shares = convert_all_bits(
                        &ctx.narrow("convert_all_bits"),
                        &local_lists,
                        MaskedMatchKey::BITS,
                        NUM_MULTI_BITS,
                    )
                    .await
                    .unwrap();
=======
                    let local_lists = convert_all_bits_local(ctx.role(), &mk_shares);
                    let converted_shares =
                        convert_all_bits(&ctx.narrow("convert_all_bits"), &local_lists)
                            .await
                            .unwrap();
>>>>>>> aeef79b6
                    let sort_permutation = generate_permutation_and_reveal_shuffled(
                        ctx.narrow(&SortPreAccumulation),
                        &converted_shares,
                    )
                    .await
                    .unwrap();
                    apply_sort_permutation(ctx, secret, &sort_permutation)
                        .await
                        .unwrap()
                },
            )
            .await;
        assert_eq!(&expected[..], &result.reconstruct()[..]);
    }
}<|MERGE_RESOLUTION|>--- conflicted
+++ resolved
@@ -80,7 +80,6 @@
             .semi_honest(
                 (match_keys, sidecar),
                 |ctx, (mk_shares, secret)| async move {
-<<<<<<< HEAD
                     let local_lists =
                         convert_all_bits_local(ctx.role(), &mk_shares, MaskedMatchKey::BITS);
                     let converted_shares = convert_all_bits(
@@ -91,13 +90,6 @@
                     )
                     .await
                     .unwrap();
-=======
-                    let local_lists = convert_all_bits_local(ctx.role(), &mk_shares);
-                    let converted_shares =
-                        convert_all_bits(&ctx.narrow("convert_all_bits"), &local_lists)
-                            .await
-                            .unwrap();
->>>>>>> aeef79b6
                     let sort_permutation = generate_permutation_and_reveal_shuffled(
                         ctx.narrow(&SortPreAccumulation),
                         &converted_shares,
