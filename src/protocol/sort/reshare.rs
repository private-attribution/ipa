use crate::ff::Field;
use crate::protocol::context::{Context, MaliciousContext};
use crate::secret_sharing::{MaliciousReplicated, SecretSharing};
use crate::{
    error::Error,
    helpers::{Direction, Role},
    protocol::{context::SemiHonestContext, sort::ReshareStep::ReshareMAC, RecordId},
    secret_sharing::Replicated,
};
use async_trait::async_trait;
use embed_doc_image::embed_doc_image;
use futures::future::try_join;

/// Trait for reshare protocol to renew shares of a secret value for all 3 helpers.
#[async_trait]
pub trait Reshare<F: Field> {
    type Share: SecretSharing<F>;

    async fn reshare(
        self,
        input: &Self::Share,
        record: RecordId,
        to_helper: Role,
    ) -> Result<Self::Share, Error>;
}

/// Reshare(i, \[x\])
// This implements semi-honest reshare algorithm of "Efficient Secure Three-Party Sorting Protocol with an Honest Majority" at communication cost of 2R.
// Input: Pi-1 and Pi+1 know their secret shares
// Output: At the end of the protocol, all 3 helpers receive their shares of a new, random secret sharing of the secret value
#[embed_doc_image("reshare", "images/sort/reshare.png")]
/// Steps
/// ![Reshare steps][reshare]
/// 1. While calculating for a helper, we call pseudo random secret sharing (prss) to get random values which match
///    with those generated by other helpers (say `rand_left`, `rand_right`)
///    `to_helper.left` knows `rand_left` (named r1) and `to_helper.right` knows `rand_right` (named r0)
/// 2. `to_helper.left` calculates part1 = (a1 + a2) - r2 = Same as (input.left() + input.right()) - r1 from helper POV
///    `to_helper.right` calculates part2 = (a3 - r3) = Same as (input.left() - r0) from helper POV
/// 3. `to_helper.left` and `to_helper.right` exchange their calculated shares
/// 4. Everyone sets their shares
///    `to_helper.left`  = (part1 + part2, `rand_left`)  = (part1 + part2, r1)
///    `to_helper`       = (`rand_left`, `rand_right`)     = (r0, r1)
///    `to_helper.right` = (`rand_right`, part1 + part2) = (r0, part1 + part2)
#[async_trait]
impl<F: Field> Reshare<F> for SemiHonestContext<'_, F> {
    type Share = Replicated<F>;
    async fn reshare(
        self,
        input: &Self::Share,
        record_id: RecordId,
        to_helper: Role,
    ) -> Result<Self::Share, Error> {
        let channel = self.mesh();
        let prss = self.prss();
        let (r0, r1) = prss.generate_fields(record_id);

        // `to_helper.left` calculates part1 = (input.0 + input.1) - r1 and sends part1 to `to_helper.right`
        // This is same as (a1 + a2) - r2 in the diagram
        if self.role() == to_helper.peer(Direction::Left) {
            let part1 = input.left() + input.right() - r1;
            channel
                .send(to_helper.peer(Direction::Right), record_id, part1)
                .await?;

            // Sleep until `to_helper.right` sends us their part2 value
            let part2 = channel
                .receive(to_helper.peer(Direction::Right), record_id)
                .await?;

            Ok(Replicated::new(part1 + part2, r1))
        } else if self.role() == to_helper.peer(Direction::Right) {
            // `to_helper.right` calculates part2 = (input.left() - r0) and sends it to `to_helper.left`
            // This is same as (a3 - r3) in the diagram
            let part2 = input.left() - r0;
            channel
                .send(to_helper.peer(Direction::Left), record_id, part2)
                .await?;

            // Sleep until `to_helper.left` sends us their part1 value
            let part1: F = channel
                .receive(to_helper.peer(Direction::Left), record_id)
                .await?;

            Ok(Replicated::new(r0, part1 + part2))
        } else {
            Ok(Replicated::new(r0, r1))
        }
    }
}

/// For malicious reshare, we run semi honest reshare protocol twice, once for x and another for rx and return the results
/// # Errors
/// If either of reshares fails
#[async_trait]
impl<F: Field> Reshare<F> for MaliciousContext<'_, F> {
    type Share = MaliciousReplicated<F>;
    async fn reshare(
        self,
        input: &Self::Share,
        record_id: RecordId,
        to_helper: Role,
    ) -> Result<Self::Share, Error> {
<<<<<<< HEAD
        let rx_ctx = self.narrow(&ReshareMAC);
        let (x, rx) = try_join(
            self.to_semi_honest()
                .reshare(input.x(), record_id, to_helper),
            rx_ctx
                .to_semi_honest()
=======
        use crate::protocol::context::SpecialAccessToMaliciousContext;
        use crate::secret_sharing::ThisCodeIsAuthorizedToDowngradeFromMalicious;

        let rx_ctx = self.narrow(&ReshareMAC);
        let (x, rx) = try_join(
            self.semi_honest_context().reshare(
                input.x().access_without_downgrade(),
                record_id,
                to_helper,
            ),
            rx_ctx
                .semi_honest_context()
>>>>>>> c025d33b
                .reshare(input.rx(), record_id, to_helper),
        )
        .await?;
        Ok(MaliciousReplicated::new(x, rx))
    }
}

#[cfg(test)]
mod tests {
<<<<<<< HEAD
    use proptest::prelude::Rng;
    use rand::rngs::mock::StepRng;

    use crate::{
        ff::Fp31,
        helpers::Role,
        protocol::{sort::reshare::Reshare, QueryId, RecordId},
        test_fixture::{
            join3, make_contexts, make_malicious_contexts, make_world, share, share_malicious,
            validate_and_reconstruct, validate_and_reconstruct_malicious, TestWorld,
        },
    };

    #[tokio::test]
    pub async fn semi_honest() {
        let mut rand = StepRng::new(100, 1);
        let mut rng = rand::thread_rng();
        let mut new_reshares_atleast_once = false;
        let world: TestWorld = make_world(QueryId);
        let [ctx0, ctx1, ctx2] = make_contexts::<Fp31>(&world);

        for _ in 0..10 {
            let secret = rng.gen::<u128>();

            let input = Fp31::from(secret);
            let shares = share(input, &mut rand);
            let record_id = RecordId::from(0);

            let [share0, share1, share2] = shares.clone();

            let h0_future = ctx0.clone().reshare(&share0, record_id, Role::H2);
            let h1_future = ctx1.clone().reshare(&share1, record_id, Role::H2);
            let h2_future = ctx2.clone().reshare(&share2, record_id, Role::H2);

            let f = join3(h0_future, h1_future, h2_future).await;
            let output_share = validate_and_reconstruct(&f[0], &f[1], &f[2]);
            assert_eq!(output_share, input);

            if f[..] != shares[..] {
                new_reshares_atleast_once = true;
                break;
=======
    mod semi_honest {
        use proptest::prelude::Rng;

        use rand::thread_rng;

        use crate::ff::Fp32BitPrime;
        use crate::protocol::context::Context;
        use crate::{
            helpers::Role,
            protocol::{sort::reshare::Reshare, QueryId, RecordId},
            test_fixture::{validate_and_reconstruct, Runner, TestWorld},
        };

        /// Validates that reshare protocol actually generates new shares using PRSS.
        #[tokio::test]
        async fn generates_unique_shares() {
            let world = TestWorld::new(QueryId);

            for &target in Role::all() {
                let secret = thread_rng().gen::<Fp32BitPrime>();
                let shares = world
                    .semi_honest(secret, |ctx, share| async move {
                        let record_id = RecordId::from(0);

                        // run reshare protocol for all helpers except the one that does not know the input
                        if ctx.role() == target {
                            // test follows the reshare protocol
                            ctx.prss().generate_fields(record_id).into()
                        } else {
                            ctx.reshare(&share, record_id, target).await.unwrap()
                        }
                    })
                    .await;

                let reshared_secret = validate_and_reconstruct(&shares[0], &shares[1], &shares[2]);

                // if reshare cheated and just returned its input without adding randomness,
                // this test will catch it with the probability of error (1/|F|)^2.
                // Using 32 bit field is sufficient to consider error probability negligible
                assert_eq!(secret, reshared_secret);
            }
        }

        /// This test validates the correctness of the protocol, relying on `generates_unique_shares`
        /// to ensure security. It does not verify that helpers actually attempt to generate new shares
        /// so a naive implementation of reshare that just output shares `[O]` = `[I]` where `[I]` is
        /// the input will pass this test. However `generates_unique_shares` will fail this implementation.
        #[tokio::test]
        async fn correct() {
            let world = TestWorld::new(QueryId);

            for &role in Role::all() {
                let secret = thread_rng().gen::<Fp32BitPrime>();
                let new_shares = world
                    .semi_honest(secret, |ctx, share| async move {
                        ctx.reshare(&share, RecordId::from(0), role).await.unwrap()
                    })
                    .await;

                assert_eq!(
                    secret,
                    validate_and_reconstruct(&new_shares[0], &new_shares[1], &new_shares[2])
                );
            }
        }
    }

    mod malicious {
        use crate::ff::Fp32BitPrime;
        use crate::helpers::Role;
        use crate::protocol::sort::reshare::Reshare;
        use crate::protocol::{QueryId, RecordId};
        use crate::test_fixture::{validate_and_reconstruct, Runner, TestWorld};
        use rand::{thread_rng, Rng};

        /// Relies on semi-honest protocol tests that enforce reshare to communicate and produce
        /// new shares.
        /// TODO: It would be great to have a test to validate that helpers cannot cheat. In this
        /// setting we have 1 helper that does not know the input and if another one is malicious
        /// adversary, we are only left with one honest helper that knows the input and can validate
        /// it.
        #[tokio::test]
        async fn correct() {
            let world = TestWorld::new(QueryId);

            for &role in Role::all() {
                let secret = thread_rng().gen::<Fp32BitPrime>();
                let new_shares = world
                    .malicious(secret, |ctx, share| async move {
                        ctx.reshare(&share, RecordId::from(0), role).await.unwrap()
                    })
                    .await;

                assert_eq!(
                    secret,
                    validate_and_reconstruct(&new_shares[0], &new_shares[1], &new_shares[2])
                );
>>>>>>> c025d33b
            }
        }
    }

    #[tokio::test]
    pub async fn malicious() {
        let mut rand = StepRng::new(100, 1);
        let mut rng = rand::thread_rng();
        let mut new_reshares_atleast_once = false;
        let world: TestWorld = make_world(QueryId);
        let [ctx0, ctx1, ctx2] = make_malicious_contexts::<Fp31>(&world);
        let r = rng.gen::<Fp31>();

        for _ in 0..10 {
            let secret = rng.gen::<u128>();

            let input = Fp31::from(secret);
            let shares = share_malicious(input, r, &mut rand);
            let record_id = RecordId::from(0);

            let [share0, share1, share2] = shares.clone();

            let h0_future = ctx0.ctx.clone().reshare(&share0, record_id, Role::H2);
            let h1_future = ctx1.ctx.clone().reshare(&share1, record_id, Role::H2);
            let h2_future = ctx2.ctx.clone().reshare(&share2, record_id, Role::H2);

            let f = join3(h0_future, h1_future, h2_future).await;

            validate_and_reconstruct_malicious(r, &f[0], &f[1], &f[2], Some(secret));

            if f[..] != shares[..] {
                new_reshares_atleast_once = true;
                break;
            }
        }
        assert!(new_reshares_atleast_once);
    }
}<|MERGE_RESOLUTION|>--- conflicted
+++ resolved
@@ -91,6 +91,9 @@
 /// For malicious reshare, we run semi honest reshare protocol twice, once for x and another for rx and return the results
 /// # Errors
 /// If either of reshares fails
+use crate::protocol::context::SpecialAccessToMaliciousContext;
+use crate::secret_sharing::ThisCodeIsAuthorizedToDowngradeFromMalicious;
+
 #[async_trait]
 impl<F: Field> Reshare<F> for MaliciousContext<'_, F> {
     type Share = MaliciousReplicated<F>;
@@ -100,17 +103,6 @@
         record_id: RecordId,
         to_helper: Role,
     ) -> Result<Self::Share, Error> {
-<<<<<<< HEAD
-        let rx_ctx = self.narrow(&ReshareMAC);
-        let (x, rx) = try_join(
-            self.to_semi_honest()
-                .reshare(input.x(), record_id, to_helper),
-            rx_ctx
-                .to_semi_honest()
-=======
-        use crate::protocol::context::SpecialAccessToMaliciousContext;
-        use crate::secret_sharing::ThisCodeIsAuthorizedToDowngradeFromMalicious;
-
         let rx_ctx = self.narrow(&ReshareMAC);
         let (x, rx) = try_join(
             self.semi_honest_context().reshare(
@@ -120,7 +112,6 @@
             ),
             rx_ctx
                 .semi_honest_context()
->>>>>>> c025d33b
                 .reshare(input.rx(), record_id, to_helper),
         )
         .await?;
@@ -130,49 +121,6 @@
 
 #[cfg(test)]
 mod tests {
-<<<<<<< HEAD
-    use proptest::prelude::Rng;
-    use rand::rngs::mock::StepRng;
-
-    use crate::{
-        ff::Fp31,
-        helpers::Role,
-        protocol::{sort::reshare::Reshare, QueryId, RecordId},
-        test_fixture::{
-            join3, make_contexts, make_malicious_contexts, make_world, share, share_malicious,
-            validate_and_reconstruct, validate_and_reconstruct_malicious, TestWorld,
-        },
-    };
-
-    #[tokio::test]
-    pub async fn semi_honest() {
-        let mut rand = StepRng::new(100, 1);
-        let mut rng = rand::thread_rng();
-        let mut new_reshares_atleast_once = false;
-        let world: TestWorld = make_world(QueryId);
-        let [ctx0, ctx1, ctx2] = make_contexts::<Fp31>(&world);
-
-        for _ in 0..10 {
-            let secret = rng.gen::<u128>();
-
-            let input = Fp31::from(secret);
-            let shares = share(input, &mut rand);
-            let record_id = RecordId::from(0);
-
-            let [share0, share1, share2] = shares.clone();
-
-            let h0_future = ctx0.clone().reshare(&share0, record_id, Role::H2);
-            let h1_future = ctx1.clone().reshare(&share1, record_id, Role::H2);
-            let h2_future = ctx2.clone().reshare(&share2, record_id, Role::H2);
-
-            let f = join3(h0_future, h1_future, h2_future).await;
-            let output_share = validate_and_reconstruct(&f[0], &f[1], &f[2]);
-            assert_eq!(output_share, input);
-
-            if f[..] != shares[..] {
-                new_reshares_atleast_once = true;
-                break;
-=======
     mod semi_honest {
         use proptest::prelude::Rng;
 
@@ -270,42 +218,7 @@
                     secret,
                     validate_and_reconstruct(&new_shares[0], &new_shares[1], &new_shares[2])
                 );
->>>>>>> c025d33b
             }
         }
     }
-
-    #[tokio::test]
-    pub async fn malicious() {
-        let mut rand = StepRng::new(100, 1);
-        let mut rng = rand::thread_rng();
-        let mut new_reshares_atleast_once = false;
-        let world: TestWorld = make_world(QueryId);
-        let [ctx0, ctx1, ctx2] = make_malicious_contexts::<Fp31>(&world);
-        let r = rng.gen::<Fp31>();
-
-        for _ in 0..10 {
-            let secret = rng.gen::<u128>();
-
-            let input = Fp31::from(secret);
-            let shares = share_malicious(input, r, &mut rand);
-            let record_id = RecordId::from(0);
-
-            let [share0, share1, share2] = shares.clone();
-
-            let h0_future = ctx0.ctx.clone().reshare(&share0, record_id, Role::H2);
-            let h1_future = ctx1.ctx.clone().reshare(&share1, record_id, Role::H2);
-            let h2_future = ctx2.ctx.clone().reshare(&share2, record_id, Role::H2);
-
-            let f = join3(h0_future, h1_future, h2_future).await;
-
-            validate_and_reconstruct_malicious(r, &f[0], &f[1], &f[2], Some(secret));
-
-            if f[..] != shares[..] {
-                new_reshares_atleast_once = true;
-                break;
-            }
-        }
-        assert!(new_reshares_atleast_once);
-    }
 }