use crate::{
    helpers::{Role, TotalRecords},
    protocol::{Step, Substep},
};

pub mod malicious;
mod prss;
mod semi_honest;

use crate::helpers::{Message, ReceivingEnd, SendingEnd};
pub(super) use malicious::SpecialAccessToMaliciousContext;
pub use malicious::{MaliciousContext, UpgradeContext, UpgradeToMalicious};
pub use prss::{InstrumentedIndexedSharedRandomness, InstrumentedSequentialSharedRandomness};
pub use semi_honest::SemiHonestContext;

/// Context used by each helper to perform secure computation. Provides access to shared randomness
/// generator and communication channel.
pub trait Context: Clone + Send + Sync {
    /// The role of this context.
    fn role(&self) -> Role;

    /// A unique identifier for this stage of the protocol execution.
    #[must_use]
    fn step(&self) -> &Step;

    /// Make a sub-context.
    /// Note that each invocation of this should use a unique value of `step`.
    #[must_use]
    fn narrow<S: Substep + ?Sized>(&self, step: &S) -> Self;

    /// Returns true if the context does not have a total record count set (regardless
    /// of whether that total is known or indeterminate).
    fn is_total_records_unspecified(&self) -> bool;

    /// Sets the context's total number of records field. Communication channels are
    /// closed based on sending the expected total number of records.
    #[must_use]
    fn set_total_records<T: Into<TotalRecords>>(&self, total_records: T) -> Self;

    /// Get the indexed PRSS instance for this step.  It is safe to call this function
    /// multiple times.
    ///
    /// # Panics
    /// If `prss_rng()` is invoked for the same context, this will panic.  Use of
    /// these two functions are mutually exclusive.
    #[must_use]
    fn prss(&self) -> InstrumentedIndexedSharedRandomness<'_>;

    /// Get a pair of PRSS-based RNGs.  The first is shared with the helper to the "left",
    /// the second is shared with the helper to the "right".
    ///
    /// # Panics
    /// This method can only be called once.  This is also mutually exclusive with `prss()`.
    /// This will panic if you have previously invoked `prss()`.
    #[must_use]
    fn prss_rng(
        &self,
    ) -> (
        InstrumentedSequentialSharedRandomness,
        InstrumentedSequentialSharedRandomness,
    );

    fn send_channel<M: Message>(&self, role: Role) -> SendingEnd<M>;
    fn recv_channel<M: Message>(&self, role: Role) -> ReceivingEnd<M>;
}

#[cfg(all(test, not(feature = "shuttle")))]
mod tests {
    use crate::{
        ff::{Field, Fp31},
        helpers::Direction,
        protocol::{malicious::Step::MaliciousProtocol, prss::SharedRandomness, RecordId},
        secret_sharing::replicated::{
            malicious::AdditiveShare as MaliciousReplicated,
            semi_honest::AdditiveShare as Replicated, ReplicatedSecretSharing,
        },
        telemetry::metrics::{INDEXED_PRSS_GENERATED, RECORDS_SENT, SEQUENTIAL_PRSS_GENERATED},
    };
    use futures_util::{future::join_all, try_join};
    use rand::{
        distributions::{Distribution, Standard},
        Rng,
    };
    use std::iter::repeat;

    use super::*;
    use crate::test_fixture::{Reconstruct, Runner, TestWorld, TestWorldConfig};

    trait AsReplicatedTestOnly<F: Field> {
        fn l(&self) -> F;
        fn r(&self) -> F;
    }

    impl<F: Field> AsReplicatedTestOnly<F> for Replicated<F> {
        fn l(&self) -> F {
            (self as &Replicated<F>).left()
        }

        fn r(&self) -> F {
            (self as &Replicated<F>).right()
        }
    }

    /// This looks weird because it uses `MaliciousReplicated::rx()` value instead of `x`.
    /// Malicious context intentionally disallows access to `x` without validating first and
    /// here it does not matter at all. It needs just some value to send (any value would do just
    /// fine)
    impl<F: Field> AsReplicatedTestOnly<F> for MaliciousReplicated<F> {
        fn l(&self) -> F {
            (self as &MaliciousReplicated<F>).rx().left()
        }

        fn r(&self) -> F {
            (self as &MaliciousReplicated<F>).rx().right()
        }
    }

    /// Toy protocol to execute PRSS generation and send/receive logic
    async fn toy_protocol<F, S, C>(ctx: C, index: usize, share: &S) -> Replicated<F>
    where
        F: Field,
        Standard: Distribution<F>,
        C: Context,
        S: AsReplicatedTestOnly<F>,
    {
        let ctx = ctx.narrow("metrics");
        let (left_peer, right_peer) = (
            ctx.role().peer(Direction::Left),
            ctx.role().peer(Direction::Right),
        );
        let record_id = RecordId::from(index);
        let (l, r) = ctx.prss().generate_fields(record_id);

        let (seq_l, seq_r) = {
            let ctx = ctx.narrow(&format!("seq-prss-{index}"));
            let (mut left_rng, mut right_rng) = ctx.prss_rng();
            (left_rng.gen::<F>(), right_rng.gen::<F>())
        };

        let send_channel = ctx.send_channel(left_peer);
        let recv_channel = ctx.recv_channel::<F>(right_peer);
        let (_, right_share) = try_join!(
<<<<<<< HEAD
            send_channel.send(record_id, share.left() - l - seq_l),
            recv_channel.receive(record_id),
=======
            channel.send(left_peer, record_id, share.l() - l - seq_l),
            channel.receive::<F>(right_peer, record_id),
>>>>>>> fcb070cc
        )
        .unwrap();

        Replicated::new(share.l(), right_share + r + seq_r)
    }

    #[tokio::test]
    async fn semi_honest_metrics() {
        let world = TestWorld::new_with(*TestWorldConfig::default().enable_metrics());
        let input = (0..10u128).map(Fp31::from).collect::<Vec<_>>();
        let input_len = input.len();

        let result = world
            .semi_honest(input.clone(), |ctx, shares| async move {
                join_all(
                    shares
                        .iter()
                        .enumerate()
                        .zip(repeat(ctx.set_total_records(input_len)))
                        .map(|((i, share), ctx)| toy_protocol(ctx, i, share)),
                )
                .await
            })
            .await
            .reconstruct();

        // just in case, validate that each helper holds valid shares
        assert_eq!(input, result);

        let input_size = input.len();
        let snapshot = world.metrics_snapshot();
        let metrics_step = Step::default()
            .narrow(&TestWorld::execution_step(0))
            .narrow("metrics");

        // for semi-honest protocols, amplification factor per helper is 1.
        // that is, for every communication, there is exactly one send and receive of the same data
        let records_sent_assert = snapshot
            .assert_metric(RECORDS_SENT)
            .total(3 * input_size)
            .per_step(&metrics_step, 3 * input_size);

        let indexed_prss_assert = snapshot
            .assert_metric(INDEXED_PRSS_GENERATED)
            .total(3 * input_size)
            .per_step(&metrics_step, 3 * input_size);

        // each helper generates 2 128 bit values resuling in 4 calls to rng::<gen>() per input row
        let seq_prss_assert = snapshot
            .assert_metric(SEQUENTIAL_PRSS_GENERATED)
            .total(4 * 3 * input_size)
            .per_step(&metrics_step.narrow("seq-prss-0"), 4 * 3);

        for role in Role::all() {
            records_sent_assert.per_helper(role, input_size);
            indexed_prss_assert.per_helper(role, input_size);
            seq_prss_assert.per_helper(role, 4 * input_size);
        }
    }

    #[tokio::test]
    async fn malicious_metrics() {
        let world = TestWorld::new_with(*TestWorldConfig::default().enable_metrics());
        let input = vec![Fp31::from(0u128), Fp31::from(1u128)];
        let input_len = input.len();

        let _result = world
            .malicious(input.clone(), |ctx, a| async move {
                let ctx = ctx.set_total_records(input_len);
                join_all(
                    a.iter()
                        .enumerate()
                        .map(|(i, share)| toy_protocol(ctx.clone(), i, share)),
                )
                .await;

                a
            })
            .await;

        let metrics_step = Step::default()
            .narrow(&TestWorld::execution_step(0))
            // TODO: leaky abstraction, test world should tell us the exact step
            .narrow(&MaliciousProtocol)
            .narrow("metrics");

        let input_size = input.len();
        let snapshot = world.metrics_snapshot();

        // Malicious protocol has an amplification factor of 3 and constant overhead of 3. For each input row it
        // (input size) upgrades input to malicious
        // (input size) executes toy protocol
        // (input size) propagates u and w
        // (1) multiply r * share of zero
        // (2) reveals r (1 for check_zero, 1 for validate)
        let comm_factor = |input_size| 3 * input_size + 3;
        let records_sent_assert = snapshot
            .assert_metric(RECORDS_SENT)
            .total(3 * comm_factor(input_size))
            .per_step(&metrics_step, 3 * input_size);

        // PRSS amplification factor is 3 and constant overhead is 5
        // (1) to generate r
        // (1) to generate u
        // (1) to generate w
        // (input_size) to generate random constant later used for validation
        // (input_size) to multiply input by r
        // (input_size) to execute toy protocol
        // (1) to generate randomness for check_zero
        // (1) to multiply output with r
        let prss_factor = |input_size| 3 * input_size + 3 + 1 + 1;
        let indexed_prss_assert = snapshot
            .assert_metric(INDEXED_PRSS_GENERATED)
            .total(3 * prss_factor(input_size))
            .per_step(&metrics_step, 3 * input_size);

        // see semi-honest test for explanation
        let seq_prss_assert = snapshot
            .assert_metric(SEQUENTIAL_PRSS_GENERATED)
            .total(4 * 3 * input_size)
            .per_step(&metrics_step.narrow("seq-prss-0"), 4 * 3);

        for role in Role::all() {
            records_sent_assert.per_helper(role, comm_factor(input_size));
            indexed_prss_assert.per_helper(role, prss_factor(input_size));
            seq_prss_assert.per_helper(role, 4 * input_size);
        }
    }
}<|MERGE_RESOLUTION|>--- conflicted
+++ resolved
@@ -140,13 +140,8 @@
         let send_channel = ctx.send_channel(left_peer);
         let recv_channel = ctx.recv_channel::<F>(right_peer);
         let (_, right_share) = try_join!(
-<<<<<<< HEAD
-            send_channel.send(record_id, share.left() - l - seq_l),
+            send_channel.send(record_id, share.l() - l - seq_l),
             recv_channel.receive(record_id),
-=======
-            channel.send(left_peer, record_id, share.l() - l - seq_l),
-            channel.receive::<F>(right_peer, record_id),
->>>>>>> fcb070cc
         )
         .unwrap();
 
