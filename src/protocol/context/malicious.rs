--- conflicted
+++ resolved
@@ -6,11 +6,7 @@
 };
 
 use async_trait::async_trait;
-<<<<<<< HEAD
-use futures::future::{try_join, try_join3, try_join_all};
-=======
 use futures::future::{try_join, try_join3, try_join4, try_join_all};
->>>>>>> 69863e7b
 
 use crate::{
     error::Error,
@@ -252,7 +248,7 @@
 }
 
 enum UpgradeModConvStep {
-    V0,
+    V0(usize),
     V1,
     V2,
 }
@@ -261,8 +257,10 @@
 
 impl AsRef<str> for UpgradeModConvStep {
     fn as_ref(&self) -> &str {
+        const UPGRADE_MOD_CONV0: [&str; 64] = repeat64str!["upgrade_mod_conv0"];
+        
         match self {
-            Self::V0 => "upgrade_mod_conv0",
+            Self::V0(i) => UPGRADE_MOD_CONV0[*i],
             Self::V1 => "upgrade_mod_conv1",
             Self::V2 => "upgrade_mod_conv2",
         }
@@ -302,15 +300,6 @@
         self,
         input: IPAModulusConvertedInputRowWrapper<F, Replicated<F>>,
     ) -> Result<IPAModulusConvertedInputRowWrapper<F, MaliciousReplicated<F>>, Error> {
-<<<<<<< HEAD
-        let (mk_shares, is_trigger_bit, trigger_value) = try_join3(
-            self.inner.upgrade_one(
-                self.upgrade_ctx.narrow(&UpgradeModConvStep::V0),
-                self.record_binding,
-                input.mk_shares,
-                ZeroPositions::Pvvv,
-            ),
-=======
         let ctx_ref = &self.upgrade_ctx;
         let (mk_shares, is_trigger_bit, trigger_value) = try_join3(
             try_join_all(input.mk_shares.into_iter().enumerate().map(
@@ -325,7 +314,6 @@
                         .await
                 },
             )),
->>>>>>> 69863e7b
             self.inner.upgrade_one(
                 self.upgrade_ctx.narrow(&UpgradeModConvStep::V1),
                 self.record_binding,
@@ -350,14 +338,14 @@
 }
 
 pub struct IPAModulusConvertedInputRowWrapper<F: Field, T: LinearSecretSharing<F>> {
-    pub mk_shares: T,
+    pub mk_shares: Vec<T>,
     pub is_trigger_bit: T,
     pub trigger_value: T,
     _marker: PhantomData<F>,
 }
 
 impl<F: Field, T: LinearSecretSharing<F>> IPAModulusConvertedInputRowWrapper<F, T> {
-    pub fn new(mk_shares: T, is_trigger_bit: T, trigger_value: T) -> Self {
+    pub fn new(mk_shares: Vec<T>, is_trigger_bit: T, trigger_value: T) -> Self {
         Self {
             mk_shares,
             is_trigger_bit,
