use crate::helpers::fabric::Fabric;
use crate::helpers::messaging::Gateway;
use crate::helpers::prss::{Participant, SpaceIndex};
use crate::protocol::securemul::SecureMul;

<<<<<<< HEAD
use super::{RecordId, Step};
=======
use super::{securemul::SecureMul, sort::reveal::Reveal, RecordId, Step};
>>>>>>> 7ce5d260

/// Context used by each helper to perform computation. Currently they need access to shared
/// randomness generator (see `Participant`) and communication trait to send messages to each other.

#[allow(clippy::module_name_repetitions)]
#[derive(Debug)]
pub struct ProtocolContext<'a, S: SpaceIndex, F> {
    pub participant: &'a Participant<S>,
    pub gateway: &'a Gateway<S, F>,
}

impl<'a, S: Step + SpaceIndex, F: Fabric<S>> ProtocolContext<'a, S, F> {
    pub fn new(participant: &'a Participant<S>, gateway: &'a Gateway<S, F>) -> Self {
        Self {
            participant,
            gateway,
        }
    }

    /// Request multiplication for a given record. This function is intentionally made async
    /// to allow backpressure if infrastructure layer cannot keep up with protocols demand.
    /// In this case, function returns only when multiplication for this record can actually
    /// be processed.
    #[allow(clippy::unused_async)] // eventually there will be await b/c of backpressure implementation
    pub async fn multiply(&'a self, record_id: RecordId, step: S) -> SecureMul<'a, S, F> {
        SecureMul::new(&self.participant[step], self.gateway, step, record_id)
    }

    /// Request reveal for a given record.
    #[allow(clippy::unused_async)] // eventually there will be await b/c of backpressure implementation
    pub fn reveal(&'a self, record_id: RecordId, step: S) -> Reveal<'a, G, S> {
        Reveal::new(self.gateway, step, record_id)
    }
}<|MERGE_RESOLUTION|>--- conflicted
+++ resolved
@@ -1,13 +1,8 @@
 use crate::helpers::fabric::Fabric;
 use crate::helpers::messaging::Gateway;
 use crate::helpers::prss::{Participant, SpaceIndex};
-use crate::protocol::securemul::SecureMul;
 
-<<<<<<< HEAD
-use super::{RecordId, Step};
-=======
 use super::{securemul::SecureMul, sort::reveal::Reveal, RecordId, Step};
->>>>>>> 7ce5d260
 
 /// Context used by each helper to perform computation. Currently they need access to shared
 /// randomness generator (see `Participant`) and communication trait to send messages to each other.
@@ -38,7 +33,7 @@
 
     /// Request reveal for a given record.
     #[allow(clippy::unused_async)] // eventually there will be await b/c of backpressure implementation
-    pub fn reveal(&'a self, record_id: RecordId, step: S) -> Reveal<'a, G, S> {
+    pub fn reveal(&'a self, record_id: RecordId, step: S) -> Reveal<'a, F, S> {
         Reveal::new(self.gateway, step, record_id)
     }
 }