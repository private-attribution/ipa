use super::{
    accumulate_credit::accumulate_credit,
    aggregate_credit::malicious_aggregate_credit,
    apply_attribution_window::apply_attribution_window,
    compute_helper_bits_gf2,
    credit_capping::credit_capping,
    input::{MCAggregateCreditOutputRow, MCApplyAttributionWindowInputRow},
    mod_conv_helper_bits,
};
use crate::{
    error::Error,
    ff::{GaloisField, Gf2, PrimeField, Serializable},
    helpers::query::IpaQueryConfig,
    protocol::{
        context::{Context, SemiHonestContext},
        ipa::IPAModulusConvertedInputRow,
        malicious::MaliciousValidator,
        Substep,
    },
    secret_sharing::replicated::{
        malicious::{AdditiveShare, ExtendableField},
        semi_honest::AdditiveShare as SemiHonestAdditiveShare,
    },
};
use std::iter::zip;

/// Performs a set of attribution protocols on the sorted IPA input.
///
/// # Errors
/// propagates errors from multiplications
pub async fn secure_attribution<'a, F, BK>(
    sh_ctx: SemiHonestContext<'a>,
    malicious_validator: MaliciousValidator<'a, F>,
    binary_malicious_validator: MaliciousValidator<'a, Gf2>,
    sorted_match_keys: Vec<Vec<AdditiveShare<Gf2>>>,
    sorted_rows: Vec<IPAModulusConvertedInputRow<F, AdditiveShare<F>>>,
<<<<<<< HEAD
    per_user_credit_cap: u32,
    max_breakdown_key: u32,
    attribution_window_seconds: u32,
    num_multi_bits: u32,
=======
    config: IpaQueryConfig,
>>>>>>> 6426c9d3
) -> Result<Vec<MCAggregateCreditOutputRow<F, SemiHonestAdditiveShare<F>, BK>>, Error>
where
    F: PrimeField + ExtendableField,
    BK: GaloisField,
    AdditiveShare<F>: Serializable,
    SemiHonestAdditiveShare<F>: Serializable,
{
    let m_ctx = malicious_validator.context();
    let m_binary_ctx = binary_malicious_validator.context();

    let helper_bits_gf2 = compute_helper_bits_gf2(m_binary_ctx, &sorted_match_keys).await?;
    let validated_helper_bits_gf2 = binary_malicious_validator.validate(helper_bits_gf2).await?;
    let semi_honest_fp_helper_bits =
        mod_conv_helper_bits(sh_ctx.clone(), &validated_helper_bits_gf2).await?;
    let helper_bits = Some(AdditiveShare::ZERO)
        .into_iter()
        .chain(m_ctx.upgrade(semi_honest_fp_helper_bits).await?);

    let attribution_input_rows = zip(sorted_rows, helper_bits)
        .map(|(row, hb)| {
            MCApplyAttributionWindowInputRow::new(
                row.timestamp,
                row.is_trigger_bit,
                hb,
                row.breakdown_key,
                row.trigger_value,
            )
        })
        .collect::<Vec<_>>();

    let windowed_reports = apply_attribution_window(
        m_ctx.narrow(&Step::ApplyAttributionWindow),
        &attribution_input_rows,
        attribution_window_seconds,
    )
    .await?;

    let accumulated_credits = accumulate_credit(
        m_ctx.narrow(&Step::AccumulateCredit),
<<<<<<< HEAD
        &windowed_reports,
        per_user_credit_cap,
=======
        &attribution_input_rows,
        config.per_user_credit_cap,
>>>>>>> 6426c9d3
    )
    .await?;

    let user_capped_credits = credit_capping(
        m_ctx.narrow(&Step::PerformUserCapping),
        &accumulated_credits,
        config.per_user_credit_cap,
    )
    .await?;

    let (malicious_validator, output) = malicious_aggregate_credit::<F, BK>(
        malicious_validator,
        sh_ctx,
        user_capped_credits.into_iter(),
        config.max_breakdown_key,
        config.num_multi_bits,
    )
    .await?;

    //Validate before returning the result to the report collector
    malicious_validator.validate(output).await
}

#[derive(Debug, Clone, Copy, PartialEq, Eq, Hash)]
pub enum Step {
    ApplyAttributionWindow,
    AccumulateCredit,
    PerformUserCapping,
    AggregateCredit,
}

impl Substep for Step {}

impl AsRef<str> for Step {
    fn as_ref(&self) -> &str {
        match self {
            Self::ApplyAttributionWindow => "apply_attribution_window",
            Self::AccumulateCredit => "accumulate_credit",
            Self::PerformUserCapping => "user_capping",
            Self::AggregateCredit => "aggregate_credit",
        }
    }
}<|MERGE_RESOLUTION|>--- conflicted
+++ resolved
@@ -34,14 +34,7 @@
     binary_malicious_validator: MaliciousValidator<'a, Gf2>,
     sorted_match_keys: Vec<Vec<AdditiveShare<Gf2>>>,
     sorted_rows: Vec<IPAModulusConvertedInputRow<F, AdditiveShare<F>>>,
-<<<<<<< HEAD
-    per_user_credit_cap: u32,
-    max_breakdown_key: u32,
-    attribution_window_seconds: u32,
-    num_multi_bits: u32,
-=======
     config: IpaQueryConfig,
->>>>>>> 6426c9d3
 ) -> Result<Vec<MCAggregateCreditOutputRow<F, SemiHonestAdditiveShare<F>, BK>>, Error>
 where
     F: PrimeField + ExtendableField,
@@ -75,19 +68,14 @@
     let windowed_reports = apply_attribution_window(
         m_ctx.narrow(&Step::ApplyAttributionWindow),
         &attribution_input_rows,
-        attribution_window_seconds,
+        config.attribution_window_seconds,
     )
     .await?;
 
     let accumulated_credits = accumulate_credit(
         m_ctx.narrow(&Step::AccumulateCredit),
-<<<<<<< HEAD
         &windowed_reports,
-        per_user_credit_cap,
-=======
-        &attribution_input_rows,
         config.per_user_credit_cap,
->>>>>>> 6426c9d3
     )
     .await?;
 
