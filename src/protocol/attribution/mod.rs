pub mod accumulate_credit;
pub mod aggregate_credit;
pub mod apply_attribution_window;
pub mod credit_capping;
pub mod input;

use self::{
    accumulate_credit::accumulate_credit,
    aggregate_credit::aggregate_credit,
    apply_attribution_window::apply_attribution_window,
    credit_capping::credit_capping,
    input::{
        MCAggregateCreditOutputRow, MCApplyAttributionWindowInputRow,
        MCCappedCreditsWithAggregationBit,
    },
};
use crate::{
    error::Error,
    ff::{Field, GaloisField, Gf2, PrimeField, Serializable},
    helpers::query::IpaQueryConfig,
    protocol::{
        basics::SecureMul,
        boolean::{bitwise_equal::bitwise_equal_gf2, or::or},
        context::{Context, UpgradableContext, UpgradedContext, Validator},
        ipa::IPAModulusConvertedInputRow,
        sort::generate_permutation::ShuffledPermutationWrapper,
        step, BasicProtocols, RecordId,
    },
    repeat64str,
    secret_sharing::{
        replicated::{
            malicious::{DowngradeMalicious, ExtendableField},
            semi_honest::{AdditiveShare as Replicated, AdditiveShare as SemiHonestAdditiveShare},
        },
        BitDecomposed, Linear as LinearSecretSharing,
    },
    seq_join::assert_send,
};
use futures::{
    future::try_join,
    stream::{iter as stream_iter, StreamExt, TryStreamExt},
};
use std::iter::{empty, once, zip};

use super::modulus_conversion::convert_some_bits;

/// Performs a set of attribution protocols on the sorted IPA input.
///
/// # Errors
/// propagates errors from multiplications
#[tracing::instrument(name = "attribute", skip_all)]
pub async fn secure_attribution<C, S, SB, F, BK>(
    ctx: C,
    validator: C::Validator<F>,
    binary_validator: C::Validator<Gf2>,
    sorted_match_keys: Vec<BitDecomposed<SB>>,
    sorted_rows: Vec<IPAModulusConvertedInputRow<F, S>>,
    config: IpaQueryConfig,
) -> Result<Vec<MCAggregateCreditOutputRow<F, SemiHonestAdditiveShare<F>, BK>>, Error>
where
    C: UpgradableContext,
    C::UpgradedContext<F>: UpgradedContext<F, Share = S>,
    S: LinearSecretSharing<F> + BasicProtocols<C::UpgradedContext<F>, F> + Serializable + 'static,
    C::UpgradedContext<Gf2>: UpgradedContext<Gf2, Share = SB> + Context,
    SB: LinearSecretSharing<Gf2> + BasicProtocols<C::UpgradedContext<Gf2>, Gf2> + 'static,
    Vec<SB>: DowngradeMalicious<Target = Vec<SemiHonestAdditiveShare<Gf2>>>,
    F: PrimeField + ExtendableField,
    BK: GaloisField,
    ShuffledPermutationWrapper<S, C::UpgradedContext<F>>: DowngradeMalicious<Target = Vec<u32>>,
    MCCappedCreditsWithAggregationBit<F, S>: DowngradeMalicious<
        Target = MCCappedCreditsWithAggregationBit<F, SemiHonestAdditiveShare<F>>,
    >,
    MCAggregateCreditOutputRow<F, S, BK>:
        DowngradeMalicious<Target = MCAggregateCreditOutputRow<F, SemiHonestAdditiveShare<F>, BK>>,
{
    let m_ctx = validator.context();
    let m_binary_ctx = binary_validator.context();

    let helper_bits_gf2 = compute_helper_bits_gf2(m_binary_ctx, &sorted_match_keys).await?;
    let validated_helper_bits_gf2 = binary_validator.validate(helper_bits_gf2).await?;
<<<<<<< HEAD
    let helper_bits =
        convert_some_bits(m_ctx.clone(), stream_iter(validated_helper_bits_gf2), 0..1)
            .map_ok(|b| b.into_iter().next().unwrap())
            .try_collect::<Vec<_>>()
            .await?;
=======
    let semi_honest_fp_helper_bits =
        mod_conv_helper_bits(ctx.clone(), &validated_helper_bits_gf2).await?;
    let helper_bits = once(S::ZERO)
        .chain(m_ctx.upgrade(semi_honest_fp_helper_bits).await?)
        .collect::<Vec<_>>();
>>>>>>> 53d2b781

    let is_trigger_bits = sorted_rows
        .iter()
        .map(|x| x.is_trigger_bit.clone())
        .collect::<Vec<_>>();
    let stop_bits = compute_stop_bits(m_ctx.clone(), &is_trigger_bits, &helper_bits)
        .await?
        .collect::<Vec<_>>();

    let attribution_input_rows = zip(sorted_rows, helper_bits)
        .map(|(row, hb)| {
            MCApplyAttributionWindowInputRow::new(
                row.timestamp,
                row.is_trigger_bit,
                hb,
                row.breakdown_key,
                row.trigger_value,
            )
        })
        .collect::<Vec<_>>();

    let windowed_reports = apply_attribution_window(
        m_ctx.narrow(&AttributionStep::ApplyAttributionWindow),
        &attribution_input_rows,
        &stop_bits,
        config.attribution_window_seconds,
    )
    .await?;

    let accumulated_credits = accumulate_credit(
        m_ctx.narrow(&AttributionStep::AccumulateCredit),
        &windowed_reports,
        &stop_bits,
        config.per_user_credit_cap,
        config.attribution_window_seconds,
    )
    .await?;

    let user_capped_credits = credit_capping(
        m_ctx.narrow(&AttributionStep::PerformUserCapping),
        &accumulated_credits,
        config.per_user_credit_cap,
    )
    .await?;

    let (validator, output) = aggregate_credit(
        validator,
        ctx,
        user_capped_credits.into_iter(),
        config.max_breakdown_key,
        config.num_multi_bits,
    )
    .await?;

    //Validate before returning the result to the report collector
    validator.validate(output).await
}

#[derive(Debug, Clone, Copy, PartialEq, Eq, Hash)]
pub enum AttributionStep {
    ApplyAttributionWindow,
    AccumulateCredit,
    PerformUserCapping,
}

impl step::Step for AttributionStep {}

impl AsRef<str> for AttributionStep {
    fn as_ref(&self) -> &str {
        match self {
            Self::ApplyAttributionWindow => "apply_attribution_window",
            Self::AccumulateCredit => "accumulate_credit",
            Self::PerformUserCapping => "user_capping",
        }
    }
}

///
/// Computes a "prefix-OR" operation starting on each element in the list.
/// Stops as soon as `helper_bits` indicates the following rows are not from
/// the same `match key`.
///
/// `should_add_on_first_iteration` is a performance optimization.
/// If the caller has foreknowledge that there will never be any two adjacent
/// rows, *both* containing a 1, then it is safe to pass `true`, which will
/// simply add values on the first iteration (thereby saving one multiplication
/// per row). If the caller does not know of any such guarantee, `false` should
/// be passed.
///
/// ## Errors
/// Fails if the multiplication protocol fails.
///
/// ## Panics
/// Nah, it doesn't.
///
pub async fn prefix_or_binary_tree_style<F, C, S>(
    ctx: C,
    stop_bits: &[S],
    uncapped_credits: &[S],
    should_add_on_first_iteration: bool,
) -> Result<Vec<S>, Error>
where
    F: Field,
    C: Context,
    S: LinearSecretSharing<F> + BasicProtocols<C, F>,
{
    assert_eq!(stop_bits.len() + 1, uncapped_credits.len());

    let num_rows = uncapped_credits.len();

    let mut uncapped_credits = uncapped_credits.to_owned();

    // This vector is updated in each iteration to help accumulate credits
    // and determine when to stop accumulating.
    let mut stop_bits = stop_bits.to_owned();

    // Each loop the "step size" is doubled. This produces a "binary tree" like behavior
    for (depth, step_size) in std::iter::successors(Some(1_usize), |prev| prev.checked_mul(2))
        .take_while(|&v| v < num_rows)
        .enumerate()
    {
        let first_iteration = step_size == 1;
        let end = num_rows - step_size;
        let next_end = usize::saturating_sub(num_rows, 2 * step_size);
        let depth_i_ctx = ctx.narrow(&InteractionPatternStep::from(depth));
        let new_credit_ctx = depth_i_ctx
            .narrow(&Step::CurrentStopBitTimesSuccessorCredit)
            .set_total_records(end);
        let credit_or_ctx = depth_i_ctx
            .narrow(&Step::CurrentCreditOrCreditUpdate)
            .set_total_records(end);
        let new_stop_bit_ctx = depth_i_ctx
            .narrow(&Step::CurrentStopBitTimesSuccessorStopBit)
            .set_total_records(next_end);
        let mut credit_update_futures = Vec::with_capacity(end);
        let mut stop_bit_futures = Vec::with_capacity(end);

        for i in 0..end {
            let c1 = new_credit_ctx.clone();
            let c2 = new_stop_bit_ctx.clone();
            let c3 = credit_or_ctx.clone();
            let record_id = RecordId::from(i);
            let current_stop_bit = &stop_bits[i];
            let sibling_credit = &uncapped_credits[i + step_size];
            let current_credit = &uncapped_credits[i];

            credit_update_futures.push(async move {
                let credit_update = current_stop_bit
                    .multiply(sibling_credit, c1, record_id)
                    .await?;
                if first_iteration && should_add_on_first_iteration {
                    Ok(credit_update + current_credit)
                } else {
                    or(c3, record_id, current_credit, &credit_update).await
                }
            });
            if i < next_end {
                let sibling_stop_bit = &stop_bits[i + step_size];
                stop_bit_futures.push(async move {
                    current_stop_bit
                        .multiply(sibling_stop_bit, c2, record_id)
                        .await
                });
            }
        }

        let (stop_bit_updates, credit_updates) = try_join(
            assert_send(ctx.try_join(stop_bit_futures)),
            assert_send(ctx.try_join(credit_update_futures)),
        )
        .await?;

        stop_bit_updates
            .into_iter()
            .enumerate()
            .for_each(|(i, stop_bit_update)| {
                stop_bits[i] = stop_bit_update;
            });
        credit_updates
            .into_iter()
            .enumerate()
            .for_each(|(i, credit_update)| {
                uncapped_credits[i] = credit_update;
            });
    }
    Ok(uncapped_credits)
}

///
/// Computes `SUM(credits[i] through credits[i + n])` where `n` is the number of "matching rows", as indicated by the `helper_bits`
/// This result is saved as `credits\[i\]`.
///
/// Helper bits should be a sharing of either `1` or `0` for each row, indicating if that row "matches" the row preceding it.
///
/// ## Errors
/// Fails if the multiplication protocol fails.
///
/// ## Panics
/// Nah, it doesn't.
///
pub async fn do_the_binary_tree_thing<F, C, S>(
    ctx: C,
    mut stop_bits: Vec<S>,
    values: &mut [S],
) -> Result<(), Error>
where
    F: Field,
    C: Context,
    S: LinearSecretSharing<F> + SecureMul<C>,
{
    let num_rows = values.len();

    // Each loop the "step size" is doubled. This produces a "binary tree" like behavior
    for (depth, step_size) in std::iter::successors(Some(1_usize), |prev| prev.checked_mul(2))
        .take_while(|&v| v < num_rows)
        .enumerate()
    {
        let end = num_rows - step_size;
        let next_end = usize::saturating_sub(num_rows, 2 * step_size);
        let depth_i_ctx = ctx.narrow(&InteractionPatternStep::from(depth));
        let new_value_ctx = depth_i_ctx
            .narrow(&Step::CurrentStopBitTimesSuccessorCredit)
            .set_total_records(end);
        let new_stop_bit_ctx = depth_i_ctx
            .narrow(&Step::CurrentStopBitTimesSuccessorStopBit)
            .set_total_records(next_end);
        let mut value_update_futures = Vec::with_capacity(end);
        let mut stop_bit_futures = Vec::with_capacity(end);

        for i in 0..end {
            let c1 = new_value_ctx.clone();
            let c2 = new_stop_bit_ctx.clone();
            let record_id = RecordId::from(i);
            let current_stop_bit = &stop_bits[i];
            let sibling_value = &values[i + step_size];
            value_update_futures.push(async move {
                current_stop_bit
                    .multiply(sibling_value, c1, record_id)
                    .await
            });
            if i < next_end {
                let sibling_stop_bit = &stop_bits[i + step_size];
                stop_bit_futures.push(async move {
                    current_stop_bit
                        .multiply(sibling_stop_bit, c2, record_id)
                        .await
                });
            }
        }

        let (stop_bit_updates, value_updates) = try_join(
            assert_send(ctx.try_join(stop_bit_futures)),
            assert_send(ctx.try_join(value_update_futures)),
        )
        .await?;

        stop_bit_updates
            .into_iter()
            .enumerate()
            .for_each(|(i, stop_bit_update)| {
                stop_bits[i] = stop_bit_update;
            });
        value_updates
            .into_iter()
            .enumerate()
            .for_each(|(i, value_update)| {
                values[i] += &value_update;
            });
    }
    Ok(())
}

async fn compute_stop_bits<F, S, C>(
    ctx: C,
    is_trigger_bits: &[S],
    helper_bits: &[S],
) -> Result<impl Iterator<Item = S>, Error>
where
    F: Field,
    S: LinearSecretSharing<F> + BasicProtocols<C, F>,
    C: Context,
{
    let stop_bits_ctx = ctx
        .narrow(&Step::ComputeStopBits)
        .set_total_records(is_trigger_bits.len() - 1);

    let futures = zip(is_trigger_bits, helper_bits).skip(1).enumerate().map(
        |(i, (is_trigger_bit, helper_bit))| {
            let c = stop_bits_ctx.clone();
            let record_id = RecordId::from(i);
            async move { is_trigger_bit.multiply(helper_bit, c, record_id).await }
        },
    );

    Ok(empty().chain(ctx.try_join(futures).await?))
}

async fn compute_helper_bits_gf2<C, S>(
    ctx: C,
    sorted_match_keys: &[BitDecomposed<S>],
) -> Result<Vec<S>, Error>
where
    C: Context,
    S: LinearSecretSharing<Gf2> + BasicProtocols<C, Gf2>,
{
    let narrowed_ctx = ctx
        .narrow(&Step::ComputeHelperBits)
        .set_total_records(sorted_match_keys.len() - 1);

    ctx.try_join(sorted_match_keys.windows(2).enumerate().map(|(i, rows)| {
        let c = narrowed_ctx.clone();
        let record_id = RecordId::from(i);
        async move { bitwise_equal_gf2(c, record_id, &rows[0], &rows[1]).await }
    }))
    .await
}

#[derive(Debug, Clone, Copy, PartialEq, Eq, Hash)]
#[allow(clippy::enum_variant_names)]
enum Step {
    CurrentStopBitTimesSuccessorCredit,
    CurrentStopBitTimesSuccessorStopBit,
    CurrentCreditOrCreditUpdate,
    ComputeHelperBits,
    ComputeStopBits,
    ModConvHelperBits,
}

impl crate::protocol::step::Step for Step {}

impl AsRef<str> for Step {
    fn as_ref(&self) -> &str {
        match self {
            Self::CurrentStopBitTimesSuccessorCredit => "current_stop_bit_times_successor_credit",
            Self::CurrentStopBitTimesSuccessorStopBit => {
                "current_stop_bit_times_successor_stop_bit"
            }
            Self::CurrentCreditOrCreditUpdate => "current_credit_or_credit_update",
            Self::ComputeHelperBits => "compute_helper_bits",
            Self::ComputeStopBits => "compute_stop_bits",
            Self::ModConvHelperBits => "mod_conv_helper_bits",
        }
    }
}

struct InteractionPatternStep(usize);

impl crate::protocol::step::Step for InteractionPatternStep {}

impl AsRef<str> for InteractionPatternStep {
    fn as_ref(&self) -> &str {
        const DEPTH: [&str; 64] = repeat64str!["depth"];
        DEPTH[self.0]
    }
}

impl From<usize> for InteractionPatternStep {
    fn from(v: usize) -> Self {
        Self(v)
    }
}<|MERGE_RESOLUTION|>--- conflicted
+++ resolved
@@ -78,19 +78,11 @@
 
     let helper_bits_gf2 = compute_helper_bits_gf2(m_binary_ctx, &sorted_match_keys).await?;
     let validated_helper_bits_gf2 = binary_validator.validate(helper_bits_gf2).await?;
-<<<<<<< HEAD
     let helper_bits =
         convert_some_bits(m_ctx.clone(), stream_iter(validated_helper_bits_gf2), 0..1)
             .map_ok(|b| b.into_iter().next().unwrap())
             .try_collect::<Vec<_>>()
             .await?;
-=======
-    let semi_honest_fp_helper_bits =
-        mod_conv_helper_bits(ctx.clone(), &validated_helper_bits_gf2).await?;
-    let helper_bits = once(S::ZERO)
-        .chain(m_ctx.upgrade(semi_honest_fp_helper_bits).await?)
-        .collect::<Vec<_>>();
->>>>>>> 53d2b781
 
     let is_trigger_bits = sorted_rows
         .iter()
