<<<<<<< HEAD
=======
use std::{
    iter::{repeat, zip},
    marker::PhantomData,
};

>>>>>>> 7b044c02
use crate::{
    bits::{BitArray, Serializable},
    error::Error,
    ff::Field,
    helpers::Role,
    protocol::{
        attribution::{
            accumulate_credit::accumulate_credit,
            aggregate_credit::aggregate_credit,
            credit_capping::credit_capping,
            input::{MCAccumulateCreditInputRow, MCAggregateCreditOutputRow},
        },
        boolean::bitwise_equal::bitwise_equal,
        context::Context,
        context::SemiHonestContext,
        malicious::MaliciousValidator,
        modulus_conversion::{combine_slices, convert_all_bits, convert_all_bits_local},
        sort::{
            apply_sort::{apply_sort_permutation, shuffle::Resharable},
            generate_permutation::generate_permutation_and_reveal_shuffled,
        },
        RecordId, Substep,
    },
    secret_sharing::{
        replicated::malicious::AdditiveShare as MaliciousReplicated,
        replicated::semi_honest::{AdditiveShare as Replicated, XorShare as XorReplicated},
        Arithmetic,
    },
};

use async_trait::async_trait;
use futures::future::{try_join3, try_join_all};
<<<<<<< HEAD
use generic_array::{ArrayLength, GenericArray};
use std::iter::{repeat, zip};
use std::ops::Add;
use typenum::Unsigned;
=======

use super::{
    attribution::{
        aggregate_credit::malicious_aggregate_credit,
        input::{MCAccumulateCreditInputRow, MCAggregateCreditOutputRow},
    },
    context::{malicious::IPAModulusConvertedInputRowWrapper, SemiHonestContext},
    malicious::MaliciousValidator,
    sort::generate_permutation::{
        generate_permutation_and_reveal_shuffled,
        malicious_generate_permutation_and_reveal_shuffled,
    },
};
use super::{
    modulus_conversion::{combine_slices, convert_all_bits, convert_all_bits_local},
    sort::apply_sort::shuffle::Resharable,
    Substep,
};
use crate::protocol::boolean::bitwise_equal::bitwise_equal;
>>>>>>> 7b044c02

#[derive(Debug, Clone, Copy, PartialEq, Eq, Hash)]
enum Step {
    ModulusConversionForMatchKeys,
    ModulusConversionForBreakdownKeys,
    GenSortPermutationFromMatchKeys,
    ApplySortPermutation,
    ComputeHelperBits,
    AccumulateCredit,
    PerformUserCapping,
    AggregateCredit,
    AfterConvertAllBits,
}

impl Substep for Step {}

impl AsRef<str> for Step {
    fn as_ref(&self) -> &str {
        match self {
            Self::ModulusConversionForMatchKeys => "mod_conv_match_key",
            Self::ModulusConversionForBreakdownKeys => "mod_conv_breakdown_key",
            Self::GenSortPermutationFromMatchKeys => "gen_sort_permutation_from_match_keys",
            Self::ApplySortPermutation => "apply_sort_permutation",
            Self::ComputeHelperBits => "compute_helper_bits",
            Self::AccumulateCredit => "accumulate_credit",
            Self::PerformUserCapping => "user_capping",
            Self::AggregateCredit => "aggregate_credit",
            Self::AfterConvertAllBits => "after_convert_all_bits",
        }
    }
}

pub enum IPAInputRowResharableStep {
    MatchKeyShares,
    TriggerBit,
    BreakdownKey,
    TriggerValue,
}

impl Substep for IPAInputRowResharableStep {}

impl AsRef<str> for IPAInputRowResharableStep {
    fn as_ref(&self) -> &str {
        match self {
            Self::MatchKeyShares => "match_key_shares",
            Self::TriggerBit => "is_trigger_bit",
            Self::BreakdownKey => "breakdown_key",
            Self::TriggerValue => "trigger_value",
        }
    }
}

#[derive(Debug)]
#[cfg_attr(test, derive(Clone, PartialEq, Eq))]
pub struct IPAInputRow<F: Field, MK: BitArray, BK: BitArray> {
    pub mk_shares: XorReplicated<MK>,
    pub is_trigger_bit: Replicated<F>,
    pub breakdown_key: XorReplicated<BK>,
    pub trigger_value: Replicated<F>,
}

<<<<<<< HEAD
impl<F: Field, MK: BitArray, BK: BitArray> Serializable for IPAInputRow<F, MK, BK>
where
    XorReplicated<BK>: Serializable,
    XorReplicated<MK>: Serializable,
    Replicated<F>: Serializable,
    <XorReplicated<BK> as Serializable>::Size: Add<<Replicated<F> as Serializable>::Size>,
    <Replicated<F> as Serializable>::Size:
        Add<
            <<XorReplicated<BK> as Serializable>::Size as Add<
                <Replicated<F> as Serializable>::Size,
            >>::Output,
        >,
    <XorReplicated<MK> as Serializable>::Size: Add<
        <<Replicated<F> as Serializable>::Size as Add<
            <<XorReplicated<BK> as Serializable>::Size as Add<
                <Replicated<F> as Serializable>::Size,
            >>::Output,
        >>::Output,
    >,
    <<XorReplicated<MK> as Serializable>::Size as Add<
        <<Replicated<F> as Serializable>::Size as Add<
            <<XorReplicated<BK> as Serializable>::Size as Add<
                <Replicated<F> as Serializable>::Size,
            >>::Output,
        >>::Output,
    >>::Output: ArrayLength<u8>,
{
    type Size = <<XorReplicated<MK> as Serializable>::Size as Add<
        <<Replicated<F> as Serializable>::Size as Add<
            <<XorReplicated<BK> as Serializable>::Size as Add<
                <Replicated<F> as Serializable>::Size,
            >>::Output,
        >>::Output,
    >>::Output;

    fn serialize(self, buf: &mut GenericArray<u8, Self::Size>) {
        self.mk_shares.serialize(GenericArray::from_mut_slice(
            &mut buf[..<XorReplicated<MK> as Serializable>::Size::USIZE],
        ));
        self.is_trigger_bit.serialize(GenericArray::from_mut_slice(
            &mut buf[<XorReplicated<MK> as Serializable>::Size::USIZE
                ..<XorReplicated<MK> as Serializable>::Size::USIZE
                    + <Replicated<F> as Serializable>::Size::USIZE],
        ));
        self.breakdown_key.serialize(GenericArray::from_mut_slice(
            &mut buf[<XorReplicated<MK> as Serializable>::Size::USIZE
                + <Replicated<F> as Serializable>::Size::USIZE
                ..<XorReplicated<MK> as Serializable>::Size::USIZE
                    + <Replicated<F> as Serializable>::Size::USIZE
                    + <XorReplicated<BK> as Serializable>::Size::USIZE],
        ));
        self.trigger_value.serialize(GenericArray::from_mut_slice(
            &mut buf[<XorReplicated<MK> as Serializable>::Size::USIZE
                + <Replicated<F> as Serializable>::Size::USIZE
                + <XorReplicated<BK> as Serializable>::Size::USIZE..],
        ));
    }

    fn deserialize(buf: GenericArray<u8, Self::Size>) -> Self {
        let mk_shares = XorReplicated::<MK>::deserialize(GenericArray::clone_from_slice(
            &buf[..<XorReplicated<MK> as Serializable>::Size::USIZE],
        ));
        let is_trigger_bit = Replicated::<F>::deserialize(GenericArray::clone_from_slice(
            &buf[<XorReplicated<MK> as Serializable>::Size::USIZE
                ..<XorReplicated<MK> as Serializable>::Size::USIZE
                    + <Replicated<F> as Serializable>::Size::USIZE],
        ));
        let breakdown_key = XorReplicated::<BK>::deserialize(GenericArray::clone_from_slice(
            &buf[<XorReplicated<MK> as Serializable>::Size::USIZE
                + <Replicated<F> as Serializable>::Size::USIZE
                ..<XorReplicated<MK> as Serializable>::Size::USIZE
                    + <Replicated<F> as Serializable>::Size::USIZE
                    + <XorReplicated<BK> as Serializable>::Size::USIZE],
        ));
        let trigger_value = Replicated::<F>::deserialize(GenericArray::clone_from_slice(
            &buf[<XorReplicated<MK> as Serializable>::Size::USIZE
                + <Replicated<F> as Serializable>::Size::USIZE
                + <XorReplicated<BK> as Serializable>::Size::USIZE..],
        ));
        Self {
            mk_shares,
            is_trigger_bit,
            breakdown_key,
            trigger_value,
        }
    }
}

impl<F: Field, MK: BitArray, BK: BitArray> IPAInputRow<F, MK, BK>
where
    IPAInputRow<F, MK, BK>: Serializable,
{
    /// Splits the given slice into chunks aligned with the size of this struct and returns an
    /// iterator that produces deserialized instances.
    ///
    /// ## Panics
    /// Panics if the slice buffer is not aligned with the size of this struct.
    pub fn from_byte_slice(input: &[u8]) -> impl Iterator<Item = Self> + '_ {
        assert_eq!(
            0,
            input.len() % <IPAInputRow<F, MK, BK> as Serializable>::Size::USIZE,
            "input is not aligned"
        );
        input
            .chunks(<IPAInputRow<F, MK, BK> as Serializable>::Size::USIZE)
            .map(|chunk| {
                IPAInputRow::<F, MK, BK>::deserialize(GenericArray::clone_from_slice(chunk))
            })
    }
}

struct IPAModulusConvertedInputRow<F: Field> {
    mk_shares: Vec<Replicated<F>>,
    is_trigger_bit: Replicated<F>,
    breakdown_key: Vec<Replicated<F>>,
    trigger_value: Replicated<F>,
=======
pub struct IPAModulusConvertedInputRow<F: Field, T: Arithmetic<F>> {
    pub mk_shares: Vec<T>,
    pub is_trigger_bit: T,
    pub breakdown_key: Vec<T>,
    pub trigger_value: T,
    pub _marker: PhantomData<F>,
>>>>>>> 7b044c02
}

#[async_trait]
impl<F: Field + Sized, T: Arithmetic<F>> Resharable<F> for IPAModulusConvertedInputRow<F, T> {
    type Share = T;

    async fn reshare<C>(&self, ctx: C, record_id: RecordId, to_helper: Role) -> Result<Self, Error>
    where
        C: Context<F, Share = <Self as Resharable<F>>::Share> + Send,
    {
        let f_mk_shares = self.mk_shares.reshare(
            ctx.narrow(&IPAInputRowResharableStep::MatchKeyShares),
            record_id,
            to_helper,
        );
        let f_is_trigger_bit = ctx.narrow(&IPAInputRowResharableStep::TriggerBit).reshare(
            &self.is_trigger_bit,
            record_id,
            to_helper,
        );
        let f_breakdown_key = self.breakdown_key.reshare(
            ctx.narrow(&IPAInputRowResharableStep::BreakdownKey),
            record_id,
            to_helper,
        );
        let f_trigger_value = ctx
            .narrow(&IPAInputRowResharableStep::TriggerValue)
            .reshare(&self.trigger_value, record_id, to_helper);

        let (mk_shares, breakdown_key, mut outputs) = try_join3(
            f_mk_shares,
            f_breakdown_key,
            try_join_all([f_is_trigger_bit, f_trigger_value]),
        )
        .await?;

        Ok(IPAModulusConvertedInputRow {
            mk_shares,
            breakdown_key,
            is_trigger_bit: outputs.remove(0),
            trigger_value: outputs.remove(0),
            _marker: PhantomData::default(),
        })
    }
}

/// # Errors
/// Propagates errors from multiplications
/// # Panics
/// Propagates errors from multiplications
pub async fn ipa<F, MK, BK>(
    ctx: SemiHonestContext<'_, F>,
    input_rows: &[IPAInputRow<F, MK, BK>],
    per_user_credit_cap: u32,
    max_breakdown_key: u128,
    num_multi_bits: u32,
<<<<<<< HEAD
) -> Result<Vec<MCAggregateCreditOutputRow<F, BK>>, Error>
=======
) -> Result<Vec<MCAggregateCreditOutputRow<F, Replicated<F>>>, Error>
>>>>>>> 7b044c02
where
    F: Field,
    MK: BitArray,
    BK: BitArray,
    <F as Serializable>::Size: Add<<F as Serializable>::Size>,
    <<F as Serializable>::Size as Add<<F as Serializable>::Size>>::Output: ArrayLength<u8>,
{
    let (mk_shares, bk_shares): (Vec<_>, Vec<_>) = input_rows
        .iter()
        .map(|x| (x.mk_shares.clone(), x.breakdown_key.clone()))
        .unzip();

    // Breakdown key modulus conversion
    let converted_bk_shares = convert_all_bits(
        &ctx.narrow(&Step::ModulusConversionForBreakdownKeys),
        &convert_all_bits_local(ctx.role(), &bk_shares),
        BK::BITS,
        num_multi_bits,
    )
    .await
    .unwrap();
    let converted_bk_shares = combine_slices(&converted_bk_shares, BK::BITS);

    // Match key modulus conversion, and then sort
    let converted_mk_shares = convert_all_bits(
        &ctx.narrow(&Step::ModulusConversionForMatchKeys),
        &convert_all_bits_local(ctx.role(), &mk_shares),
        MK::BITS,
        num_multi_bits,
    )
    .await
    .unwrap();

    let sort_permutation = generate_permutation_and_reveal_shuffled(
        ctx.narrow(&Step::GenSortPermutationFromMatchKeys),
        &converted_mk_shares,
    )
    .await
    .unwrap();

    let converted_mk_shares = combine_slices(&converted_mk_shares, MK::BITS);

    let combined_match_keys_and_sidecar_data =
        std::iter::zip(converted_mk_shares, converted_bk_shares)
            .into_iter()
            .zip(input_rows)
            .map(
                |((mk_shares, bk_shares), input_row)| IPAModulusConvertedInputRow {
                    mk_shares,
                    is_trigger_bit: input_row.is_trigger_bit.clone(),
                    breakdown_key: bk_shares,
                    trigger_value: input_row.trigger_value.clone(),
                    _marker: PhantomData::default(),
                },
            )
            .collect::<Vec<_>>();

    let sorted_rows = apply_sort_permutation(
        ctx.narrow(&Step::ApplySortPermutation),
        combined_match_keys_and_sidecar_data,
        &sort_permutation,
    )
    .await
    .unwrap();

    let futures = zip(
        repeat(
            ctx.narrow(&Step::ComputeHelperBits)
                .set_total_records(sorted_rows.len() - 1),
        ),
        sorted_rows.iter(),
    )
    .zip(sorted_rows.iter().skip(1))
    .enumerate()
    .map(|(i, ((ctx, row), next_row))| {
        let record_id = RecordId::from(i);
        async move { bitwise_equal(ctx, record_id, &row.mk_shares, &next_row.mk_shares).await }
    });
    let helper_bits = Some(Replicated::ZERO)
        .into_iter()
        .chain(try_join_all(futures).await?);

    let attribution_input_rows = zip(sorted_rows, helper_bits)
        .map(|(row, hb)| MCAccumulateCreditInputRow {
            is_trigger_report: row.is_trigger_bit,
            helper_bit: hb,
            breakdown_key: row.breakdown_key,
            trigger_value: row.trigger_value,
            _marker: PhantomData::default(),
        })
        .collect::<Vec<_>>();

    let accumulated_credits =
        accumulate_credit(ctx.narrow(&Step::AccumulateCredit), &attribution_input_rows).await?;

    let user_capped_credits = credit_capping(
        ctx.narrow(&Step::PerformUserCapping),
        &accumulated_credits,
        per_user_credit_cap,
    )
    .await?;

    aggregate_credit::<F, BK>(
        ctx.narrow(&Step::AggregateCredit),
        &user_capped_credits,
        max_breakdown_key,
        num_multi_bits,
    )
    .await
}

/// Malicious IPA
/// We return Replicated<F> as output since there is compute after this and in `aggregate_credit`, last communication operation was sort
/// # Errors
/// Propagates errors from multiplications
/// # Panics
/// Propagates errors from multiplications
#[allow(dead_code, clippy::too_many_lines)]
pub async fn ipa_wip_malicious<F, MK, BK>(
    sh_ctx: SemiHonestContext<'_, F>,
    input_rows: &[IPAInputRow<F, MK, BK>],
    per_user_credit_cap: u32,
    max_breakdown_key: u128,
    num_multi_bits: u32,
<<<<<<< HEAD
) -> Result<Vec<MCAggregateCreditOutputRow<F, BK>>, Error>
=======
) -> Result<Vec<MCAggregateCreditOutputRow<F, MaliciousReplicated<F>>>, Error>
>>>>>>> 7b044c02
where
    F: Field,
    MK: BitArray,
    BK: BitArray,
    <F as Serializable>::Size: Add<<F as Serializable>::Size>,
    <<F as Serializable>::Size as Add<<F as Serializable>::Size>>::Output: ArrayLength<u8>,
{
    let malicious_validator = MaliciousValidator::new(sh_ctx.clone());
    let m_ctx = malicious_validator.context();

    let (mk_shares, bk_shares): (Vec<_>, Vec<_>) = input_rows
        .iter()
        .map(|x| (x.mk_shares.clone(), x.breakdown_key.clone()))
        .unzip();

    // Match key modulus conversion, and then sort
    let converted_mk_shares = convert_all_bits(
        &m_ctx.narrow(&Step::ModulusConversionForMatchKeys),
        &m_ctx
            .upgrade(convert_all_bits_local(m_ctx.role(), &mk_shares))
            .await?,
        MK::BITS,
        num_multi_bits,
    )
    .await
    .unwrap();

    //Validate before calling sort with downgraded context
    let converted_mk_shares = malicious_validator.validate(converted_mk_shares).await?;

    let sort_permutation = malicious_generate_permutation_and_reveal_shuffled(
        sh_ctx.narrow(&Step::GenSortPermutationFromMatchKeys),
        &converted_mk_shares,
    )
    .await
    .unwrap();

    let malicious_validator = MaliciousValidator::new(sh_ctx.narrow(&Step::AfterConvertAllBits));
    let m_ctx = malicious_validator.context();

    let converted_mk_shares = combine_slices(&converted_mk_shares, MK::BITS);

    // Breakdown key modulus conversion
    let converted_bk_shares = convert_all_bits(
        &m_ctx.narrow(&Step::ModulusConversionForBreakdownKeys),
        &m_ctx
            .narrow(&Step::ModulusConversionForBreakdownKeys)
            .upgrade(convert_all_bits_local(m_ctx.role(), &bk_shares))
            .await?,
        BK::BITS,
        num_multi_bits,
    )
    .await
    .unwrap();

    let converted_bk_shares = combine_slices(&converted_bk_shares, BK::BITS);

    let intermediate = converted_mk_shares
        .into_iter()
        .zip(input_rows)
        .map(
            |(mk_shares, input_row)| IPAModulusConvertedInputRowWrapper {
                mk_shares,
                is_trigger_bit: input_row.is_trigger_bit.clone(),
                trigger_value: input_row.trigger_value.clone(),
                _marker: PhantomData::default(),
            },
        )
        .collect::<Vec<_>>();

    let intermediate = m_ctx.upgrade(intermediate).await?;

    let combined_match_keys_and_sidecar_data = intermediate
        .into_iter()
        .zip(converted_bk_shares)
        .map(
            |(one_row, bk_shares)| IPAModulusConvertedInputRow::<F, MaliciousReplicated<F>> {
                mk_shares: one_row.mk_shares,
                is_trigger_bit: one_row.is_trigger_bit,
                trigger_value: one_row.trigger_value,
                breakdown_key: bk_shares,
                _marker: PhantomData::default(),
            },
        )
        .collect::<Vec<_>>();

    let sorted_rows = apply_sort_permutation(
        m_ctx.narrow(&Step::ApplySortPermutation),
        combined_match_keys_and_sidecar_data,
        &sort_permutation,
    )
    .await
    .unwrap();

    let futures = zip(
        repeat(
            m_ctx
                .narrow(&Step::ComputeHelperBits)
                .set_total_records(sorted_rows.len() - 1),
        ),
        sorted_rows.iter(),
    )
    .zip(sorted_rows.iter().skip(1))
    .enumerate()
    .map(|(i, ((m_ctx, row), next_row))| {
        let record_id = RecordId::from(i);
        async move { bitwise_equal(m_ctx, record_id, &row.mk_shares, &next_row.mk_shares).await }
    });
    let helper_bits = Some(MaliciousReplicated::ZERO)
        .into_iter()
        .chain(try_join_all(futures).await?);

    let attribution_input_rows = zip(sorted_rows, helper_bits)
        .map(|(row, hb)| MCAccumulateCreditInputRow {
            is_trigger_report: row.is_trigger_bit,
            helper_bit: hb,
            breakdown_key: row.breakdown_key,
            trigger_value: row.trigger_value,
            _marker: PhantomData::default(),
        })
        .collect::<Vec<_>>();

    let accumulated_credits = accumulate_credit(
        m_ctx.narrow(&Step::AccumulateCredit),
        &attribution_input_rows,
    )
    .await?;

    let user_capped_credits = credit_capping(
        m_ctx.narrow(&Step::PerformUserCapping),
        &accumulated_credits,
        per_user_credit_cap,
    )
    .await?;

    //Validate before calling sort with downgraded context
    malicious_aggregate_credit::<F, BK>(
        m_ctx.narrow(&Step::AggregateCredit),
        malicious_validator,
        sh_ctx,
        &user_capped_credits,
        max_breakdown_key,
        num_multi_bits,
    )
    .await
}

#[cfg(all(test, not(feature = "shuttle")))]
pub mod tests {
<<<<<<< HEAD
=======
    use super::{ipa, ipa_wip_malicious};
    use crate::bits::BitArray;
    use crate::ipa_test_input;
    use crate::protocol::{BreakdownKey, MatchKey};
    use crate::telemetry::metrics::RECORDS_SENT;
    use crate::test_fixture::input::GenericReportTestInput;
    use crate::test_fixture::TestWorldConfig;
    use crate::{ff::Fp32BitPrime, rand::thread_rng};
>>>>>>> 7b044c02
    use crate::{
        bits::{BitArray, Serializable},
        ff::{Field, Fp31, Fp32BitPrime},
        ipa_test_input,
        protocol::{
            ipa::{ipa, ipa_wip_malicious, IPAInputRow},
            BreakdownKey, MatchKey,
        },
        rand::thread_rng,
        secret_sharing::IntoShares,
        test_fixture::{input::GenericReportTestInput, Reconstruct, Runner, TestWorld},
    };
    use generic_array::GenericArray;
    use proptest::{
        proptest,
        test_runner::{RngAlgorithm, TestRng},
    };
    use rand::Rng;
    use typenum::Unsigned;

    #[tokio::test]
    #[allow(clippy::missing_panics_doc)]
    pub async fn semi_honest() {
        const COUNT: usize = 5;
        const PER_USER_CAP: u32 = 3;
        const EXPECTED: &[[u128; 2]] = &[[0, 0], [1, 2], [2, 3]];
        const MAX_BREAKDOWN_KEY: u128 = 3;
        const NUM_MULTI_BITS: u32 = 3;

        let world = TestWorld::new().await;

        let records: Vec<GenericReportTestInput<Fp31, MatchKey, BreakdownKey>> = ipa_test_input!(
            [
                { match_key: 12345, is_trigger_report: 0, breakdown_key: 1, trigger_value: 0 },
                { match_key: 12345, is_trigger_report: 0, breakdown_key: 2, trigger_value: 0 },
                { match_key: 68362, is_trigger_report: 0, breakdown_key: 1, trigger_value: 0 },
                { match_key: 12345, is_trigger_report: 1, breakdown_key: 0, trigger_value: 5 },
                { match_key: 68362, is_trigger_report: 1, breakdown_key: 0, trigger_value: 2 },
            ];
            (Fp31, MatchKey, BreakdownKey)
        );

        let result: Vec<GenericReportTestInput<Fp31, MatchKey, BreakdownKey>> = world
            .semi_honest(records, |ctx, input_rows| async move {
                ipa::<Fp31, MatchKey, BreakdownKey>(
                    ctx,
                    &input_rows,
                    PER_USER_CAP,
                    MAX_BREAKDOWN_KEY,
                    NUM_MULTI_BITS,
                )
                .await
                .unwrap()
            })
            .await
            .reconstruct();

        assert_eq!(EXPECTED.len(), result.len());

        for (i, expected) in EXPECTED.iter().enumerate() {
            assert_eq!(
                *expected,
                [
                    result[i].breakdown_key.as_u128(),
                    result[i].trigger_value.as_u128()
                ]
            );
        }
    }

    #[tokio::test]
    async fn malicious_wip() {
        const COUNT: usize = 5;
        const PER_USER_CAP: u32 = 3;
        const EXPECTED: &[[u128; 2]] = &[[0, 0], [1, 2], [2, 3]];
        const MAX_BREAKDOWN_KEY: u128 = 3;
        const NUM_MULTI_BITS: u32 = 3;

        let world = TestWorld::new().await;

        let records: Vec<GenericReportTestInput<Fp31, MatchKey, BreakdownKey>> = ipa_test_input!(
            [
                { match_key: 12345, is_trigger_report: 0, breakdown_key: 1, trigger_value: 0 },
                { match_key: 12345, is_trigger_report: 0, breakdown_key: 2, trigger_value: 0 },
                { match_key: 68362, is_trigger_report: 0, breakdown_key: 1, trigger_value: 0 },
                { match_key: 12345, is_trigger_report: 1, breakdown_key: 0, trigger_value: 5 },
                { match_key: 68362, is_trigger_report: 1, breakdown_key: 0, trigger_value: 2 },
            ];
            (Fp31, MatchKey, BreakdownKey)
        );

        let [result0, result1, result2] = world
            .semi_honest(records, |ctx, input_rows| async move {
                ipa_wip_malicious::<Fp31, MatchKey, BreakdownKey>(
                    ctx,
                    &input_rows,
                    PER_USER_CAP,
                    MAX_BREAKDOWN_KEY,
                    NUM_MULTI_BITS,
                )
                .await
                .unwrap()
            })
            .await;

        assert_eq!(EXPECTED.len(), result0.len());
        assert_eq!(EXPECTED.len(), result1.len());
        assert_eq!(EXPECTED.len(), result2.len());
    }

    #[tokio::test]
    #[allow(clippy::missing_panics_doc)]
    #[ignore]
    pub async fn random_ipa_no_result_check() {
        const BATCHSIZE: u128 = 20;
        const PER_USER_CAP: u32 = 10;
        const MAX_BREAKDOWN_KEY: u128 = 8;
        const MAX_TRIGGER_VALUE: u128 = 5;
        const NUM_MULTI_BITS: u32 = 3;

        let max_match_key: u128 = BATCHSIZE / 10;

        let world = TestWorld::new().await;
        let mut rng = thread_rng();

        let mut records = Vec::new();

        for _ in 0..BATCHSIZE {
            records.push(ipa_test_input!(
                {
                    match_key: rng.gen_range(0..max_match_key),
                    is_trigger_report: rng.gen::<u32>(),
                    breakdown_key: rng.gen_range(0..MAX_BREAKDOWN_KEY),
                    trigger_value: rng.gen_range(0..MAX_TRIGGER_VALUE),
                };
                (Fp32BitPrime, MatchKey, BreakdownKey)
            ));
        }
        let result: Vec<GenericReportTestInput<Fp32BitPrime, MatchKey, BreakdownKey>> = world
            .semi_honest(records, |ctx, input_rows| async move {
                ipa::<Fp32BitPrime, MatchKey, BreakdownKey>(
                    ctx,
                    &input_rows,
                    PER_USER_CAP,
                    MAX_BREAKDOWN_KEY,
                    NUM_MULTI_BITS,
                )
                .await
                .unwrap()
            })
            .await
            .reconstruct();

        assert_eq!(MAX_BREAKDOWN_KEY, result.len() as u128);
    }

<<<<<<< HEAD
    fn serde_internal(
        match_key: u64,
        trigger_bit: u128,
        breakdown_key: u128,
        trigger_value: u128,
        seed: u128,
    ) {
        // xorshift requires 16 byte seed and that's why it is picked here
        let mut rng = TestRng::from_seed(RngAlgorithm::XorShift, &seed.to_le_bytes());
        let reports: Vec<GenericReportTestInput<Fp31, MatchKey, BreakdownKey>> = ipa_test_input!(
            [
                { match_key: match_key, is_trigger_report: trigger_bit, breakdown_key: breakdown_key, trigger_value: trigger_value },
            ];
            (Fp31, MatchKey, BreakdownKey)
        );
        let [a, b, ..]: [IPAInputRow<Fp31, MatchKey, BreakdownKey>; 3] =
            reports[0].share_with(&mut rng);

        let mut buf =
            vec![0u8; 2 * <IPAInputRow<Fp31, MatchKey, BreakdownKey> as Serializable>::Size::USIZE];
        a.clone().serialize(GenericArray::from_mut_slice(
            &mut buf[..<IPAInputRow<Fp31, MatchKey, BreakdownKey> as Serializable>::Size::USIZE],
        ));
        b.clone().serialize(GenericArray::from_mut_slice(
            &mut buf[<IPAInputRow<Fp31, MatchKey, BreakdownKey> as Serializable>::Size::USIZE..],
        ));

        assert_eq!(
            vec![a, b],
            IPAInputRow::<Fp31, MatchKey, BreakdownKey>::from_byte_slice(&buf).collect::<Vec<_>>()
        );
    }

    proptest! {
        #[test]
        fn serde(match_key in 0..u64::MAX, trigger_bit in 0..u128::MAX, breakdown_key in 0..u128::MAX, trigger_value in 0..u128::MAX, seed in 0..u128::MAX) {
            serde_internal(match_key, trigger_bit, breakdown_key, trigger_value, seed);
=======
    /// Ensures that our communication numbers don't go above the baseline.
    /// Prints a warning if they are currently below, so someone needs to adjust the baseline
    /// inside this test.
    ///
    /// It is possible to increase the number too if there is a good reason for it. This is a
    /// "catch all" type of test to make sure we don't miss an accidental regression.
    #[tokio::test]
    pub async fn communication_baseline() {
        const COUNT: usize = 5;
        const PER_USER_CAP: u32 = 3;
        const EXPECTED: &[[u128; 2]] = &[[0, 0], [1, 2], [2, 3]];
        const MAX_BREAKDOWN_KEY: u128 = 3;
        const NUM_MULTI_BITS: u32 = 3;

        /// empirical value as of Feb 3, 2023.
        const RECORDS_SENT_SEMI_HONEST_BASELINE: u64 = 10752;

        /// empirical value as of Feb 3, 2023.
        const RECORDS_SENT_MALICIOUS_BASELINE: u64 = 26419;

        let world = TestWorld::new_with(*TestWorldConfig::default().enable_metrics()).await;

        let records: Vec<GenericReportTestInput<Fp32BitPrime, MatchKey, BreakdownKey>> = ipa_test_input!(
            [
                { match_key: 12345, is_trigger_report: 0, breakdown_key: 1, trigger_value: 0 },
                { match_key: 12345, is_trigger_report: 0, breakdown_key: 2, trigger_value: 0 },
                { match_key: 68362, is_trigger_report: 0, breakdown_key: 1, trigger_value: 0 },
                { match_key: 12345, is_trigger_report: 1, breakdown_key: 0, trigger_value: 5 },
                { match_key: 68362, is_trigger_report: 1, breakdown_key: 0, trigger_value: 2 },
            ];
            (Fp32BitPrime, MatchKey, BreakdownKey)
        );

        let _: Vec<GenericReportTestInput<Fp32BitPrime, MatchKey, BreakdownKey>> = world
            .semi_honest(records.clone(), |ctx, input_rows| async move {
                ipa::<Fp32BitPrime, MatchKey, BreakdownKey>(
                    ctx,
                    &input_rows,
                    PER_USER_CAP,
                    MAX_BREAKDOWN_KEY,
                    NUM_MULTI_BITS,
                )
                .await
                .unwrap()
            })
            .await
            .reconstruct();

        let snapshot = world.metrics_snapshot();
        let records_sent = snapshot.get_counter(RECORDS_SENT);
        assert!(records_sent <= RECORDS_SENT_SEMI_HONEST_BASELINE);
        if records_sent < RECORDS_SENT_SEMI_HONEST_BASELINE {
            tracing::warn!("Baseline for semi-honest IPA has improved! Expected {RECORDS_SENT_SEMI_HONEST_BASELINE}, got {records_sent}.\
                            Strongly consider adjusting the baseline, so the gains won't be accidentally offset by a regression.");
        }

        let world = TestWorld::new_with(*TestWorldConfig::default().enable_metrics()).await;

        let _ = world
            .semi_honest(records, |ctx, input_rows| async move {
                ipa_wip_malicious::<Fp32BitPrime, MatchKey, BreakdownKey>(
                    ctx,
                    &input_rows,
                    PER_USER_CAP,
                    MAX_BREAKDOWN_KEY,
                    NUM_MULTI_BITS,
                )
                .await
                .unwrap()
            })
            .await;

        let snapshot = world.metrics_snapshot();
        let records_sent = snapshot.get_counter(RECORDS_SENT);
        assert!(records_sent <= RECORDS_SENT_MALICIOUS_BASELINE);
        if records_sent < RECORDS_SENT_MALICIOUS_BASELINE {
            tracing::warn!("Baseline for malicious IPA has improved! Expected {RECORDS_SENT_MALICIOUS_BASELINE}, got {records_sent}.\
                            Strongly consider adjusting the baseline, so the gains won't be accidentally offset by a regression.");
>>>>>>> 7b044c02
        }
    }
}<|MERGE_RESOLUTION|>--- conflicted
+++ resolved
@@ -1,11 +1,3 @@
-<<<<<<< HEAD
-=======
-use std::{
-    iter::{repeat, zip},
-    marker::PhantomData,
-};
-
->>>>>>> 7b044c02
 use crate::{
     bits::{BitArray, Serializable},
     error::Error,
@@ -14,56 +6,41 @@
     protocol::{
         attribution::{
             accumulate_credit::accumulate_credit,
-            aggregate_credit::aggregate_credit,
+            aggregate_credit::{aggregate_credit, malicious_aggregate_credit},
             credit_capping::credit_capping,
             input::{MCAccumulateCreditInputRow, MCAggregateCreditOutputRow},
         },
         boolean::bitwise_equal::bitwise_equal,
-        context::Context,
-        context::SemiHonestContext,
+        context::{malicious::IPAModulusConvertedInputRowWrapper, Context, SemiHonestContext},
         malicious::MaliciousValidator,
         modulus_conversion::{combine_slices, convert_all_bits, convert_all_bits_local},
         sort::{
             apply_sort::{apply_sort_permutation, shuffle::Resharable},
-            generate_permutation::generate_permutation_and_reveal_shuffled,
+            generate_permutation::{
+                generate_permutation_and_reveal_shuffled,
+                malicious_generate_permutation_and_reveal_shuffled,
+            },
         },
         RecordId, Substep,
     },
     secret_sharing::{
-        replicated::malicious::AdditiveShare as MaliciousReplicated,
-        replicated::semi_honest::{AdditiveShare as Replicated, XorShare as XorReplicated},
+        replicated::{
+            malicious::AdditiveShare as MaliciousReplicated,
+            semi_honest::{AdditiveShare as Replicated, XorShare as XorReplicated},
+        },
         Arithmetic,
     },
 };
 
 use async_trait::async_trait;
 use futures::future::{try_join3, try_join_all};
-<<<<<<< HEAD
 use generic_array::{ArrayLength, GenericArray};
-use std::iter::{repeat, zip};
 use std::ops::Add;
+use std::{
+    iter::{repeat, zip},
+    marker::PhantomData,
+};
 use typenum::Unsigned;
-=======
-
-use super::{
-    attribution::{
-        aggregate_credit::malicious_aggregate_credit,
-        input::{MCAccumulateCreditInputRow, MCAggregateCreditOutputRow},
-    },
-    context::{malicious::IPAModulusConvertedInputRowWrapper, SemiHonestContext},
-    malicious::MaliciousValidator,
-    sort::generate_permutation::{
-        generate_permutation_and_reveal_shuffled,
-        malicious_generate_permutation_and_reveal_shuffled,
-    },
-};
-use super::{
-    modulus_conversion::{combine_slices, convert_all_bits, convert_all_bits_local},
-    sort::apply_sort::shuffle::Resharable,
-    Substep,
-};
-use crate::protocol::boolean::bitwise_equal::bitwise_equal;
->>>>>>> 7b044c02
 
 #[derive(Debug, Clone, Copy, PartialEq, Eq, Hash)]
 enum Step {
@@ -125,7 +102,6 @@
     pub trigger_value: Replicated<F>,
 }
 
-<<<<<<< HEAD
 impl<F: Field, MK: BitArray, BK: BitArray> Serializable for IPAInputRow<F, MK, BK>
 where
     XorReplicated<BK>: Serializable,
@@ -237,19 +213,29 @@
     }
 }
 
-struct IPAModulusConvertedInputRow<F: Field> {
-    mk_shares: Vec<Replicated<F>>,
-    is_trigger_bit: Replicated<F>,
-    breakdown_key: Vec<Replicated<F>>,
-    trigger_value: Replicated<F>,
-=======
 pub struct IPAModulusConvertedInputRow<F: Field, T: Arithmetic<F>> {
     pub mk_shares: Vec<T>,
     pub is_trigger_bit: T,
     pub breakdown_key: Vec<T>,
     pub trigger_value: T,
-    pub _marker: PhantomData<F>,
->>>>>>> 7b044c02
+    _marker: PhantomData<F>,
+}
+
+impl<F: Field, T: Arithmetic<F>> IPAModulusConvertedInputRow<F, T> {
+    pub fn new(
+        mk_shares: Vec<T>,
+        is_trigger_bit: T,
+        breakdown_key: Vec<T>,
+        trigger_value: T,
+    ) -> Self {
+        Self {
+            mk_shares,
+            is_trigger_bit,
+            breakdown_key,
+            trigger_value,
+            _marker: PhantomData::default(),
+        }
+    }
 }
 
 #[async_trait]
@@ -306,11 +292,7 @@
     per_user_credit_cap: u32,
     max_breakdown_key: u128,
     num_multi_bits: u32,
-<<<<<<< HEAD
-) -> Result<Vec<MCAggregateCreditOutputRow<F, BK>>, Error>
-=======
-) -> Result<Vec<MCAggregateCreditOutputRow<F, Replicated<F>>>, Error>
->>>>>>> 7b044c02
+) -> Result<Vec<MCAggregateCreditOutputRow<F, Replicated<F>, BK>>, Error>
 where
     F: Field,
     MK: BitArray,
@@ -357,15 +339,14 @@
         std::iter::zip(converted_mk_shares, converted_bk_shares)
             .into_iter()
             .zip(input_rows)
-            .map(
-                |((mk_shares, bk_shares), input_row)| IPAModulusConvertedInputRow {
+            .map(|((mk_shares, bk_shares), input_row)| {
+                IPAModulusConvertedInputRow::new(
                     mk_shares,
-                    is_trigger_bit: input_row.is_trigger_bit.clone(),
-                    breakdown_key: bk_shares,
-                    trigger_value: input_row.trigger_value.clone(),
-                    _marker: PhantomData::default(),
-                },
-            )
+                    input_row.is_trigger_bit.clone(),
+                    bk_shares,
+                    input_row.trigger_value.clone(),
+                )
+            })
             .collect::<Vec<_>>();
 
     let sorted_rows = apply_sort_permutation(
@@ -435,17 +416,12 @@
     per_user_credit_cap: u32,
     max_breakdown_key: u128,
     num_multi_bits: u32,
-<<<<<<< HEAD
-) -> Result<Vec<MCAggregateCreditOutputRow<F, BK>>, Error>
-=======
-) -> Result<Vec<MCAggregateCreditOutputRow<F, MaliciousReplicated<F>>>, Error>
->>>>>>> 7b044c02
+) -> Result<Vec<MCAggregateCreditOutputRow<F, MaliciousReplicated<F>, BK>>, Error>
 where
     F: Field,
     MK: BitArray,
     BK: BitArray,
-    <F as Serializable>::Size: Add<<F as Serializable>::Size>,
-    <<F as Serializable>::Size as Add<<F as Serializable>::Size>>::Output: ArrayLength<u8>,
+    MaliciousReplicated<F>: Serializable,
 {
     let malicious_validator = MaliciousValidator::new(sh_ctx.clone());
     let m_ctx = malicious_validator.context();
@@ -589,17 +565,6 @@
 
 #[cfg(all(test, not(feature = "shuttle")))]
 pub mod tests {
-<<<<<<< HEAD
-=======
-    use super::{ipa, ipa_wip_malicious};
-    use crate::bits::BitArray;
-    use crate::ipa_test_input;
-    use crate::protocol::{BreakdownKey, MatchKey};
-    use crate::telemetry::metrics::RECORDS_SENT;
-    use crate::test_fixture::input::GenericReportTestInput;
-    use crate::test_fixture::TestWorldConfig;
-    use crate::{ff::Fp32BitPrime, rand::thread_rng};
->>>>>>> 7b044c02
     use crate::{
         bits::{BitArray, Serializable},
         ff::{Field, Fp31, Fp32BitPrime},
@@ -610,7 +575,10 @@
         },
         rand::thread_rng,
         secret_sharing::IntoShares,
-        test_fixture::{input::GenericReportTestInput, Reconstruct, Runner, TestWorld},
+        telemetry::metrics::RECORDS_SENT,
+        test_fixture::{
+            input::GenericReportTestInput, Reconstruct, Runner, TestWorld, TestWorldConfig,
+        },
     };
     use generic_array::GenericArray;
     use proptest::{
@@ -756,7 +724,6 @@
         assert_eq!(MAX_BREAKDOWN_KEY, result.len() as u128);
     }
 
-<<<<<<< HEAD
     fn serde_internal(
         match_key: u64,
         trigger_bit: u128,
@@ -794,7 +761,9 @@
         #[test]
         fn serde(match_key in 0..u64::MAX, trigger_bit in 0..u128::MAX, breakdown_key in 0..u128::MAX, trigger_value in 0..u128::MAX, seed in 0..u128::MAX) {
             serde_internal(match_key, trigger_bit, breakdown_key, trigger_value, seed);
-=======
+        }
+    }
+
     /// Ensures that our communication numbers don't go above the baseline.
     /// Prints a warning if they are currently below, so someone needs to adjust the baseline
     /// inside this test.
@@ -873,7 +842,6 @@
         if records_sent < RECORDS_SENT_MALICIOUS_BASELINE {
             tracing::warn!("Baseline for malicious IPA has improved! Expected {RECORDS_SENT_MALICIOUS_BASELINE}, got {records_sent}.\
                             Strongly consider adjusting the baseline, so the gains won't be accidentally offset by a regression.");
->>>>>>> 7b044c02
         }
     }
 }