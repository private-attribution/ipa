--- conflicted
+++ resolved
@@ -213,26 +213,12 @@
 pub struct ArithmeticallySharedIPAInputs<F: Field, T: LinearSecretSharing<F>> {
     pub timestamp: T,
     pub is_trigger_bit: T,
-<<<<<<< HEAD
-=======
-    pub breakdown_key: BitDecomposed<T>,
->>>>>>> 53d2b781
     pub trigger_value: T,
     _marker: PhantomData<F>,
 }
 
-<<<<<<< HEAD
 impl<F: Field, T: LinearSecretSharing<F>> ArithmeticallySharedIPAInputs<F, T> {
     pub fn new(timestamp: T, is_trigger_bit: T, trigger_value: T) -> Self {
-=======
-impl<F: Field, T: LinearSecretSharing<F>> IPAModulusConvertedInputRow<F, T> {
-    pub fn new(
-        timestamp: T,
-        is_trigger_bit: T,
-        breakdown_key: BitDecomposed<T>,
-        trigger_value: T,
-    ) -> Self {
->>>>>>> 53d2b781
         Self {
             timestamp,
             is_trigger_bit,
@@ -286,13 +272,13 @@
 }
 
 pub struct BinarySharedIPAInputs<T: LinearSecretSharing<Gf2>> {
-    pub match_key: Vec<T>,
-    pub breakdown_key: Vec<T>,
+    pub match_key: BitDecomposed<T>,
+    pub breakdown_key: BitDecomposed<T>,
 }
 
 impl<T: LinearSecretSharing<Gf2>> BinarySharedIPAInputs<T> {
     #[must_use]
-    pub fn new(match_key: Vec<T>, breakdown_key: Vec<T>) -> Self {
+    pub fn new(match_key: BitDecomposed<T>, breakdown_key: BitDecomposed<T>) -> Self {
         Self {
             match_key,
             breakdown_key,
@@ -479,10 +465,9 @@
         .collect::<Vec<_>>()
 }
 
-<<<<<<< HEAD
 fn get_gf2_breakdown_key_bits<F, MK, BK>(
     input_rows: &[IPAInputRow<F, MK, BK>],
-) -> Vec<Vec<Replicated<Gf2>>>
+) -> Vec<BitDecomposed<Replicated<Gf2>>>
 where
     F: PrimeField,
     MK: GaloisField,
@@ -491,22 +476,17 @@
     input_rows
         .iter()
         .map(|row| {
-            (0..BK::BITS)
-                .map(|i| {
-                    Replicated::new(
-                        Gf2::truncate_from(row.breakdown_key.left()[i]),
-                        Gf2::truncate_from(row.breakdown_key.right()[i]),
-                    )
-                })
-                .collect::<Vec<_>>()
+            BitDecomposed::decompose(BK::BITS, |i| {
+                Replicated::new(
+                    Gf2::truncate_from(row.breakdown_key.left()[i]),
+                    Gf2::truncate_from(row.breakdown_key.right()[i]),
+                )
+            })
         })
         .collect::<Vec<_>>()
 }
 
-#[cfg(all(test, not(feature = "shuttle"), feature = "in-memory-infra"))]
-=======
 #[cfg(all(test, unit_test))]
->>>>>>> 53d2b781
 pub mod tests {
     use super::{ipa, IPAInputRow};
     use crate::{
