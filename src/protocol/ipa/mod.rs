--- conflicted
+++ resolved
@@ -152,11 +152,11 @@
         .iter()
         .map(|x| x.mk_shares.clone())
         .collect::<Vec<_>>();
-    let local_lists = convert_all_bits_local(ctx.role(), &mk_shares);
+    let local_lists = convert_all_bits_local(ctx.role(), &mk_shares, B::BITS);
     let converted_shares = convert_all_bits(
         &ctx.narrow(&Step::ModulusConversionForMatchKeys),
         &local_lists,
-        num_bits,
+        B::BITS,
         num_multi_bits,
     )
     .await
@@ -164,15 +164,10 @@
     let sort_permutation = generate_permutation_and_reveal_shuffled(
         ctx.narrow(&Step::GenSortPermutationFromMatchKeys),
         &converted_shares,
-<<<<<<< HEAD
-=======
-        B::BITS,
-        num_multi_bits,
->>>>>>> aeef79b6
     )
     .await
     .unwrap();
-    let converted_shares = combine_slices(&converted_shares, num_bits);
+    let converted_shares = combine_slices(&converted_shares, B::BITS);
 
     let combined_match_keys_and_sidecar_data = input_rows
         .iter()
