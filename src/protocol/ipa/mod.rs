use crate::{
    error::Error,
    ff::{Field, GaloisField, Serializable},
    helpers::Role,
    protocol::{
        attribution::{input::MCAggregateCreditOutputRow, malicious, semi_honest},
        basics::Reshare,
        context::{
            malicious::IPAModulusConvertedInputRowWrapper, Context, MaliciousContext,
            SemiHonestContext,
        },
        malicious::MaliciousValidator,
        modulus_conversion::{combine_slices, convert_all_bits, convert_all_bits_local},
        sort::{
            apply_sort::apply_sort_permutation,
            generate_permutation::{
                generate_permutation_and_reveal_shuffled,
                malicious_generate_permutation_and_reveal_shuffled,
            },
        },
        BasicProtocols, RecordId, Substep,
    },
    secret_sharing::{
        replicated::{
            malicious::AdditiveShare as MaliciousReplicated,
            semi_honest::{AdditiveShare as Replicated, XorShare as XorReplicated},
        },
        Arithmetic,
    },
};

use async_trait::async_trait;
use futures::future::{try_join, try_join3};
use generic_array::{ArrayLength, GenericArray};
use std::{marker::PhantomData, ops::Add};
use typenum::Unsigned;

#[derive(Debug, Clone, Copy, PartialEq, Eq, Hash)]
pub enum Step {
    ModulusConversionForMatchKeys,
    ModulusConversionForBreakdownKeys,
    GenSortPermutationFromMatchKeys,
    ApplySortPermutation,
    AfterConvertAllBits,
}

impl Substep for Step {}

impl AsRef<str> for Step {
    fn as_ref(&self) -> &str {
        match self {
            Self::ModulusConversionForMatchKeys => "mod_conv_match_key",
            Self::ModulusConversionForBreakdownKeys => "mod_conv_breakdown_key",
            Self::GenSortPermutationFromMatchKeys => "gen_sort_permutation_from_match_keys",
            Self::ApplySortPermutation => "apply_sort_permutation",
            Self::AfterConvertAllBits => "after_convert_all_bits",
        }
    }
}

pub enum IPAInputRowResharableStep {
    MatchKeyShares,
    TriggerBit,
    BreakdownKey,
    TriggerValue,
}

impl Substep for IPAInputRowResharableStep {}

impl AsRef<str> for IPAInputRowResharableStep {
    fn as_ref(&self) -> &str {
        match self {
            Self::MatchKeyShares => "match_key_shares",
            Self::TriggerBit => "is_trigger_bit",
            Self::BreakdownKey => "breakdown_key",
            Self::TriggerValue => "trigger_value",
        }
    }
}

#[derive(Debug)]
#[cfg_attr(test, derive(Clone, PartialEq, Eq))]
pub struct IPAInputRow<F: Field, MK: GaloisField, BK: GaloisField> {
    pub mk_shares: XorReplicated<MK>,
    pub is_trigger_bit: Replicated<F>,
    pub breakdown_key: XorReplicated<BK>,
    pub trigger_value: Replicated<F>,
}

impl<F: Field, MK: GaloisField, BK: GaloisField> Serializable for IPAInputRow<F, MK, BK>
where
    XorReplicated<BK>: Serializable,
    XorReplicated<MK>: Serializable,
    Replicated<F>: Serializable,
    <XorReplicated<BK> as Serializable>::Size: Add<<Replicated<F> as Serializable>::Size>,
    <Replicated<F> as Serializable>::Size:
        Add<
            <<XorReplicated<BK> as Serializable>::Size as Add<
                <Replicated<F> as Serializable>::Size,
            >>::Output,
        >,
    <XorReplicated<MK> as Serializable>::Size: Add<
        <<Replicated<F> as Serializable>::Size as Add<
            <<XorReplicated<BK> as Serializable>::Size as Add<
                <Replicated<F> as Serializable>::Size,
            >>::Output,
        >>::Output,
    >,
    <<XorReplicated<MK> as Serializable>::Size as Add<
        <<Replicated<F> as Serializable>::Size as Add<
            <<XorReplicated<BK> as Serializable>::Size as Add<
                <Replicated<F> as Serializable>::Size,
            >>::Output,
        >>::Output,
    >>::Output: ArrayLength<u8>,
{
    type Size = <<XorReplicated<MK> as Serializable>::Size as Add<
        <<Replicated<F> as Serializable>::Size as Add<
            <<XorReplicated<BK> as Serializable>::Size as Add<
                <Replicated<F> as Serializable>::Size,
            >>::Output,
        >>::Output,
    >>::Output;

    fn serialize(self, buf: &mut GenericArray<u8, Self::Size>) {
        let mk_sz = <XorReplicated<MK> as Serializable>::Size::USIZE;
        let bk_sz = <XorReplicated<BK> as Serializable>::Size::USIZE;
        let f_sz = <Replicated<F> as Serializable>::Size::USIZE;

        self.mk_shares
            .serialize(GenericArray::from_mut_slice(&mut buf[..mk_sz]));
        self.is_trigger_bit
            .serialize(GenericArray::from_mut_slice(&mut buf[mk_sz..mk_sz + f_sz]));
        self.breakdown_key.serialize(GenericArray::from_mut_slice(
            &mut buf[mk_sz + f_sz..mk_sz + f_sz + bk_sz],
        ));
        self.trigger_value.serialize(GenericArray::from_mut_slice(
            &mut buf[mk_sz + f_sz + bk_sz..],
        ));
    }

    fn deserialize(buf: &GenericArray<u8, Self::Size>) -> Self {
        let mk_sz = <XorReplicated<MK> as Serializable>::Size::USIZE;
        let bk_sz = <XorReplicated<BK> as Serializable>::Size::USIZE;
        let f_sz = <Replicated<F> as Serializable>::Size::USIZE;

        let mk_shares = XorReplicated::<MK>::deserialize(GenericArray::from_slice(&buf[..mk_sz]));
        let is_trigger_bit =
            Replicated::<F>::deserialize(GenericArray::from_slice(&buf[mk_sz..mk_sz + f_sz]));
        let breakdown_key = XorReplicated::<BK>::deserialize(GenericArray::from_slice(
            &buf[mk_sz + f_sz..mk_sz + f_sz + bk_sz],
        ));
        let trigger_value =
            Replicated::<F>::deserialize(GenericArray::from_slice(&buf[mk_sz + f_sz + bk_sz..]));
        Self {
            mk_shares,
            is_trigger_bit,
            breakdown_key,
            trigger_value,
        }
    }
}

impl<F: Field, MK: GaloisField, BK: GaloisField> IPAInputRow<F, MK, BK>
where
    IPAInputRow<F, MK, BK>: Serializable,
{
    /// Splits the given slice into chunks aligned with the size of this struct and returns an
    /// iterator that produces deserialized instances.
    ///
    /// ## Panics
    /// Panics if the slice buffer is not aligned with the size of this struct.
    pub fn from_byte_slice(input: &[u8]) -> impl Iterator<Item = Self> + '_ {
        assert_eq!(
            0,
            input.len() % <IPAInputRow<F, MK, BK> as Serializable>::Size::USIZE,
            "input is not aligned"
        );
        input
            .chunks(<IPAInputRow<F, MK, BK> as Serializable>::Size::USIZE)
            .map(|chunk| IPAInputRow::<F, MK, BK>::deserialize(GenericArray::from_slice(chunk)))
    }
}

pub struct IPAModulusConvertedInputRow<F: Field, T: Arithmetic<F>> {
    pub mk_shares: Vec<T>,
    pub is_trigger_bit: T,
    pub breakdown_key: Vec<T>,
    pub trigger_value: T,
    _marker: PhantomData<F>,
}

impl<F: Field, T: Arithmetic<F>> IPAModulusConvertedInputRow<F, T> {
    pub fn new(
        mk_shares: Vec<T>,
        is_trigger_bit: T,
        breakdown_key: Vec<T>,
        trigger_value: T,
    ) -> Self {
        Self {
            mk_shares,
            is_trigger_bit,
            breakdown_key,
            trigger_value,
            _marker: PhantomData,
        }
    }
}

#[async_trait]
impl<F, T, C> Reshare<C, RecordId> for IPAModulusConvertedInputRow<F, T>
where
    F: Field,
    T: Arithmetic<F> + Reshare<C, RecordId>,
    C: Context,
{
    async fn reshare<'fut>(
        &self,
        ctx: C,
        record_id: RecordId,
        to_helper: Role,
    ) -> Result<Self, Error>
    where
        C: 'fut,
    {
        let f_mk_shares = self.mk_shares.reshare(
            ctx.narrow(&IPAInputRowResharableStep::MatchKeyShares),
            record_id,
            to_helper,
        );
        let f_is_trigger_bit = self.is_trigger_bit.reshare(
            ctx.narrow(&IPAInputRowResharableStep::TriggerBit),
            record_id,
            to_helper,
        );
        let f_breakdown_key = self.breakdown_key.reshare(
            ctx.narrow(&IPAInputRowResharableStep::BreakdownKey),
            record_id,
            to_helper,
        );
        let f_trigger_value = self.trigger_value.reshare(
            ctx.narrow(&IPAInputRowResharableStep::TriggerValue),
            record_id,
            to_helper,
        );

        let (mk_shares, breakdown_key, (is_trigger_bit, trigger_value)) = try_join3(
            f_mk_shares,
            f_breakdown_key,
            try_join(f_is_trigger_bit, f_trigger_value),
        )
        .await?;

        Ok(IPAModulusConvertedInputRow::new(
            mk_shares,
            is_trigger_bit,
            breakdown_key,
            trigger_value,
        ))
    }
}

/// # Errors
/// Propagates errors from multiplications
/// # Panics
/// Propagates errors from multiplications
pub async fn ipa<F, MK, BK>(
    ctx: SemiHonestContext<'_>,
    input_rows: &[IPAInputRow<F, MK, BK>],
    per_user_credit_cap: u32,
    max_breakdown_key: u32,
    num_multi_bits: u32,
) -> Result<Vec<MCAggregateCreditOutputRow<F, Replicated<F>, BK>>, Error>
where
    F: Field,
    MK: GaloisField,
    BK: GaloisField,
    Replicated<F>: Serializable,
{
    let (mk_shares, bk_shares): (Vec<_>, Vec<_>) = input_rows
        .iter()
        .map(|x| (x.mk_shares.clone(), x.breakdown_key.clone()))
        .unzip();

    // TODO (richaj) need to revisit convert_all_bits and make it return iterator on a slice for sort
    // or, a complete slice for breakdown keys. For now, converted_bk_shares has just 1 slice inside
    // the outermost vector
    // Breakdown key modulus conversion
    let mut converted_bk_shares = convert_all_bits(
        &ctx.narrow(&Step::ModulusConversionForBreakdownKeys),
        &convert_all_bits_local(ctx.role(), bk_shares.into_iter()),
        BK::BITS,
        BK::BITS,
    )
    .await
    .unwrap();
    let converted_bk_shares = converted_bk_shares.pop().unwrap();

    // Match key modulus conversion, and then sort
    let converted_mk_shares = convert_all_bits(
        &ctx.narrow(&Step::ModulusConversionForMatchKeys),
        &convert_all_bits_local(ctx.role(), mk_shares.into_iter()),
        MK::BITS,
        num_multi_bits,
    )
    .await
    .unwrap();

    let sort_permutation = generate_permutation_and_reveal_shuffled(
        ctx.narrow(&Step::GenSortPermutationFromMatchKeys),
        converted_mk_shares.iter(),
    )
    .await
    .unwrap();

    let converted_mk_shares = combine_slices(&converted_mk_shares, MK::BITS);

    let combined_match_keys_and_sidecar_data =
        std::iter::zip(converted_mk_shares, converted_bk_shares)
            .zip(input_rows)
            .map(|((mk_shares, bk_shares), input_row)| {
                IPAModulusConvertedInputRow::new(
                    mk_shares,
                    input_row.is_trigger_bit.clone(),
                    bk_shares,
                    input_row.trigger_value.clone(),
                )
            })
            .collect::<Vec<_>>();

    let sorted_rows = apply_sort_permutation(
        ctx.narrow(&Step::ApplySortPermutation),
        combined_match_keys_and_sidecar_data,
        &sort_permutation,
    )
    .await
    .unwrap();

    semi_honest::secure_attribution(
        ctx,
        sorted_rows,
        per_user_credit_cap,
        max_breakdown_key,
        num_multi_bits,
    )
    .await
}

/// Malicious IPA
/// We return `Replicated<F>` as output since there is compute after this and in `aggregate_credit`, last communication operation was sort
/// # Errors
/// Propagates errors from multiplications
/// # Panics
/// Propagates errors from multiplications
#[allow(dead_code, clippy::too_many_lines)]
pub async fn ipa_malicious<'a, F, MK, BK>(
    sh_ctx: SemiHonestContext<'a>,
    input_rows: &[IPAInputRow<F, MK, BK>],
    per_user_credit_cap: u32,
    max_breakdown_key: u32,
    num_multi_bits: u32,
) -> Result<Vec<MCAggregateCreditOutputRow<F, Replicated<F>, BK>>, Error>
where
    F: Field,
    MK: GaloisField,
    BK: GaloisField,
    MaliciousReplicated<F>: Serializable + BasicProtocols<MaliciousContext<'a, F>, F>,
    Replicated<F>: Serializable + BasicProtocols<SemiHonestContext<'a>, F>,
{
    let malicious_validator = MaliciousValidator::new(sh_ctx.clone());
    let m_ctx = malicious_validator.context();

    let (mk_shares, bk_shares): (Vec<_>, Vec<_>) = input_rows
        .iter()
        .map(|x| (x.mk_shares.clone(), x.breakdown_key.clone()))
        .unzip();

    // Match key modulus conversion, and then sort
    let converted_mk_shares = convert_all_bits(
        &m_ctx.narrow(&Step::ModulusConversionForMatchKeys),
        &m_ctx
            .upgrade(convert_all_bits_local(m_ctx.role(), mk_shares.into_iter()))
            .await?,
        MK::BITS,
        num_multi_bits,
    )
    .await
    .unwrap();

    //Validate before calling sort with downgraded context
    let converted_mk_shares = malicious_validator.validate(converted_mk_shares).await?;

    let sort_permutation = malicious_generate_permutation_and_reveal_shuffled(
        sh_ctx.narrow(&Step::GenSortPermutationFromMatchKeys),
        converted_mk_shares.iter(),
    )
    .await
    .unwrap();

    let malicious_validator = MaliciousValidator::new(sh_ctx.narrow(&Step::AfterConvertAllBits));
    let m_ctx = malicious_validator.context();

    let converted_mk_shares = combine_slices(&converted_mk_shares, MK::BITS);

    // Breakdown key modulus conversion
    let mut converted_bk_shares = convert_all_bits(
        &m_ctx.narrow(&Step::ModulusConversionForBreakdownKeys),
        &m_ctx
            .narrow(&Step::ModulusConversionForBreakdownKeys)
            .upgrade(convert_all_bits_local(m_ctx.role(), bk_shares.into_iter()))
            .await?,
        BK::BITS,
        BK::BITS,
    )
    .await
    .unwrap();

    let converted_bk_shares = converted_bk_shares.pop().unwrap();

    let intermediate = converted_mk_shares
        .zip(input_rows)
        .map(|(mk_shares, input_row)| {
            IPAModulusConvertedInputRowWrapper::new(
                mk_shares,
                input_row.is_trigger_bit.clone(),
                input_row.trigger_value.clone(),
            )
        })
        .collect::<Vec<_>>();

    let intermediate = m_ctx.upgrade(intermediate).await?;

    let combined_match_keys_and_sidecar_data = intermediate
        .into_iter()
        .zip(converted_bk_shares)
        .map(
            |(one_row, bk_shares)| IPAModulusConvertedInputRow::<F, MaliciousReplicated<F>> {
                mk_shares: one_row.mk_shares,
                is_trigger_bit: one_row.is_trigger_bit,
                trigger_value: one_row.trigger_value,
                breakdown_key: bk_shares,
                _marker: PhantomData,
            },
        )
        .collect::<Vec<_>>();

    let sorted_rows = apply_sort_permutation(
        m_ctx.narrow(&Step::ApplySortPermutation),
        combined_match_keys_and_sidecar_data,
        &sort_permutation,
    )
    .await
    .unwrap();

    malicious::secure_attribution(
        sh_ctx,
        malicious_validator,
        sorted_rows,
        per_user_credit_cap,
        max_breakdown_key,
        num_multi_bits,
    )
    .await
}

#[cfg(all(test, not(feature = "shuttle")))]
pub mod tests {
    use super::{ipa, ipa_malicious, IPAInputRow};
    use crate::{
<<<<<<< HEAD
        bits::{Fp2Array, Serializable},
        ff::{Field, Fp31, Fp32BitPrime},
        helpers::GatewayConfig,
=======
        ff::{Field, Fp31, Fp32BitPrime, GaloisField, Serializable},
>>>>>>> fcb070cc
        ipa_test_input,
        protocol::{BreakdownKey, MatchKey},
        secret_sharing::IntoShares,
        telemetry::metrics::RECORDS_SENT,
        test_fixture::{
            input::GenericReportTestInput,
            ipa::{
                generate_random_user_records_in_reverse_chronological_order, test_ipa,
                update_expected_output_for_user,
            },
            IpaSecurityModel, Reconstruct, Runner, TestWorld, TestWorldConfig,
        },
    };
    use generic_array::GenericArray;
    use proptest::{
        proptest,
        test_runner::{RngAlgorithm, TestRng},
    };
    use rand::{rngs::StdRng, thread_rng, Rng};
    use rand_core::SeedableRng;
    use typenum::Unsigned;

    #[tokio::test]
    #[allow(clippy::missing_panics_doc)]
    pub async fn semi_honest() {
        const COUNT: usize = 7;
        const PER_USER_CAP: u32 = 3;
        const EXPECTED: &[[u128; 2]] = &[
            [0, 0],
            [1, 2],
            [2, 3],
            [3, 0],
            [4, 0],
            [5, 0],
            [6, 0],
            [7, 0],
        ];
        const MAX_BREAKDOWN_KEY: u32 = 8;
        const NUM_MULTI_BITS: u32 = 3;

        let world = TestWorld::default();

        let records: Vec<GenericReportTestInput<_, MatchKey, BreakdownKey>> = ipa_test_input!(
            [
                { match_key: 12345, is_trigger_report: 0, breakdown_key: 1, trigger_value: 0 },
                { match_key: 12345, is_trigger_report: 0, breakdown_key: 2, trigger_value: 0 },
                { match_key: 68362, is_trigger_report: 0, breakdown_key: 1, trigger_value: 0 },
                { match_key: 12345, is_trigger_report: 1, breakdown_key: 0, trigger_value: 5 },
                { match_key: 68362, is_trigger_report: 1, breakdown_key: 0, trigger_value: 2 },
            ];
            (Fp31, MatchKey, BreakdownKey)
        );

        let result: Vec<GenericReportTestInput<_, MatchKey, BreakdownKey>> = world
            .semi_honest(records, |ctx, input_rows| async move {
                ipa::<Fp31, MatchKey, BreakdownKey>(
                    ctx,
                    &input_rows,
                    PER_USER_CAP,
                    MAX_BREAKDOWN_KEY,
                    NUM_MULTI_BITS,
                )
                .await
                .unwrap()
            })
            .await
            .reconstruct();

        assert_eq!(EXPECTED.len(), result.len());

        for (i, expected) in EXPECTED.iter().enumerate() {
            assert_eq!(
                *expected,
                [
                    result[i].breakdown_key.as_u128(),
                    result[i].trigger_value.as_u128()
                ]
            );
        }
    }

    #[tokio::test]
    async fn malicious() {
        const COUNT: usize = 5;
        const PER_USER_CAP: u32 = 3;
        const EXPECTED: &[[u128; 2]] = &[[0, 0], [1, 2], [2, 3]];
        const MAX_BREAKDOWN_KEY: u32 = 3;
        const NUM_MULTI_BITS: u32 = 3;

        let world = TestWorld::default();

        let records: Vec<GenericReportTestInput<Fp31, MatchKey, BreakdownKey>> = ipa_test_input!(
            [
                { match_key: 12345, is_trigger_report: 0, breakdown_key: 1, trigger_value: 0 },
                { match_key: 12345, is_trigger_report: 0, breakdown_key: 2, trigger_value: 0 },
                { match_key: 68362, is_trigger_report: 0, breakdown_key: 1, trigger_value: 0 },
                { match_key: 12345, is_trigger_report: 1, breakdown_key: 0, trigger_value: 5 },
                { match_key: 68362, is_trigger_report: 1, breakdown_key: 0, trigger_value: 2 },
            ];
            (Fp31, MatchKey, BreakdownKey)
        );

        let result: Vec<GenericReportTestInput<_, MatchKey, BreakdownKey>> = world
            .semi_honest(records, |ctx, input_rows| async move {
                ipa_malicious::<_, MatchKey, BreakdownKey>(
                    ctx,
                    &input_rows,
                    PER_USER_CAP,
                    MAX_BREAKDOWN_KEY,
                    NUM_MULTI_BITS,
                )
                .await
                .unwrap()
            })
            .await
            .reconstruct();
        assert_eq!(EXPECTED.len(), result.len());

        for (i, expected) in EXPECTED.iter().enumerate() {
            assert_eq!(
                *expected,
                [
                    result[i].breakdown_key.as_u128(),
                    result[i].trigger_value.as_u128()
                ]
            );
        }
    }

    #[tokio::test]
    async fn cap_of_one() {
        const PER_USER_CAP: u32 = 1;
        const EXPECTED: &[[u128; 2]] = &[[0, 0], [1, 1], [2, 0], [3, 0], [4, 0], [5, 1], [6, 1]];
        const MAX_BREAKDOWN_KEY: u32 = 7;
        const NUM_MULTI_BITS: u32 = 3;

        let world = TestWorld::default();

        let records: Vec<GenericReportTestInput<Fp31, MatchKey, BreakdownKey>> = ipa_test_input!(
            [
                { match_key: 12345, is_trigger_report: 0, breakdown_key: 0, trigger_value: 0 }, // Irrelevant
                { match_key: 12345, is_trigger_report: 0, breakdown_key: 1, trigger_value: 0 }, // A
                { match_key: 68362, is_trigger_report: 0, breakdown_key: 2, trigger_value: 0 }, // B
                { match_key: 12345, is_trigger_report: 1, breakdown_key: 0, trigger_value: 0 }, // This will be attributed to A
                { match_key: 77777, is_trigger_report: 1, breakdown_key: 1, trigger_value: 0 }, // Irrelevant
                { match_key: 68362, is_trigger_report: 1, breakdown_key: 0, trigger_value: 0 }, // This will be attributed to B, but will be capped
                { match_key: 12345, is_trigger_report: 1, breakdown_key: 0, trigger_value: 0 }, // Irrelevant
                { match_key: 68362, is_trigger_report: 0, breakdown_key: 3, trigger_value: 0 }, // C
                { match_key: 77777, is_trigger_report: 0, breakdown_key: 4, trigger_value: 0 }, // Irrelevant
                { match_key: 68362, is_trigger_report: 1, breakdown_key: 0, trigger_value: 0 }, // This will be attributed to C, but will be capped
                { match_key: 81818, is_trigger_report: 0, breakdown_key: 6, trigger_value: 0 }, // E
                { match_key: 68362, is_trigger_report: 1, breakdown_key: 0, trigger_value: 0 }, // Irrelevant
                { match_key: 81818, is_trigger_report: 1, breakdown_key: 0, trigger_value: 0 }, // This will be attributed to E
                { match_key: 68362, is_trigger_report: 0, breakdown_key: 5, trigger_value: 0 }, // D
                { match_key: 99999, is_trigger_report: 0, breakdown_key: 6, trigger_value: 0 }, // Irrelevant
                { match_key: 68362, is_trigger_report: 1, breakdown_key: 0, trigger_value: 0 }, // This will be attributed to D

            ];
            (Fp31, MatchKey, BreakdownKey)
        );

        let result: Vec<GenericReportTestInput<Fp31, MatchKey, BreakdownKey>> = world
            .semi_honest(records.clone(), |ctx, input_rows| async move {
                ipa::<Fp31, MatchKey, BreakdownKey>(
                    ctx,
                    &input_rows,
                    PER_USER_CAP,
                    MAX_BREAKDOWN_KEY,
                    NUM_MULTI_BITS,
                )
                .await
                .unwrap()
            })
            .await
            .reconstruct();

        assert_eq!(EXPECTED.len(), result.len());

        for (i, expected) in EXPECTED.iter().enumerate() {
            assert_eq!(
                *expected,
                [
                    result[i].breakdown_key.as_u128(),
                    result[i].trigger_value.as_u128()
                ]
            );
        }

        let result: Vec<GenericReportTestInput<_, MatchKey, BreakdownKey>> = world
            .semi_honest(records, |ctx, input_rows| async move {
                ipa_malicious::<_, MatchKey, BreakdownKey>(
                    ctx,
                    &input_rows,
                    PER_USER_CAP,
                    MAX_BREAKDOWN_KEY,
                    NUM_MULTI_BITS,
                )
                .await
                .unwrap()
            })
            .await
            .reconstruct();

        assert_eq!(EXPECTED.len(), result.len());

        for (i, expected) in EXPECTED.iter().enumerate() {
            assert_eq!(
                *expected,
                [
                    result[i].breakdown_key.as_u128(),
                    result[i].trigger_value.as_u128()
                ]
            );
        }
    }

    #[tokio::test]
    #[allow(clippy::missing_panics_doc)]
    pub async fn random_ipa_check() {
        const MAX_BREAKDOWN_KEY: u32 = 64;
        const MAX_TRIGGER_VALUE: u32 = 5;
        const NUM_USERS: usize = 8;
        const MAX_RECORDS_PER_USER: usize = 8;
        const NUM_MULTI_BITS: u32 = 3;

        let random_seed = thread_rng().gen();
        println!("Using random seed: {random_seed}");
        let mut rng = StdRng::seed_from_u64(random_seed);

        let mut random_user_records = Vec::with_capacity(NUM_USERS);
        for _ in 0..NUM_USERS {
            let records_for_user = generate_random_user_records_in_reverse_chronological_order(
                &mut rng,
                MAX_RECORDS_PER_USER,
                MAX_BREAKDOWN_KEY,
                MAX_TRIGGER_VALUE,
            );
            random_user_records.push(records_for_user);
        }
        let mut raw_data = random_user_records.concat();

        // Sort the records in chronological order
        // This is part of the IPA spec. Callers should do this before sending a batch of records in for processing.
        raw_data.sort_unstable_by(|a, b| a.timestamp.cmp(&b.timestamp));
        let config = TestWorldConfig {
            gateway_config: GatewayConfig::sym(raw_data.len().clamp(4, 1024)),
            ..Default::default()
        };

        let world = TestWorld::new_with(config);

        for per_user_cap in [1, 3] {
            let mut expected_results = vec![0_u32; MAX_BREAKDOWN_KEY.try_into().unwrap()];

            for records_for_user in &random_user_records {
                update_expected_output_for_user(
                    records_for_user,
                    &mut expected_results,
                    per_user_cap,
                );
            }

            test_ipa(
                &world,
                &raw_data,
                &expected_results,
                per_user_cap,
                MAX_BREAKDOWN_KEY,
                IpaSecurityModel::SemiHonest,
            )
            .await;
        }
    }

    fn serde_internal(
        match_key: u64,
        trigger_bit: u128,
        breakdown_key: u128,
        trigger_value: u128,
        seed: u128,
    ) {
        // xorshift requires 16 byte seed and that's why it is picked here
        let mut rng = TestRng::from_seed(RngAlgorithm::XorShift, &seed.to_le_bytes());
        let reports: Vec<GenericReportTestInput<Fp31, MatchKey, BreakdownKey>> = ipa_test_input!(
            [
                { match_key: match_key, is_trigger_report: trigger_bit, breakdown_key: breakdown_key, trigger_value: trigger_value },
            ];
            (Fp31, MatchKey, BreakdownKey)
        );
        let [a, b, ..]: [IPAInputRow<Fp31, MatchKey, BreakdownKey>; 3] =
            reports[0].share_with(&mut rng);

        let mut buf =
            vec![0u8; 2 * <IPAInputRow<Fp31, MatchKey, BreakdownKey> as Serializable>::Size::USIZE];
        a.clone().serialize(GenericArray::from_mut_slice(
            &mut buf[..<IPAInputRow<Fp31, MatchKey, BreakdownKey> as Serializable>::Size::USIZE],
        ));
        b.clone().serialize(GenericArray::from_mut_slice(
            &mut buf[<IPAInputRow<Fp31, MatchKey, BreakdownKey> as Serializable>::Size::USIZE..],
        ));

        assert_eq!(
            vec![a, b],
            IPAInputRow::<Fp31, MatchKey, BreakdownKey>::from_byte_slice(&buf).collect::<Vec<_>>()
        );
    }

    proptest! {
        #[test]
        fn serde(match_key in 0..u64::MAX, trigger_bit in 0..u128::MAX, breakdown_key in 0..u128::MAX, trigger_value in 0..u128::MAX, seed in 0..u128::MAX) {
            serde_internal(match_key, trigger_bit, breakdown_key, trigger_value, seed);
        }
    }

    /// Ensures that our communication numbers don't go above the baseline.
    /// Prints a warning if they are currently below, so someone needs to adjust the baseline
    /// inside this test.
    ///
    /// It is possible to increase the number too if there is a good reason for it. This is a
    /// "catch all" type of test to make sure we don't miss an accidental regression.
    #[tokio::test]
    pub async fn communication_baseline() {
        const MAX_BREAKDOWN_KEY: u32 = 3;
        const NUM_MULTI_BITS: u32 = 3;

        /// empirical value as of Feb 27, 2023.
        const RECORDS_SENT_SEMI_HONEST_BASELINE_CAP_3: u64 = 17154;

        /// empirical value as of Feb 28, 2023.
        const RECORDS_SENT_MALICIOUS_BASELINE_CAP_3: u64 = 41802;

        /// empirical value as of Feb 27, 2023.
        const RECORDS_SENT_SEMI_HONEST_BASELINE_CAP_1: u64 = 11784;

        /// empirical value as of Feb 28, 2023.
        const RECORDS_SENT_MALICIOUS_BASELINE_CAP_1: u64 = 29046;

        let records: Vec<GenericReportTestInput<Fp32BitPrime, MatchKey, BreakdownKey>> = ipa_test_input!(
            [
                { match_key: 12345, is_trigger_report: 0, breakdown_key: 1, trigger_value: 0 },
                { match_key: 12345, is_trigger_report: 0, breakdown_key: 2, trigger_value: 0 },
                { match_key: 68362, is_trigger_report: 0, breakdown_key: 1, trigger_value: 0 },
                { match_key: 12345, is_trigger_report: 1, breakdown_key: 0, trigger_value: 5 },
                { match_key: 68362, is_trigger_report: 1, breakdown_key: 0, trigger_value: 2 },
                { match_key: 12345, is_trigger_report: 0, breakdown_key: 2, trigger_value: 0 },
                { match_key: 68362, is_trigger_report: 0, breakdown_key: 1, trigger_value: 0 },
                { match_key: 12345, is_trigger_report: 1, breakdown_key: 0, trigger_value: 3 },
                { match_key: 68362, is_trigger_report: 1, breakdown_key: 0, trigger_value: 4 },
            ];
            (Fp32BitPrime, MatchKey, BreakdownKey)
        );

        for per_user_cap in [1, 3] {
            let world = TestWorld::new_with(*TestWorldConfig::default().enable_metrics());

            let _: Vec<GenericReportTestInput<Fp32BitPrime, MatchKey, BreakdownKey>> = world
                .semi_honest(records.clone(), |ctx, input_rows| async move {
                    ipa::<Fp32BitPrime, MatchKey, BreakdownKey>(
                        ctx,
                        &input_rows,
                        per_user_cap,
                        MAX_BREAKDOWN_KEY,
                        NUM_MULTI_BITS,
                    )
                    .await
                    .unwrap()
                })
                .await
                .reconstruct();

            let snapshot = world.metrics_snapshot();
            let records_sent = snapshot.get_counter(RECORDS_SENT);
            let semi_honest_baseline = if per_user_cap == 1 {
                RECORDS_SENT_SEMI_HONEST_BASELINE_CAP_1
            } else {
                RECORDS_SENT_SEMI_HONEST_BASELINE_CAP_3
            };
            assert!(records_sent <= semi_honest_baseline,
                "Baseline for semi-honest IPA (cap = {per_user_cap}) has DEGRADED! Expected {semi_honest_baseline}, got {records_sent}.");

            if records_sent < semi_honest_baseline {
                tracing::warn!("Baseline for semi-honest IPA (cap = {per_user_cap}) has improved! Expected {semi_honest_baseline}, got {records_sent}. \
                                Consider adjusting the baseline, so the gains won't be accidentally offset by a regression.");
            }

            let world = TestWorld::new_with(*TestWorldConfig::default().enable_metrics());

            let _ = world
                .semi_honest(records.clone(), |ctx, input_rows| async move {
                    ipa_malicious::<Fp32BitPrime, MatchKey, BreakdownKey>(
                        ctx,
                        &input_rows,
                        per_user_cap,
                        MAX_BREAKDOWN_KEY,
                        NUM_MULTI_BITS,
                    )
                    .await
                    .unwrap()
                })
                .await;

            let snapshot = world.metrics_snapshot();
            let records_sent = snapshot.get_counter(RECORDS_SENT);
            let malicious_baseline = if per_user_cap == 1 {
                RECORDS_SENT_MALICIOUS_BASELINE_CAP_1
            } else {
                RECORDS_SENT_MALICIOUS_BASELINE_CAP_3
            };

            if records_sent < malicious_baseline {
                tracing::warn!("Baseline for malicious IPA (cap = {per_user_cap}) has improved! Expected {malicious_baseline}, got {records_sent}.\
                Strongly consider adjusting the baseline, so the gains won't be accidentally offset by a regression.");
            }

            assert!(records_sent <= malicious_baseline,
                "Baseline for malicious IPA (cap = {per_user_cap}) has DEGRADED! Expected {malicious_baseline}, got {records_sent}.");
        }
    }
}<|MERGE_RESOLUTION|>--- conflicted
+++ resolved
@@ -467,13 +467,8 @@
 pub mod tests {
     use super::{ipa, ipa_malicious, IPAInputRow};
     use crate::{
-<<<<<<< HEAD
-        bits::{Fp2Array, Serializable},
-        ff::{Field, Fp31, Fp32BitPrime},
+        ff::{Field, Fp31, Fp32BitPrime, GaloisField, Serializable},
         helpers::GatewayConfig,
-=======
-        ff::{Field, Fp31, Fp32BitPrime, GaloisField, Serializable},
->>>>>>> fcb070cc
         ipa_test_input,
         protocol::{BreakdownKey, MatchKey},
         secret_sharing::IntoShares,
