use std::iter::{repeat, zip};

use crate::{
    bits::BitArray,
    error::Error,
    ff::Field,
    helpers::Role,
    protocol::{
        attribution::{
            accumulate_credit::accumulate_credit, aggregate_credit::aggregate_credit,
            credit_capping::credit_capping, AttributionInputRow,
        },
        context::Context,
        sort::{
            apply_sort::apply_sort_permutation,
            generate_permutation::generate_permutation_and_reveal_shuffled,
        },
        RecordId,
    },
    secret_sharing::replicated::semi_honest::{
        AdditiveShare as Replicated, XorShare as XorReplicated,
    },
};
use async_trait::async_trait;
use futures::future::{try_join, try_join_all};

use super::{attribution::AggregateCreditOutputRow, context::SemiHonestContext};
use super::{
    modulus_conversion::{combine_slices, convert_all_bits, convert_all_bits_local},
    sort::apply_sort::shuffle::Resharable,
    Substep,
};
use crate::protocol::boolean::bitwise_equal::bitwise_equal;

#[derive(Debug, Clone, Copy, PartialEq, Eq, Hash)]
enum Step {
    ModulusConversionForMatchKeys,
    GenSortPermutationFromMatchKeys,
    ApplySortPermutation,
    ComputeHelperBits,
    AccumulateCredit,
    PerformUserCapping,
    AggregateCredit,
}

impl crate::protocol::Substep for Step {}

impl AsRef<str> for Step {
    fn as_ref(&self) -> &str {
        match self {
            Self::ModulusConversionForMatchKeys => "mod_conv_match_key",
            Self::GenSortPermutationFromMatchKeys => "gen_sort_permutation_from_match_keys",
            Self::ApplySortPermutation => "apply_sort_permutation",
            Self::ComputeHelperBits => "compute_helper_bits",
            Self::AccumulateCredit => "accumulate_credit",
            Self::PerformUserCapping => "user_capping",
            Self::AggregateCredit => "aggregate_credit",
        }
    }
}
pub enum IPAInputRowResharableStep {
    MatchKeyShares,
    TriggerBit,
    BreakdownKey,
    TriggerValue,
}

impl Substep for IPAInputRowResharableStep {}

impl AsRef<str> for IPAInputRowResharableStep {
    fn as_ref(&self) -> &str {
        match self {
            Self::MatchKeyShares => "match_key_shares",
            Self::TriggerBit => "is_trigger_bit",
            Self::BreakdownKey => "breakdown_key",
            Self::TriggerValue => "trigger_value",
        }
    }
}

pub struct IPAInputRow<F: Field, B: BitArray> {
    pub mk_shares: XorReplicated<B>,
    pub is_trigger_bit: Replicated<F>,
    pub breakdown_key: Replicated<F>,
    pub trigger_value: Replicated<F>,
}

struct IPAModulusConvertedInputRow<F: Field> {
    mk_shares: Vec<Replicated<F>>,
    is_trigger_bit: Replicated<F>,
    breakdown_key: Replicated<F>,
    trigger_value: Replicated<F>,
}

#[async_trait]
impl<F: Field + Sized> Resharable<F> for IPAModulusConvertedInputRow<F> {
    type Share = Replicated<F>;

    async fn reshare<C>(&self, ctx: C, record_id: RecordId, to_helper: Role) -> Result<Self, Error>
    where
        C: Context<F, Share = <Self as Resharable<F>>::Share> + Send,
    {
        let f_mk_shares = self.mk_shares.reshare(
            ctx.narrow(&IPAInputRowResharableStep::MatchKeyShares),
            record_id,
            to_helper,
        );
        let f_is_trigger_bit = ctx.narrow(&IPAInputRowResharableStep::TriggerBit).reshare(
            &self.is_trigger_bit,
            record_id,
            to_helper,
        );
        let f_breakdown_key = ctx
            .narrow(&IPAInputRowResharableStep::BreakdownKey)
            .reshare(&self.breakdown_key, record_id, to_helper);
        let f_trigger_value = ctx
            .narrow(&IPAInputRowResharableStep::TriggerValue)
            .reshare(&self.trigger_value, record_id, to_helper);

        let (mk_shares, mut outputs) = try_join(
            f_mk_shares,
            try_join_all([f_is_trigger_bit, f_breakdown_key, f_trigger_value]),
        )
        .await?;

        Ok(IPAModulusConvertedInputRow {
            mk_shares,
            is_trigger_bit: outputs.remove(0),
            breakdown_key: outputs.remove(0),
            trigger_value: outputs.remove(0),
        })
    }
}

/// # Errors
/// Propagates errors from multiplications
/// # Panics
/// Propagates errors from multiplications
#[allow(dead_code)]
pub async fn ipa<F, B>(
    ctx: SemiHonestContext<'_, F>,
    input_rows: &[IPAInputRow<F, B>],
    per_user_credit_cap: u32,
    max_breakdown_key: u128,
    num_multi_bits: u32,
) -> Result<Vec<AggregateCreditOutputRow<F>>, Error>
where
    F: Field,
    B: BitArray,
{
    let mk_shares = input_rows
        .iter()
        .map(|x| x.mk_shares.clone())
        .collect::<Vec<_>>();
    let local_lists = convert_all_bits_local(ctx.role(), &mk_shares, B::BITS);
    let converted_shares = convert_all_bits(
        &ctx.narrow(&Step::ModulusConversionForMatchKeys),
<<<<<<< HEAD
        local_lists,
=======
        &local_lists,
>>>>>>> 61609da1
        B::BITS,
        num_multi_bits,
    )
    .await
    .unwrap();
    let sort_permutation = generate_permutation_and_reveal_shuffled(
        ctx.narrow(&Step::GenSortPermutationFromMatchKeys),
        &converted_shares,
    )
    .await
    .unwrap();
    let converted_shares = combine_slices(&converted_shares, B::BITS);

    let combined_match_keys_and_sidecar_data = input_rows
        .iter()
        .zip(converted_shares.into_iter())
        .map(|(input_row, mk_shares)| IPAModulusConvertedInputRow {
            mk_shares,
            is_trigger_bit: input_row.is_trigger_bit.clone(),
            breakdown_key: input_row.breakdown_key.clone(),
            trigger_value: input_row.trigger_value.clone(),
        })
        .collect::<Vec<_>>();

    let sorted_rows = apply_sort_permutation(
        ctx.narrow(&Step::ApplySortPermutation),
        combined_match_keys_and_sidecar_data,
        &sort_permutation,
    )
    .await
    .unwrap();

    let futures = zip(
        repeat(
            ctx.narrow(&Step::ComputeHelperBits)
                .set_total_records(sorted_rows.len() - 1),
        ),
        sorted_rows.iter(),
    )
    .zip(sorted_rows.iter().skip(1))
    .enumerate()
    .map(|(i, ((ctx, row), next_row))| {
        let record_id = RecordId::from(i);
        async move { bitwise_equal(ctx, record_id, &row.mk_shares, &next_row.mk_shares).await }
    });
    let helper_bits = Some(Replicated::ZERO)
        .into_iter()
        .chain(try_join_all(futures).await?);

    let attribution_input_rows = zip(sorted_rows, helper_bits)
        .map(|(row, hb)| AttributionInputRow {
            is_trigger_bit: row.is_trigger_bit,
            helper_bit: hb,
            breakdown_key: row.breakdown_key,
            credit: row.trigger_value,
        })
        .collect::<Vec<_>>();

    let accumulated_credits =
        accumulate_credit(ctx.narrow(&Step::AccumulateCredit), &attribution_input_rows).await?;

    let user_capped_credits = credit_capping(
        ctx.narrow(&Step::PerformUserCapping),
        &accumulated_credits,
        per_user_credit_cap,
    )
    .await?;

    aggregate_credit(
        ctx.narrow(&Step::AggregateCredit),
        &user_capped_credits,
        max_breakdown_key,
        num_multi_bits,
    )
    .await
}

#[cfg(all(test, not(feature = "shuttle")))]
pub mod tests {
    use super::ipa;
    use crate::bits::BitArray40;
    use crate::test_fixture::ipa_input_row::IPAInputTestRow;
    use crate::{ff::Fp32BitPrime, rand::thread_rng};
    use crate::{
        ff::{Field, Fp31},
        test_fixture::{Reconstruct, Runner, TestWorld},
    };

    #[tokio::test]
    #[allow(clippy::missing_panics_doc)]
    pub async fn semi_honest() {
        const COUNT: usize = 5;
        const PER_USER_CAP: u32 = 3;
        const EXPECTED: &[[u128; 2]] = &[[0, 0], [1, 2], [2, 3]];
        const MAX_BREAKDOWN_KEY: u128 = 3;
        const NUM_MULTI_BITS: u32 = 3;

        let world = TestWorld::new().await;

        //   match key, is_trigger, breakdown_key, trigger_value
        let records = [
            IPAInputTestRow {
                match_key: 12345,
                is_trigger_bit: 0,
                breakdown_key: 1,
                trigger_value: 0,
            },
            IPAInputTestRow {
                match_key: 12345,
                is_trigger_bit: 0,
                breakdown_key: 2,
                trigger_value: 0,
            },
            IPAInputTestRow {
                match_key: 68362,
                is_trigger_bit: 0,
                breakdown_key: 1,
                trigger_value: 0,
            },
            IPAInputTestRow {
                match_key: 12345,
                is_trigger_bit: 1,
                breakdown_key: 0,
                trigger_value: 5,
            },
            IPAInputTestRow {
                match_key: 68362,
                is_trigger_bit: 1,
                breakdown_key: 0,
                trigger_value: 2,
            },
        ];

        let result = world
            .semi_honest(records, |ctx, input_rows| async move {
                ipa::<Fp31, BitArray40>(
                    ctx,
                    &input_rows,
                    PER_USER_CAP,
                    MAX_BREAKDOWN_KEY,
                    NUM_MULTI_BITS,
                )
                .await
                .unwrap()
            })
            .await
            .reconstruct();

        assert_eq!(EXPECTED.len(), result.len());

        for (i, expected) in EXPECTED.iter().enumerate() {
            // Each element in the `result` is a general purpose `[F; 4]`.
            // For this test case, the first two elements are `breakdown_key`
            // and `credit` as defined by the implementation of `Reconstruct`
            // for `[AggregateCreditOutputRow<F>; 3]`.
            let result = result[i].0.map(|x| x.as_u128());
            assert_eq!(*expected, [result[0], result[1]]);
        }
    }

    #[tokio::test]
    #[allow(clippy::missing_panics_doc)]
    #[ignore]
    pub async fn random_ipa_no_result_check() {
        const BATCHSIZE: u64 = 20;
        const PER_USER_CAP: u32 = 10;
        const MAX_BREAKDOWN_KEY: u128 = 8;
        const MAX_TRIGGER_VALUE: u128 = 5;
        const NUM_MULTI_BITS: u32 = 3;

        let max_match_key: u64 = BATCHSIZE / 10;

        let world = TestWorld::new().await;
        let mut rng = thread_rng();

        let mut records: Vec<IPAInputTestRow> = Vec::new();

        for _ in 0..BATCHSIZE {
            records.push(IPAInputTestRow::random(
                &mut rng,
                max_match_key,
                MAX_BREAKDOWN_KEY,
                MAX_TRIGGER_VALUE,
            ));
        }
        let result = world
            .semi_honest(records, |ctx, input_rows| async move {
                ipa::<Fp32BitPrime, BitArray40>(
                    ctx,
                    &input_rows,
                    PER_USER_CAP,
                    MAX_BREAKDOWN_KEY,
                    NUM_MULTI_BITS,
                )
                .await
                .unwrap()
            })
            .await
            .reconstruct();

        assert_eq!(MAX_BREAKDOWN_KEY, result.len() as u128);
    }
}<|MERGE_RESOLUTION|>--- conflicted
+++ resolved
@@ -155,11 +155,7 @@
     let local_lists = convert_all_bits_local(ctx.role(), &mk_shares, B::BITS);
     let converted_shares = convert_all_bits(
         &ctx.narrow(&Step::ModulusConversionForMatchKeys),
-<<<<<<< HEAD
         local_lists,
-=======
-        &local_lists,
->>>>>>> 61609da1
         B::BITS,
         num_multi_bits,
     )
