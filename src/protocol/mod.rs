--- conflicted
+++ resolved
@@ -7,12 +7,8 @@
 pub mod ipa;
 pub mod ipa_prf;
 pub mod modulus_conversion;
-<<<<<<< HEAD
-pub mod oprf;
 #[cfg(feature = "descriptive-gate")]
 pub mod prf_sharding;
-=======
->>>>>>> 079b4766
 pub mod prss;
 pub mod sort;
 pub mod step;
