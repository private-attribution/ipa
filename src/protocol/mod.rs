pub mod aggregation;
pub mod attribution;
pub mod basics;
pub mod boolean;
pub mod context;
pub mod dp;
pub mod ipa;
pub mod modulus_conversion;
<<<<<<< HEAD
pub mod oprf;
#[cfg(feature = "descriptive-gate")]
=======
>>>>>>> b3965572
pub mod prf_sharding;
pub mod prss;
pub mod sort;
pub mod step;

use std::{
    fmt::{Debug, Display, Formatter},
    hash::Hash,
    ops::{Add, AddAssign},
};

pub use basics::BasicProtocols;

use crate::{
    error::Error,
    ff::{Gf20Bit, Gf3Bit, Gf40Bit, Gf8Bit},
};

pub type MatchKey = Gf40Bit;
pub type BreakdownKey = Gf8Bit;
pub type TriggerValue = Gf3Bit;
pub type Timestamp = Gf20Bit;

/// Unique identifier of the MPC query requested by report collectors
/// TODO(615): Generating this unique id may be tricky as it may involve communication between helpers and
/// them collaborating on constructing this unique id. These details haven't been flushed out yet,
/// so for now it is just an empty struct. Once we know more about it, we will make necessary
/// amendments to it
#[derive(Copy, Clone, Debug, PartialEq, Eq, Hash)]
#[cfg_attr(
    feature = "serde",
    derive(serde::Serialize, serde::Deserialize),
    serde(into = "&'static str", try_from = "&str")
)]
pub struct QueryId;

impl Display for QueryId {
    fn fmt(&self, f: &mut Formatter<'_>) -> std::fmt::Result {
        // fail when query id becomes meaningful and change the display implementation
        let _: QueryId = QueryId;
        write!(f, "{self:?}")
    }
}

impl QueryId {
    fn repr() -> &'static str {
        "0"
    }
}

impl AsRef<str> for QueryId {
    fn as_ref(&self) -> &str {
        QueryId::repr()
    }
}

impl From<QueryId> for &'static str {
    fn from(_: QueryId) -> Self {
        QueryId::repr()
    }
}

impl TryFrom<&str> for QueryId {
    type Error = Error;

    fn try_from(value: &str) -> Result<Self, Self::Error> {
        if value == QueryId::repr() {
            Ok(QueryId)
        } else {
            Err(Error::path_parse_error(value))
        }
    }
}

/// Unique identifier of the record inside the query. Support up to `$2^32$` max records because
/// of the assumption that the maximum input is 1B records per query.
#[derive(Copy, Clone, Debug, PartialEq, Eq, PartialOrd, Ord, Hash)]
#[cfg_attr(feature = "enable-serde", derive(serde::Serialize, serde::Deserialize))]
pub struct RecordId(u32);

impl From<u32> for RecordId {
    fn from(v: u32) -> Self {
        RecordId(v)
    }
}

impl From<usize> for RecordId {
    fn from(v: usize) -> Self {
        RecordId::from(u32::try_from(v).unwrap())
    }
}

/// This implementation exists because I am tired of typing `RecordId::from(0_u32)` in tests.
/// I simply want to be able to say `RecordId::from(0)` there.
#[cfg(test)]
impl From<i32> for RecordId {
    fn from(v: i32) -> Self {
        assert!(v >= 0, "Record identifier must be a non-negative number");

        RecordId::from(u32::try_from(v).unwrap())
    }
}

impl RecordId {
    pub(crate) const FIRST: Self = Self(0);
}

impl From<RecordId> for u128 {
    fn from(r: RecordId) -> Self {
        r.0.into()
    }
}

impl From<RecordId> for u32 {
    fn from(v: RecordId) -> Self {
        v.0
    }
}

impl From<RecordId> for usize {
    fn from(r: RecordId) -> Self {
        r.0 as usize
    }
}

impl Add<usize> for RecordId {
    type Output = Self;

    fn add(self, rhs: usize) -> Self::Output {
        RecordId::from(usize::try_from(self.0).unwrap() + rhs)
    }
}

impl AddAssign<usize> for RecordId {
    fn add_assign(&mut self, rhs: usize) {
        self.0 += u32::try_from(rhs).unwrap();
    }
}

/// Helper used when an operation may or may not be associated with a specific record. This is
/// also used to prevent some kinds of invalid uses of record ID iteration. For example, trying to
/// use the record ID to iterate over both the inner and outer vectors in a `Vec<Vec<T>>` is an
/// error. Instead, one level of iteration can use the record ID and the other can use something
/// like a `BitOpStep`.
///
/// There are some doc tests on `UpgradeContext` showing the use of `RecordBinding`.
pub trait RecordBinding: Copy + Send + Sync + 'static {}

#[derive(Clone, Copy)]
pub struct NoRecord;
impl RecordBinding for NoRecord {}

impl RecordBinding for RecordId {}<|MERGE_RESOLUTION|>--- conflicted
+++ resolved
@@ -6,11 +6,8 @@
 pub mod dp;
 pub mod ipa;
 pub mod modulus_conversion;
-<<<<<<< HEAD
 pub mod oprf;
 #[cfg(feature = "descriptive-gate")]
-=======
->>>>>>> b3965572
 pub mod prf_sharding;
 pub mod prss;
 pub mod sort;
