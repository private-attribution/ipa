--- conflicted
+++ resolved
@@ -2,12 +2,8 @@
 mod securemul;
 mod sort;
 
-<<<<<<< HEAD
 use crate::error::Error;
 use std::fmt::{Debug, Display, Formatter};
-=======
-use std::fmt::{Debug, Formatter};
->>>>>>> 0ba9cabf
 use std::hash::Hash;
 
 use crate::helpers::prss::SpaceIndex;
@@ -30,7 +26,7 @@
 /// use a new circuit, there will be an additional struct/enum that implements `Step`, but eventually
 /// it should converge to a single implementation.
 pub trait Step:
-    Copy + Clone + Debug + Eq + Hash + Send + Sync + TryFrom<String, Error = Error> + Display + 'static
+    Copy + Clone + Debug + Display + Eq + Hash + Send + Sync + TryFrom<String, Error = Error> + 'static
 {
 }
 
@@ -43,18 +39,23 @@
     Sort(SortStep),
 }
 
-<<<<<<< HEAD
 impl IPAProtocolStep {
     const CONVERT_SHARES_STR: &'static str = "convert-shares";
     const SORT_STR: &'static str = "sort";
 }
 
-#[derive(Debug, Copy, Clone, PartialEq, Eq, Hash)]
-pub enum ShareConversionStep {}
-=======
-#[derive(Copy, Clone, PartialEq, Eq, Hash)]
-pub enum SortStep {
-    BitPermutations,
+impl TryFrom<String> for IPAProtocolStep {
+    type Error = Error;
+
+    fn try_from(value: String) -> Result<Self, Self::Error> {
+        if value == *Self::CONVERT_SHARES_STR {
+            Ok(Self::ConvertShares)
+        } else if let Some(rem) = value.strip_prefix(Self::SORT_STR) {
+            Ok(Self::Sort(String::from(rem).try_into()?))
+        } else {
+            Err(Error::NotFound)
+        }
+    }
 }
 
 impl Debug for IPAProtocolStep {
@@ -70,7 +71,37 @@
         }
     }
 }
->>>>>>> 0ba9cabf
+
+impl Display for IPAProtocolStep {
+    fn fmt(&self, f: &mut Formatter<'_>) -> std::fmt::Result {
+        match self {
+            Self::ConvertShares => write!(f, "{}", Self::CONVERT_SHARES_STR),
+            Self::Sort(_) => write!(f, "{}", Self::SORT_STR),
+        }
+    }
+}
+
+impl Step for IPAProtocolStep {}
+
+impl SpaceIndex for IPAProtocolStep {
+    const MAX: usize = 2;
+
+    fn as_usize(&self) -> usize {
+        match self {
+            IPAProtocolStep::ConvertShares => 0,
+            IPAProtocolStep::Sort(_) => 1,
+        }
+    }
+}
+
+#[derive(Copy, Clone, PartialEq, Eq, Hash)]
+pub enum SortStep {
+    BitPermutations,
+}
+
+impl SortStep {
+    const BIT_PERMUTATIONS_STR: &'static str = "bit-permutations";
+}
 
 impl Debug for SortStep {
     fn fmt(&self, f: &mut Formatter<'_>) -> std::fmt::Result {
@@ -80,32 +111,21 @@
     }
 }
 
-impl Display for IPAProtocolStep {
+impl Display for SortStep {
     fn fmt(&self, f: &mut Formatter<'_>) -> std::fmt::Result {
         match self {
-            Self::ConvertShares(_) => write!(f, "{}", Self::CONVERT_SHARES_STR),
-            Self::Sort(_) => write!(f, "{}", Self::SORT_STR),
+            Self::BitPermutations => write!(f, "{}", Self::BIT_PERMUTATIONS_STR),
         }
     }
 }
 
-impl TryFrom<String> for IPAProtocolStep {
+impl TryFrom<String> for SortStep {
     type Error = Error;
 
-    fn try_from(_value: String) -> Result<Self, Self::Error> {
-        // cannot initialize from empty enum
-        Err(Error::NotFound)
-    }
-}
-impl Step for IPAProtocolStep {}
-
-impl SpaceIndex for IPAProtocolStep {
-    const MAX: usize = 2;
-
-    fn as_usize(&self) -> usize {
-        match self {
-            IPAProtocolStep::ConvertShares => 0,
-            IPAProtocolStep::Sort(_) => 1,
+    fn try_from(value: String) -> Result<Self, Self::Error> {
+        match value.as_str() {
+            Self::BIT_PERMUTATIONS_STR => Ok(Self::BitPermutations),
+            _ => Err(Error::NotFound),
         }
     }
 }
