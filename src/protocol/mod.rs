mod attribution;
mod batch;
mod check_zero;
pub mod context;
pub mod malicious;
mod maliciously_secure_mul;
mod modulus_conversion;
pub mod prss;
mod reveal;
mod reveal_additive_binary;
mod securemul;
pub mod sort;

<<<<<<< HEAD
use crate::error::Error;
use std::fmt::Debug;
use std::hash::Hash;

=======
use std::fmt::Formatter;
>>>>>>> 7e68e7b6
#[cfg(debug_assertions)]
use std::{
    collections::HashSet,
    sync::{Arc, Mutex},
};

/// Defines a unique step of the IPA protocol at a given level of implementation.
///
/// Any stage of the protocol execution will involve multiple steps.  Each of these steps
/// then might involve executing a process that can be broken down into further steps.
/// Ultimately, there will be processes that need to invoke functions on a PRSS or send
/// data to another helper that needs to be uniquely identified.
///
/// Steps are therefore composed into a hierarchy where top-level steps describe major
/// building blocks for a protocol (such as sort shares, convert shares, apply DP, etc...),
/// intermediate processes describe reusable processes (like shuffling), and steps at the
/// lowest level unique identify multiplications.
///
/// Steps are therefore composed into a `UniqueStepIdentifier`, which collects the complete
/// hierarchy of steps at each layer into a unique identifier.
pub trait Step: AsRef<str> {}

// In test code, allow a string (or string reference) to be used as a `Step`.
#[cfg(any(feature = "test-fixture", debug_assertions))]
impl Step for String {}

#[cfg(any(feature = "test-fixture", debug_assertions))]
impl Step for str {}

/// The representation of a unique step in protocol execution.
///
/// This gathers context from multiple layers of execution. Each stage of execution has its
/// own description of the different steps it takes.  Individual components are identified
/// using an implementation of `Step`.  This type combines those with the identifiers from
/// outer functional layers to form this unique identifier.
///
/// This allows each stage of execution to be uniquely identified, while still
/// enabling functional decomposition.
///
/// Underneath, this just takes the string value of each step and concatenates them,
/// with a "/" between each component.
///
/// For example, you might have a high-level process with three steps "a", "b", and "c".
/// Step "a" comprises two actions "x" and "y", but "b" and "c" are atomic actions.
/// Step "a" would be executed with a context identifier of "protocol/a", which it
///  would `narrow()` into "protocol/a/x" and "protocol/a/y" to produce a final set
/// of identifiers: ".../a/x", ".../a/y", ".../b", and ".../c".
///
/// Note that the implementation of this context might change to use a different
/// (possible more efficient) representation.  It is probably not particularly efficient
/// to be cloning this object all over the place.  Of course, a string is pretty useful
/// from a debugging perspective.
<<<<<<< HEAD
#[derive(Clone, Debug)]
#[cfg_attr(
    feature = "enable-serde",
    derive(serde::Deserialize),
    serde(from = "&str")
)]
=======
#[derive(Clone)]
>>>>>>> 7e68e7b6
pub struct UniqueStepId {
    id: String,
    /// This tracks the different values that have been provided to `narrow()`.
    #[cfg(debug_assertions)]
    used: Arc<Mutex<HashSet<String>>>,
}

impl Hash for UniqueStepId {
    fn hash<H: std::hash::Hasher>(&self, state: &mut H) {
        state.write(self.id.as_bytes());
    }
}

impl PartialEq for UniqueStepId {
    fn eq(&self, other: &Self) -> bool {
        self.id == other.id
    }
}

impl Eq for UniqueStepId {}

impl UniqueStepId {
    /// Narrow the scope of the step identifier.
    /// # Panics
    /// In a debug build, this checks that the same refine call isn't run twice and that the string
    /// value of the step doesn't include '/' (which would lead to a bad outcome).
    #[must_use]
    pub fn narrow<S: Step + ?Sized>(&self, step: &S) -> Self {
        #[cfg(debug_assertions)]
        {
            let s = String::from(step.as_ref());
            assert!(!s.contains('/'), "The string for a step cannot contain '/'");
            assert!(
                self.used.lock().unwrap().insert(s),
                "Refined '{}' with step '{}' twice",
                self.id,
                step.as_ref(),
            );
        }

        Self {
            id: self.id.clone() + "/" + step.as_ref(),
            #[cfg(debug_assertions)]
            used: Arc::new(Mutex::new(HashSet::new())),
        }
    }
}

impl Default for UniqueStepId {
    // TODO(mt): this should might be better if it were to be constructed from
    // a QueryId rather than using a default.
    fn default() -> Self {
        Self {
            id: String::from("protocol"),
            #[cfg(debug_assertions)]
            used: Arc::new(Mutex::new(HashSet::new())),
        }
    }
}

impl AsRef<str> for UniqueStepId {
    fn as_ref(&self) -> &str {
        self.id.as_str()
    }
}

impl From<&str> for UniqueStepId {
    fn from(id: &str) -> Self {
        let id = id.strip_prefix('/').unwrap_or(id);
        UniqueStepId {
            id: id.to_owned(),
            #[cfg(debug_assertions)]
            used: Arc::new(Mutex::new(HashSet::new())),
        }
    }
}

/// Set of steps that define the IPA protocol.
#[derive(Copy, Clone, PartialEq, Eq, Hash, Debug)]
pub enum IpaProtocolStep {
    /// Convert from XOR shares to Replicated shares
    ConvertShares,
    /// Sort shares by the match key
    Sort,
    /// Perform attribution.
    Attribution,
}

impl Step for IpaProtocolStep {}

impl AsRef<str> for IpaProtocolStep {
    fn as_ref(&self) -> &str {
        match self {
            Self::ConvertShares => "convert",
            Self::Sort => "sort",
            Self::Attribution => "attribution",
        }
    }
}

impl Debug for UniqueStepId {
    fn fmt(&self, f: &mut Formatter<'_>) -> std::fmt::Result {
        write!(f, "step={}", self.id)
    }
}

/// Unique identifier of the MPC query requested by report collectors
/// TODO: Generating this unique id may be tricky as it may involve communication between helpers and
/// them collaborating on constructing this unique id. These details haven't been flushed out yet,
/// so for now it is just an empty struct. Once we know more about it, we will make necessary
/// amendments to it
#[derive(Copy, Clone, Debug, PartialEq, Eq, Hash)]
#[cfg_attr(
    feature = "serde",
    derive(serde::Deserialize),
    serde(try_from = "&str")
)]
pub struct QueryId;

impl AsRef<str> for QueryId {
    fn as_ref(&self) -> &str {
        "0"
    }
}

impl TryFrom<&str> for QueryId {
    type Error = Error;

    fn try_from(value: &str) -> Result<Self, Self::Error> {
        if value == "0" {
            Ok(QueryId)
        } else {
            Err(Error::path_parse_error(value))
        }
    }
}

/// Unique identifier of the record inside the query. Support up to `$2^32$` max records because
/// of the assumption that the maximum input is 1B records per query.
#[derive(Copy, Clone, Debug, PartialEq, Eq, Hash)]
#[cfg_attr(feature = "enable-serde", derive(serde::Serialize, serde::Deserialize))]
pub struct RecordId(u32);

pub const RECORD_0: RecordId = RecordId(0);
pub const RECORD_1: RecordId = RecordId(0);
pub const RECORD_2: RecordId = RecordId(0);
pub const RECORD_3: RecordId = RecordId(0);

impl From<u32> for RecordId {
    fn from(v: u32) -> Self {
        RecordId(v)
    }
}

impl From<usize> for RecordId {
    fn from(v: usize) -> Self {
        RecordId::from(u32::try_from(v).unwrap())
    }
}

impl From<RecordId> for u128 {
    fn from(r: RecordId) -> Self {
        r.0.into()
    }
}<|MERGE_RESOLUTION|>--- conflicted
+++ resolved
@@ -11,14 +11,10 @@
 mod securemul;
 pub mod sort;
 
-<<<<<<< HEAD
 use crate::error::Error;
 use std::fmt::Debug;
+use std::fmt::Formatter;
 use std::hash::Hash;
-
-=======
-use std::fmt::Formatter;
->>>>>>> 7e68e7b6
 #[cfg(debug_assertions)]
 use std::{
     collections::HashSet,
@@ -71,16 +67,12 @@
 /// (possible more efficient) representation.  It is probably not particularly efficient
 /// to be cloning this object all over the place.  Of course, a string is pretty useful
 /// from a debugging perspective.
-<<<<<<< HEAD
-#[derive(Clone, Debug)]
+#[derive(Clone)]
 #[cfg_attr(
     feature = "enable-serde",
     derive(serde::Deserialize),
     serde(from = "&str")
 )]
-=======
-#[derive(Clone)]
->>>>>>> 7e68e7b6
 pub struct UniqueStepId {
     id: String,
     /// This tracks the different values that have been provided to `narrow()`.
