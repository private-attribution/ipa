--- conflicted
+++ resolved
@@ -90,15 +90,15 @@
 pub fn convert_all_bits_local<F: Field, B: BitArray>(
     helper_role: Role,
     input: &[XorReplicated<B>],
+    num_bits: u32,
 ) -> Vec<Vec<BitConversionTriple<Replicated<F>>>> {
-<<<<<<< HEAD
     input
         .iter()
         .map(|record| {
             (0..num_bits)
                 .map(|bit_index: u32| {
-                    let left = u128::from(record.left() >> bit_index) & 1;
-                    let right = u128::from(record.right() >> bit_index) & 1;
+                    let left = u128::from(record.left()[bit_index]);
+                    let right = u128::from(record.right()[bit_index]);
                     BitConversionTriple(match helper_role {
                         Role::H1 => [
                             Replicated::new(F::from(left), F::ZERO),
@@ -120,17 +120,6 @@
                 .collect::<Vec<_>>()
         })
         .collect::<Vec<_>>()
-=======
-    let mut total_list = Vec::new();
-    for bit_index in 0..B::BITS {
-        let one_list = input
-            .iter()
-            .map(|v| convert_bit_local::<F, B>(helper_role, bit_index, v))
-            .collect::<Vec<_>>();
-        total_list.push(one_list);
-    }
-    total_list
->>>>>>> aeef79b6
 }
 /// Convert a locally-decomposed single bit into field elements.
 /// # Errors
