--- conflicted
+++ resolved
@@ -37,13 +37,8 @@
         .await?;
 
     // Sleep until `helper's left` sends their share
-<<<<<<< HEAD
     let share: F = channel
-        .receive(channel.identity().peer(Direction::Left), record_id)
-=======
-    let RevealValue { share } = channel
         .receive(ctx.role().peer(Direction::Left), record_id)
->>>>>>> 3c64c7ed
         .await?;
 
     Ok(inputs.0 + inputs.1 + share)
