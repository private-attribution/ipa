--- conflicted
+++ resolved
@@ -154,10 +154,6 @@
     #[cfg(test)]
     mod tests {
         use crate::field::Fp31;
-<<<<<<< HEAD
-        use crate::helpers;
-=======
->>>>>>> 7ef61881
         use crate::protocol::context::ProtocolContext;
         use crate::protocol::securemul::stream::secure_multiply;
         use crate::protocol::QueryId;
@@ -224,10 +220,7 @@
     use std::sync::atomic::{AtomicU32, Ordering};
 
     use crate::field::{Field, Fp31};
-<<<<<<< HEAD
-=======
     use crate::protocol::context::ProtocolContext;
->>>>>>> 7ef61881
     use rand::rngs::mock::StepRng;
 
     use rand_core::RngCore;
@@ -343,45 +336,4 @@
 
         Ok(validate_and_reconstruct(result_shares).into())
     }
-<<<<<<< HEAD
-
-    pub fn make_context<'a, S: Step + SpaceIndex>(
-        test_world: &'a TestWorld<S>,
-        participants: &'a (Participant<S>, Participant<S>, Participant<S>),
-    ) -> [ProtocolContext<'a, TestHelperGateway<S>, S>; 3] {
-        test_world
-            .gateways
-            .iter()
-            .zip([&participants.0, &participants.1, &participants.2])
-            .map(|(gateway, participant)| ProtocolContext::new(participant, gateway))
-            .collect::<Vec<_>>()
-            .try_into()
-            .unwrap()
-    }
-
-    /// Shares `input` into 3 replicated secret shares using the provided `rng` implementation
-    pub fn share<R: RngCore>(input: Fp31, rng: &mut R) -> [Replicated<Fp31>; 3] {
-        let x1 = Fp31::from(rng.gen_range(0..Fp31::PRIME));
-        let x2 = Fp31::from(rng.gen_range(0..Fp31::PRIME));
-        let x3 = input - (x1 + x2);
-
-        [
-            Replicated::new(x1, x2),
-            Replicated::new(x2, x3),
-            Replicated::new(x3, x1),
-        ]
-    }
-
-    pub fn validate_and_reconstruct<T: Field>(
-        input: (Replicated<T>, Replicated<T>, Replicated<T>),
-    ) -> T {
-        assert_eq!(
-            input.0.as_tuple().0 + input.1.as_tuple().0 + input.2.as_tuple().0,
-            input.0.as_tuple().1 + input.1.as_tuple().1 + input.2.as_tuple().1
-        );
-
-        input.0.as_tuple().0 + input.1.as_tuple().0 + input.2.as_tuple().0
-    }
-=======
->>>>>>> 7ef61881
 }