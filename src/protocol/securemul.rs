--- conflicted
+++ resolved
@@ -62,139 +62,6 @@
     }
 }
 
-<<<<<<< HEAD
-#[derive(Error, Debug)]
-pub enum Error {}
-
-/// Module to support streaming interface for secure multiplication
-pub mod stream {
-    use crate::chunkscan::ChunkScan;
-    use crate::field::Field;
-    use crate::helpers::fabric::Network;
-    use crate::protocol::{context::ProtocolContext, RecordId, Step};
-    use crate::secret_sharing::Replicated;
-    use futures::Stream;
-
-    #[derive(Copy, Clone, PartialEq, Eq, Debug, Hash)]
-    pub struct StreamingStep;
-
-    impl Step for StreamingStep {}
-
-    impl AsRef<str> for StreamingStep {
-        fn as_ref(&self) -> &str {
-            "streaming"
-        }
-    }
-
-    /// Consumes the input stream of replicated secret shares and produces a new stream with elements
-    /// being the product of items in the input stream. For example, if (a, b, c) are elements of the
-    /// input stream, output will contain two elements: (a*b, a*b*c)
-    ///
-    /// ## Panics
-    /// Panics if one of the internal invariants does not hold.
-    #[allow(dead_code)]
-    pub fn secure_multiply<'a, F, N, S>(
-        input_stream: S,
-        ctx: &'a ProtocolContext<'a, N>,
-        _index: u128,
-    ) -> impl Stream<Item = Replicated<F>> + 'a
-    where
-        S: Stream<Item = Replicated<F>> + 'a,
-        F: Field,
-        N: Network,
-    {
-        let mut stream_element_idx = 0;
-
-        // TODO (alex): is there a way to deal with async without pinning stream to the heap?
-        Box::pin(ChunkScan::new(
-            input_stream,
-            2, // buffer two elements
-            move |mut items: Vec<Replicated<F>>| async move {
-                debug_assert!(items.len() == 2);
-
-                let b_share = items.pop().unwrap();
-                let a_share = items.pop().unwrap();
-                stream_element_idx += 1; // TODO(mt): revisit (use enumerate()?)
-
-                ctx.multiply(RecordId::from(stream_element_idx))
-                    .await
-                    .execute(a_share, b_share)
-                    .await
-            },
-        ))
-    }
-
-    #[cfg(test)]
-    mod tests {
-        use crate::field::Fp31;
-        use crate::helpers::Identity;
-        use crate::protocol::context::ProtocolContext;
-        use crate::protocol::securemul::stream::secure_multiply;
-        use crate::protocol::QueryId;
-        use crate::secret_sharing::Replicated;
-        use crate::test_fixture::{logging, make_world, share, validate_and_reconstruct};
-        use futures::StreamExt;
-        use futures_util::future::join_all;
-        use futures_util::stream;
-        use rand::rngs::mock::StepRng;
-
-        /// Secure multiplication may be used with Stream API where shares are provided as elements
-        /// of a `Stream`.
-        #[tokio::test]
-        async fn supports_stream_of_secret_shares() {
-            // beforeEach is not a thing in Rust yet: https://github.com/rust-lang/rfcs/issues/1664
-            logging::setup();
-
-            // we compute a*b*c in this test. 4*3*2 = 24
-            let mut rand = StepRng::new(1, 1);
-            let a = share(Fp31::from(4_u128), &mut rand);
-            let b = share(Fp31::from(3_u128), &mut rand);
-            let c = share(Fp31::from(2_u128), &mut rand);
-            let start_index = 1024_u128;
-
-            // setup helpers
-            let world = make_world(QueryId);
-
-            // dedicated streams for each helper
-            let input = [
-                stream::iter(vec![a[0], b[0], c[0]]),
-                stream::iter(vec![a[1], b[1], c[1]]),
-                stream::iter(vec![a[2], b[2], c[2]]),
-            ];
-
-            // create 3 tasks (1 per helper) that will execute secure multiplication
-            let handles = input
-                .into_iter()
-                .zip(world.participants)
-                .zip(world.gateways)
-                .zip([Identity::H1, Identity::H2, Identity::H3])
-                .map(|(((input, prss), gateway), role)| {
-                    tokio::spawn(async move {
-                        let ctx = ProtocolContext::new(role, &prss, &gateway);
-                        let mut stream = secure_multiply(input, &ctx, start_index);
-
-                        // compute a*b
-                        let _ = stream.next().await.expect("Failed to compute a*b");
-
-                        // compute (a*b)*c and return it
-                        stream.next().await.expect("Failed to compute a*b*c")
-                    })
-                });
-
-            let result_shares: [Replicated<Fp31>; 3] =
-                join_all(handles.map(|handle| async { handle.await.unwrap() }))
-                    .await
-                    .try_into()
-                    .unwrap();
-            let result_shares = (result_shares[0], result_shares[1], result_shares[2]);
-
-            assert_eq!(Fp31::from(24_u128), validate_and_reconstruct(result_shares));
-        }
-    }
-}
-
-=======
->>>>>>> 46642796
 #[cfg(test)]
 pub mod tests {
     use crate::error::BoxError;
