--- conflicted
+++ resolved
@@ -198,7 +198,6 @@
 
     #[tokio::test]
     async fn successfully_sends() {
-<<<<<<< HEAD
         let roles = RoleAssignment::new(HelperIdentity::make_three());
         let h1_identity = roles.identity(Role::H1);
         let h2_identity = roles.identity(Role::H2);
@@ -217,34 +216,13 @@
         let h2_network = Network::new(h2_transport, expected_query_id, roles.clone());
         let h1_transport = transports.transport(h1_identity).unwrap();
         let mut h1_stream = h1_transport
-=======
-        let message_chunks = (
-            ChannelId::new(Role::H1, Step::default().narrow("successfully-sends")),
-            vec![0u8; MESSAGE_PAYLOAD_SIZE_BYTES],
-        );
-        let roles = RoleAssignment::new(HelperIdentity::make_three());
-        let this_identity = roles.identity(Role::H2);
-        let dest_identity = roles.identity(message_chunks.0.role);
-        let expected_query_id = QueryId;
-
-        let transports = InMemoryNetwork::default();
-        let this_transport = transports.transport(this_identity).unwrap();
-        let this_network = Network::new(this_transport, expected_query_id, roles.clone());
-        let dest_transport = transports.transport(dest_identity).unwrap();
-        let mut dest_stream = dest_transport
->>>>>>> 52e77be1
             .subscribe(SubscriptionType::Query(expected_query_id))
             .await;
 
         for i in 0..10 {
             assert_successful_send(
-<<<<<<< HEAD
                 &h2_network,
                 &mut h1_stream,
-=======
-                &this_network,
-                &mut dest_stream,
->>>>>>> 52e77be1
                 expected_query_id,
                 &message_chunks,
                 i,
@@ -257,7 +235,6 @@
     #[should_panic(expected = "out-of-order delivery of data for")] // just the prefix
     async fn rejects_bad_offset() {
         let expected_query_id = QueryId;
-<<<<<<< HEAD
         let expected_role = Role::H2;
         let expected_step = Step::default().narrow("rejects-bad-offset");
         let expected_payload = vec![0u8; MESSAGE_PAYLOAD_SIZE_BYTES];
@@ -290,52 +267,15 @@
             ),
             message_chunks_stream.next().await.unwrap()
         );
-=======
-        let message_chunks = (
-            ChannelId::new(Role::H2, Step::default().narrow("rejects-bad-offset")),
-            vec![0u8; MESSAGE_PAYLOAD_SIZE_BYTES],
-        );
-
-        let transports = InMemoryNetwork::default();
-        let identities = transports.helper_identities();
-        let this_identity = identities[Role::H1];
-        let that_identity = identities[Role::H2];
-
-        let this_transport = transports.transport(this_identity).unwrap();
-        let this_network = Network::new(
-            this_transport,
-            expected_query_id,
-            RoleAssignment::new(identities),
-        );
-        let mut message_chunks_stream = this_network.recv_stream().await;
-
-        let that_transport = transports.transport(that_identity).unwrap();
-        let command = TransportCommand::StepData {
-            query_id: expected_query_id,
-            step: message_chunks.0.step.clone(),
-            payload: message_chunks.1.clone(),
-            offset: 0,
-        };
-        that_transport.send(this_identity, command).await.unwrap();
-        assert_eq!(message_chunks, message_chunks_stream.next().await.unwrap());
->>>>>>> 52e77be1
 
         // send with offset == 0 again; this time should panic
         let command = TransportCommand::StepData {
             query_id: expected_query_id,
-<<<<<<< HEAD
             step: expected_step.clone(),
             payload: expected_payload.clone(),
             offset: 0,
         };
         h2_transport.send(h1_identity, command).await.unwrap();
-=======
-            step: message_chunks.0.step.clone(),
-            payload: message_chunks.1.clone(),
-            offset: 0,
-        };
-        that_transport.send(this_identity, command).await.unwrap();
->>>>>>> 52e77be1
         message_chunks_stream.next().await.unwrap();
     }
 }