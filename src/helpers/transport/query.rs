<<<<<<< HEAD
use crate::{
    ff::FieldType,
    helpers::{transport::Error, RoleAssignment, TransportCommand},
    protocol::{QueryId, Substep},
};
=======
use crate::ff::FieldType;
use crate::helpers::{RoleAssignment, TransportCommand, TransportError};
use crate::protocol::{QueryId, Substep};
>>>>>>> 4b2c4e4f
use futures::Stream;
use std::fmt::{Debug, Formatter};
use std::pin::Pin;
use tokio::sync::oneshot;

#[derive(Copy, Clone, Debug)]
#[cfg_attr(test, derive(PartialEq, Eq))]
pub struct QueryConfig {
    pub field_type: FieldType,
    pub query_type: QueryType,
}

#[derive(Clone, Debug)]
#[cfg_attr(test, derive(PartialEq, Eq))]
pub struct PrepareQuery {
    pub query_id: QueryId,
    pub config: QueryConfig,
    pub roles: RoleAssignment,
}

pub struct QueryInput {
    pub query_id: QueryId,
    /// TODO: remove, we already have this information in query configuration
    pub field_type: FieldType,
<<<<<<< HEAD
    // TODO: there are no errors that need to be streamed from client to server.
    // this type should be just a Stream<Item = Vec<u8>>
    pub input_stream: Pin<Box<dyn Stream<Item = Result<Vec<u8>, Error>> + Send>>,
=======
    pub input_stream: Pin<Box<dyn Stream<Item = Result<Vec<u8>, TransportError>> + Send>>,
>>>>>>> 4b2c4e4f
}

impl Debug for QueryInput {
    fn fmt(&self, f: &mut Formatter<'_>) -> std::fmt::Result {
        write!(f, "query_inputs[{:?}]", self.query_id)
    }
}

#[derive(Debug)]
pub enum QueryCommand {
    Create(QueryConfig, oneshot::Sender<QueryId>),
    Prepare(PrepareQuery, oneshot::Sender<()>),
    Input(QueryInput, oneshot::Sender<()>),
}

impl QueryCommand {
    #[must_use]
    pub fn name(&self) -> &'static str {
        match self {
            Self::Create(_, _) => "Query Create",
            Self::Prepare(_, _) => "Query Prepare",
            Self::Input(_, _) => "Query Input",
        }
    }

    #[must_use]
    pub fn query_id(&self) -> Option<QueryId> {
        match self {
            Self::Create(_, _) => None,
            Self::Prepare(data, _) => Some(data.query_id),
            Self::Input(data, _) => Some(data.query_id),
        }
    }
}

impl From<QueryCommand> for TransportCommand {
    fn from(value: QueryCommand) -> Self {
        TransportCommand::Query(value)
    }
}

#[derive(Copy, Clone, Debug, Eq, PartialEq)]
pub enum QueryType {
    #[cfg(any(test, feature = "test-fixture", feature = "cli"))]
    TestMultiply,
    IPA(IPAQueryConfig),
}

impl QueryType {
    pub const TEST_MULTIPLY_STR: &'static str = "test-multiply";
    pub const IPA_STR: &'static str = "ipa";
}

impl AsRef<str> for QueryType {
    fn as_ref(&self) -> &str {
        match self {
            #[cfg(any(test, feature = "cli", feature = "test-fixture"))]
            QueryType::TestMultiply => Self::TEST_MULTIPLY_STR,
            QueryType::IPA(_) => Self::IPA_STR,
        }
    }
}

<<<<<<< HEAD
impl Substep for QueryType {}
=======
impl TryFrom<&str> for QueryType {
    type Error = TransportError;

    fn try_from(_query_type_str: &str) -> Result<Self, Self::Error> {
        unimplemented!("query type needs more arguments than just name of the protocol")
        // match query_type_str {
        //     #[cfg(any(test, feature = "test-fixture"))]
        //     Self::TEST_MULTIPLY_STR => Ok(QueryType::TestMultiply),
        //     Self::IPA_STR => Ok(QueryType::IPA),
        //     other => Err(TransportError::UnknownQueryType(other.to_string())),
        // }
    }
}

impl Substep for QueryType {}

#[derive(Debug, Copy, Clone, PartialEq, Eq)]
pub struct IPAQueryConfig {
    pub num_bits: u32,
    pub per_user_credit_cap: u32,
    pub max_breakdown_key: u128,
}

impl From<IPAQueryConfig> for QueryType {
    fn from(value: IPAQueryConfig) -> Self {
        QueryType::IPA(value)
    }
}
>>>>>>> 4b2c4e4f
<|MERGE_RESOLUTION|>--- conflicted
+++ resolved
@@ -1,14 +1,8 @@
-<<<<<<< HEAD
 use crate::{
     ff::FieldType,
-    helpers::{transport::Error, RoleAssignment, TransportCommand},
+    helpers::{RoleAssignment, TransportCommand, TransportError},
     protocol::{QueryId, Substep},
 };
-=======
-use crate::ff::FieldType;
-use crate::helpers::{RoleAssignment, TransportCommand, TransportError};
-use crate::protocol::{QueryId, Substep};
->>>>>>> 4b2c4e4f
 use futures::Stream;
 use std::fmt::{Debug, Formatter};
 use std::pin::Pin;
@@ -33,13 +27,9 @@
     pub query_id: QueryId,
     /// TODO: remove, we already have this information in query configuration
     pub field_type: FieldType,
-<<<<<<< HEAD
     // TODO: there are no errors that need to be streamed from client to server.
     // this type should be just a Stream<Item = Vec<u8>>
-    pub input_stream: Pin<Box<dyn Stream<Item = Result<Vec<u8>, Error>> + Send>>,
-=======
     pub input_stream: Pin<Box<dyn Stream<Item = Result<Vec<u8>, TransportError>> + Send>>,
->>>>>>> 4b2c4e4f
 }
 
 impl Debug for QueryInput {
@@ -103,23 +93,6 @@
     }
 }
 
-<<<<<<< HEAD
-impl Substep for QueryType {}
-=======
-impl TryFrom<&str> for QueryType {
-    type Error = TransportError;
-
-    fn try_from(_query_type_str: &str) -> Result<Self, Self::Error> {
-        unimplemented!("query type needs more arguments than just name of the protocol")
-        // match query_type_str {
-        //     #[cfg(any(test, feature = "test-fixture"))]
-        //     Self::TEST_MULTIPLY_STR => Ok(QueryType::TestMultiply),
-        //     Self::IPA_STR => Ok(QueryType::IPA),
-        //     other => Err(TransportError::UnknownQueryType(other.to_string())),
-        // }
-    }
-}
-
 impl Substep for QueryType {}
 
 #[derive(Debug, Copy, Clone, PartialEq, Eq)]
@@ -133,5 +106,4 @@
     fn from(value: IPAQueryConfig) -> Self {
         QueryType::IPA(value)
     }
-}
->>>>>>> 4b2c4e4f
+}