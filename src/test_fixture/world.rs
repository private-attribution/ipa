use crate::error::Error;
use crate::helpers::mock::TestHelperGateway;
use crate::helpers::prss::{Participant, SpaceIndex};
use crate::protocol::{QueryId, Step};
use crate::test_fixture::make_participants;
<<<<<<< HEAD
use std::fmt::{Display, Formatter};
=======
use std::fmt::{Debug, Formatter};
>>>>>>> 0ba9cabf

/// Test environment for protocols to run tests that require communication between helpers.
/// For now the messages sent through it never leave the test infra memory perimeter, so
/// there is no need to associate each of them with `QueryId`, but this API makes it possible
/// to do if we need it.
#[derive(Debug)]
#[allow(clippy::module_name_repetitions)]
pub struct TestWorld<S: SpaceIndex> {
    pub query_id: QueryId,
    pub gateways: [TestHelperGateway<S>; 3],
    pub participants: [Participant<S>; 3],
}

#[must_use]
pub fn make<S: Step + SpaceIndex>(query_id: QueryId) -> TestWorld<S> {
    let participants = make_participants();
    let participants = [participants.0, participants.1, participants.2];
    let gateways = TestHelperGateway::make_three();

    TestWorld {
        query_id,
        gateways,
        participants,
    }
}

#[derive(Copy, Clone, PartialEq, Eq, Hash)]
pub enum TestStep {
    Mul1(u8),
    Mul2,
}

<<<<<<< HEAD
impl Display for TestStep {
    fn fmt(&self, f: &mut Formatter<'_>) -> std::fmt::Result {
        match self {
            Self::Mul1(u) => write!(f, "mul1/{}", u),
            Self::Mul2 => write!(f, "mul2"),
        }
    }
}

impl TryFrom<String> for TestStep {
    type Error = Error;

    fn try_from(value: String) -> Result<Self, Self::Error> {
        if value == "mul2" {
            Ok(Self::Mul2)
        } else {
            value
                .split_once('/')
                .and_then(|(pre, suf)| (pre == "mul1").then_some(suf))
                .and_then(|suf| suf.parse::<u8>().ok())
                .map(Self::Mul1)
                .ok_or(Error::InvalidId)
=======
impl Debug for TestStep {
    fn fmt(&self, f: &mut Formatter<'_>) -> std::fmt::Result {
        match self {
            TestStep::Mul1(v) => write!(f, "TestStep/Mul1[{}]", v),
            TestStep::Mul2 => write!(f, "TestStep/Mul2"),
>>>>>>> 0ba9cabf
        }
    }
}

impl Step for TestStep {}

impl SpaceIndex for TestStep {
    const MAX: usize = 2;

    fn as_usize(&self) -> usize {
        match self {
            TestStep::Mul1(_) => 0,
            TestStep::Mul2 => 1,
        }
    }
}<|MERGE_RESOLUTION|>--- conflicted
+++ resolved
@@ -3,11 +3,7 @@
 use crate::helpers::prss::{Participant, SpaceIndex};
 use crate::protocol::{QueryId, Step};
 use crate::test_fixture::make_participants;
-<<<<<<< HEAD
-use std::fmt::{Display, Formatter};
-=======
-use std::fmt::{Debug, Formatter};
->>>>>>> 0ba9cabf
+use std::fmt::{Debug, Display, Formatter};
 
 /// Test environment for protocols to run tests that require communication between helpers.
 /// For now the messages sent through it never leave the test infra memory perimeter, so
@@ -40,12 +36,20 @@
     Mul2,
 }
 
-<<<<<<< HEAD
 impl Display for TestStep {
     fn fmt(&self, f: &mut Formatter<'_>) -> std::fmt::Result {
         match self {
             Self::Mul1(u) => write!(f, "mul1/{}", u),
             Self::Mul2 => write!(f, "mul2"),
+        }
+    }
+}
+
+impl Debug for TestStep {
+    fn fmt(&self, f: &mut Formatter<'_>) -> std::fmt::Result {
+        match self {
+            TestStep::Mul1(v) => write!(f, "TestStep/Mul1[{}]", v),
+            TestStep::Mul2 => write!(f, "TestStep/Mul2"),
         }
     }
 }
@@ -63,13 +67,6 @@
                 .and_then(|suf| suf.parse::<u8>().ok())
                 .map(Self::Mul1)
                 .ok_or(Error::InvalidId)
-=======
-impl Debug for TestStep {
-    fn fmt(&self, f: &mut Formatter<'_>) -> std::fmt::Result {
-        match self {
-            TestStep::Mul1(v) => write!(f, "TestStep/Mul1[{}]", v),
-            TestStep::Mul2 => write!(f, "TestStep/Mul2"),
->>>>>>> 0ba9cabf
         }
     }
 }
