--- conflicted
+++ resolved
@@ -33,18 +33,12 @@
 /// For now the messages sent through it never leave the test infra memory perimeter, so
 /// there is no need to associate each of them with `QueryId`, but this API makes it possible
 /// to do if we need it.
-<<<<<<< HEAD
-pub struct TestWorld<F: Field> {
-=======
-#[derive(Debug)]
 pub struct TestWorld {
->>>>>>> 969218a5
     pub query_id: QueryId,
     gateways: [Gateway; 3],
     pub participants: [PrssEndpoint; 3],
     executions: AtomicUsize,
     metrics_receiver: Receiver,
-    rbg: [RandomBitsGenerator<F>; 3],
     _network: Arc<InMemoryNetwork>,
 }
 
@@ -136,7 +130,7 @@
     }
 }
 
-impl<F: Field> Drop for TestWorld<F> {
+impl Drop for TestWorld {
     fn drop(&mut self) {
         print_metrics(self.metrics_receiver.controller().snapshot());
     }
