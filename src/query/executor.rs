--- conflicted
+++ resolved
@@ -203,42 +203,43 @@
                 },
             )
         }
-<<<<<<< HEAD
+        (QueryType::OprfIpa(ipa_config), FieldType::Fp32BitPrime) => do_query(
+            config,
+            gateway,
+            input,
+            move |prss, gateway, config, input| {
+                let ctx = SemiHonestContext::new(prss, gateway);
+                Box::pin(
+                    OprfIpaQuery::<_, Fp32BitPrime>::new(ipa_config)
+                        .execute(ctx, config.size, input)
+                        .then(|res| ready(res.map(|out| Box::new(out) as Box<dyn Result>))),
+                )
+            },
+        ),
+        #[cfg(any(test, feature = "weak-field"))]
+        (QueryType::OprfIpa(ipa_config), FieldType::Fp31) => do_query(
+            config,
+            gateway,
+            input,
+            move |prss, gateway, config, input| {
+                let ctx = SemiHonestContext::new(prss, gateway);
+                Box::pin(
+                    OprfIpaQuery::<_, Fp32BitPrime>::new(ipa_config)
+                        .execute(ctx, config.size, input)
+                        .then(|res| ready(res.map(|out| Box::new(out) as Box<dyn Result>))),
+                )
+            },
+        ),
         (QueryType::OPRFShuffle(oprf_shuffle_config), _) => do_query(
-=======
-        (QueryType::OprfIpa(ipa_config), FieldType::Fp32BitPrime) => do_query(
->>>>>>> b4d10d66
-            config,
-            gateway,
-            input,
-            move |prss, gateway, config, input| {
-                let ctx = SemiHonestContext::new(prss, gateway);
-<<<<<<< HEAD
+            config,
+            gateway,
+            input,
+            move |prss, gateway, config, input| {
+                let ctx = SemiHonestContext::new(prss, gateway);
                 let query = OPRFShuffleQuery::new(oprf_shuffle_config)
                     .execute(ctx, config.size, input)
                     .then(|res| ready(res.map(|out| Box::new(out) as Box<dyn Result>)));
                 Box::pin(query)
-=======
-                Box::pin(
-                    OprfIpaQuery::<_, Fp32BitPrime>::new(ipa_config)
-                        .execute(ctx, config.size, input)
-                        .then(|res| ready(res.map(|out| Box::new(out) as Box<dyn Result>))),
-                )
-            },
-        ),
-        #[cfg(any(test, feature = "weak-field"))]
-        (QueryType::OprfIpa(ipa_config), FieldType::Fp31) => do_query(
-            config,
-            gateway,
-            input,
-            move |prss, gateway, config, input| {
-                let ctx = SemiHonestContext::new(prss, gateway);
-                Box::pin(
-                    OprfIpaQuery::<_, Fp32BitPrime>::new(ipa_config)
-                        .execute(ctx, config.size, input)
-                        .then(|res| ready(res.map(|out| Box::new(out) as Box<dyn Result>))),
-                )
->>>>>>> b4d10d66
             },
         ),
     }
