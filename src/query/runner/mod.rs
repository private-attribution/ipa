mod aggregate;
mod ipa;
<<<<<<< HEAD
pub mod oprf_shuffle;
=======
mod oprf_ipa;
>>>>>>> b4d10d66

#[cfg(any(test, feature = "cli", feature = "test-fixture"))]
mod test_multiply;

#[cfg(any(test, feature = "cli", feature = "test-fixture"))]
pub(super) use test_multiply::execute_test_multiply;

<<<<<<< HEAD
pub(super) use self::{
    aggregate::SparseAggregateQuery, ipa::IpaQuery, oprf_shuffle::query::OPRFShuffleQuery,
};
=======
pub(super) use self::{aggregate::SparseAggregateQuery, ipa::IpaQuery, oprf_ipa::OprfIpaQuery};
>>>>>>> b4d10d66
use crate::{error::Error, query::ProtocolResult};

pub(super) type QueryResult = Result<Box<dyn ProtocolResult>, Error>;<|MERGE_RESOLUTION|>--- conflicted
+++ resolved
@@ -1,10 +1,7 @@
 mod aggregate;
 mod ipa;
-<<<<<<< HEAD
+mod oprf_ipa;
 pub mod oprf_shuffle;
-=======
-mod oprf_ipa;
->>>>>>> b4d10d66
 
 #[cfg(any(test, feature = "cli", feature = "test-fixture"))]
 mod test_multiply;
@@ -12,13 +9,10 @@
 #[cfg(any(test, feature = "cli", feature = "test-fixture"))]
 pub(super) use test_multiply::execute_test_multiply;
 
-<<<<<<< HEAD
 pub(super) use self::{
-    aggregate::SparseAggregateQuery, ipa::IpaQuery, oprf_shuffle::query::OPRFShuffleQuery,
+    aggregate::SparseAggregateQuery, ipa::IpaQuery, oprf_ipa::OprfIpaQuery,
+    oprf_shuffle::query::OPRFShuffleQuery,
 };
-=======
-pub(super) use self::{aggregate::SparseAggregateQuery, ipa::IpaQuery, oprf_ipa::OprfIpaQuery};
->>>>>>> b4d10d66
 use crate::{error::Error, query::ProtocolResult};
 
 pub(super) type QueryResult = Result<Box<dyn ProtocolResult>, Error>;