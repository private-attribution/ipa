use crate::{
    bits::{BitArray, Serializable},
    secret_sharing::SharedValue,
};
use bitvec::prelude::{BitArr, Lsb0};
use generic_array::GenericArray;
use typenum::{Unsigned, U1, U5, U8};

// Bit store type definitions
type U8_1 = BitArr!(for 8, in u8, Lsb0);
type U8_5 = BitArr!(for 40, in u8, Lsb0);
type U8_8 = BitArr!(for 64, in u8, Lsb0);

macro_rules! bit_array_impl {
    ( $modname:ident, $name:ident, $store:ty, $bits:expr, $arraylen:ty ) => {
        mod $modname {
            use super::*;

            /// N-bit array of bits. It supports boolean algebra, and provides access
            /// to individual bits via index.
            ///
            /// Bits are stored in the Little-Endian format. Accessing the first element
            /// like `b[0]` will return the LSB.
            #[derive(std::fmt::Debug, Clone, Copy, PartialEq, Eq)]
            pub struct $name($store);

            impl SharedValue for $name {
                const BITS: u32 = $bits;
                const ZERO: Self = Self(<$store>::ZERO);
            }

            impl BitArray for $name {
                fn truncate_from<T: Into<u128>>(v: T) -> Self {
<<<<<<< HEAD
                    Self(<$store>::new(
                        v.into().to_le_bytes()[0..Self::SIZE_IN_BYTES]
                            .try_into()
                            .unwrap(),
                    ))
=======
                    let v = &v.into().to_le_bytes()[..<Self as Serializable>::Size::to_usize()];
                    Self(<$store>::new(v.try_into().unwrap()))
>>>>>>> 91831dc7
                }
            }

            impl rand::distributions::Distribution<$name> for rand::distributions::Standard {
                fn sample<R: crate::rand::Rng + ?Sized>(&self, rng: &mut R) -> $name {
                    <$name>::truncate_from(rng.gen::<u128>())
                }
            }

            impl std::ops::BitAnd for $name {
                type Output = Self;
                fn bitand(self, rhs: Self) -> Self::Output {
                    Self(self.0 & rhs.0)
                }
            }

            impl std::ops::BitAndAssign for $name {
                fn bitand_assign(&mut self, rhs: Self) {
                    *self.0.as_mut_bitslice() &= rhs.0;
                }
            }

            impl std::ops::BitOr for $name {
                type Output = Self;
                fn bitor(self, rhs: Self) -> Self::Output {
                    Self(self.0 | rhs.0)
                }
            }

            impl std::ops::BitOrAssign for $name {
                fn bitor_assign(&mut self, rhs: Self) {
                    *self.0.as_mut_bitslice() |= rhs.0;
                }
            }

            impl std::ops::BitXor for $name {
                type Output = Self;
                fn bitxor(self, rhs: Self) -> Self::Output {
                    Self(self.0 ^ rhs.0)
                }
            }

            impl std::ops::BitXorAssign for $name {
                fn bitxor_assign(&mut self, rhs: Self) {
                    *self.0.as_mut_bitslice() ^= rhs.0;
                }
            }

            impl std::ops::Not for $name {
                type Output = Self;
                fn not(self) -> Self::Output {
                    Self(!self.0)
                }
            }

            impl TryFrom<u128> for $name {
                type Error = String;

                /// Fallible conversion from `u128` to this data type. The input value must
                /// be at most `Self::BITS` long. That is, the integer value must be less than
                /// or equal to `2^Self::BITS`, or it will return an error.
                fn try_from(v: u128) -> Result<Self, Self::Error> {
                    if 128 - v.leading_zeros() <= Self::BITS {
                        Ok(Self::truncate_from(v))
                    } else {
                        Err(format!(
                            "Bit array size {} is too small to hold the value {}.",
                            Self::BITS,
                            v
                        ))
                    }
                }
            }

            #[allow(clippy::from_over_into)]
            impl Into<u128> for $name {
                /// Infallible conversion from this data type to `u128`. We assume that the
                /// inner value is at most 128-bit long. That is, the integer value must be
                /// less than or equal to `2^Self::BITS`. Should be long enough for our use
                /// case.
                fn into(self) -> u128 {
                    debug_assert!(<$name>::BITS <= 128);
                    self
                        .0
                        .iter()
                        .by_refs()
                        .enumerate()
                        .fold(0_u128, |acc, (i, b)| acc + ((*b as u128) << i))
                }
            }

            impl std::ops::Index<usize> for $name {
                type Output = bool;

                fn index(&self, index: usize) -> &Self::Output {
                    &self.0.as_bitslice()[index]
                }
            }

            impl std::ops::Index<u32> for $name {
                type Output = bool;

                fn index(&self, index: u32) -> &Self::Output {
                    &self[index as usize]
                }
            }

            /// Compares two `BitArray`s by their representational ordering
            ///
            /// The original implementation of `Ord` for `bitvec::BitArray` compares two arrays
            /// from LSB, and at the first index where the arrays differ, the array with the high
            /// bit is greater. For our use case, however, we want to compare two arrays by their
            /// integer values represented by the bits. In other words, if `a < b` is true, then
            /// `BitArray::try_from(a).unwrap() < BitArray::try_from(b).unwrap()` must also be true.
            impl Ord for $name {
                fn cmp(&self, other: &Self) -> std::cmp::Ordering {
                    <$name as Into<u128>>::into(*self).cmp(&<$name as Into<u128>>::into(*other))
                }
            }

            impl PartialOrd for $name {
                fn partial_cmp(&self, other: &Self) -> Option<std::cmp::Ordering> {
                    Some(self.cmp(other))
                }
            }

            impl Serializable for $name {
                type Size = $arraylen;

<<<<<<< HEAD
                fn serialize(self, buf: &mut [u8]) -> std::io::Result<()> {
                    let req = Self::SIZE_IN_BYTES;

                    if buf.len() >= req {
                        buf[..req].copy_from_slice(self.0.as_raw_slice());
                        Ok(())
                    } else {
                        let error_text = format!(
                            "Buffer with total capacity {} cannot hold the value {:?} because \
                             it required at least {req} bytes available",
                            buf.len(),
                            self,
                        );

                        Err(std::io::Error::new(
                            std::io::ErrorKind::WriteZero,
                            error_text,
                        ))
                    }
                }

                fn deserialize(buf: &[u8]) -> std::io::Result<Self> {
                    let sz = Self::SIZE_IN_BYTES;
                    if sz <= buf.len() {
                        Ok(Self(<$store>::new(buf.try_into().unwrap())))
                    } else {
                        let error_text = format!(
                            "Buffer is too small to read values of the type {}. Required at least {sz} bytes,\
                             got {}", std::any::type_name::<Self>(), buf.len()
                        );
                        Err(std::io::Error::new(
                            std::io::ErrorKind::UnexpectedEof,
                            error_text,
                        ))
                    }
=======
                fn serialize(self, buf: &mut GenericArray<u8, Self::Size>) {
                    buf.copy_from_slice(self.0.as_raw_slice());
                }

                fn deserialize(buf: GenericArray<u8, Self::Size>) -> Self {
                    Self(<$store>::new(buf.into()))
>>>>>>> 91831dc7
                }
            }

            #[cfg(all(test, not(feature = "shuttle")))]
            mod tests {
                use super::*;
                use crate::{bits::BitArray, secret_sharing::SharedValue};
                use bitvec::prelude::*;
                use rand::{thread_rng, Rng};

                const MASK: u128 = u128::MAX >> (128 - $name::BITS);

                #[test]
                pub fn basic() {
                    let zero = bitarr!(u8, Lsb0; 0; $bits);
                    let mut one = bitarr!(u8, Lsb0; 0; $bits);
                    *one.first_mut().unwrap() = true;

                    assert_eq!($name::ZERO.0, zero);
                    assert_eq!($name::try_from(1_u128).unwrap().0, one);

                    let max_plus_one = (1_u128 << $name::BITS) + 1;
                    assert!($name::try_from(max_plus_one).is_err());
                    assert_eq!(
                        $name::try_from(max_plus_one & MASK).unwrap().0,
                        one
                    );

                    assert_eq!($name::truncate_from(max_plus_one).0, one);
                }

                #[test]
                pub fn index() {
                    let s = $name::try_from(1_u128).unwrap();
                    assert_eq!(s[0_usize], true);
                    assert_eq!(s[($bits - 1) as u32], false);
                }

                #[test]
                #[should_panic]
                pub fn out_of_count_index() {
                    let s = $name::try_from(1_u128).unwrap();
                    // Below assert doesn't matter. The indexing should panic
                    assert_eq!(s[$bits as usize], false);
                }

                #[test]
                pub fn boolean_ops() {
                    let mut rng = thread_rng();
                    let a = rng.gen::<u128>();
                    let b = rng.gen::<u128>();

                    let and = $name::truncate_from(a & b);
                    let or = $name::truncate_from(a | b);
                    let xor = $name::truncate_from(a ^ b);
                    let not = $name::truncate_from(!a);

                    let a = $name::truncate_from(a);
                    let b = $name::truncate_from(b);

                    assert_eq!(a & b, and);
                    assert_eq!(a | b, or);
                    assert_eq!(a ^ b, xor);
                    assert_eq!(!a, not);
                }

                #[test]
                pub fn conversion() {
                    let max = $name::try_from(MASK).unwrap();

                    assert_eq!(
                        <$name as Into<u128>>::into(max),
                        MASK,
                    );
                }

                #[test]
                pub fn ordering() {
                    let mut rng = thread_rng();
                    let a = rng.gen::<u128>() & MASK;
                    let b = rng.gen::<u128>() & MASK;

                    println!("a: {a}");
                    println!("b: {b}");

                    assert_eq!(a < b, $name::truncate_from(a) < $name::truncate_from(b));
                }

                #[test]
                pub fn serde() {
                    let mut rng = thread_rng();
                    let a = rng.gen::<u128>() & MASK;
                    let a = $name::truncate_from(a);

                    let mut buf = GenericArray::default();
                    a.clone().serialize(&mut buf);

                    assert_eq!(a, $name::deserialize(buf));
                }
            }
        }

        pub use $modname::$name;
    };
}

bit_array_impl!(bit_array_64, BitArray64, U8_8, 64, U8);
bit_array_impl!(bit_array_40, BitArray40, U8_5, 40, U5);
bit_array_impl!(bit_array_8, BitArray8, U8_1, 8, U1);<|MERGE_RESOLUTION|>--- conflicted
+++ resolved
@@ -31,16 +31,8 @@
 
             impl BitArray for $name {
                 fn truncate_from<T: Into<u128>>(v: T) -> Self {
-<<<<<<< HEAD
-                    Self(<$store>::new(
-                        v.into().to_le_bytes()[0..Self::SIZE_IN_BYTES]
-                            .try_into()
-                            .unwrap(),
-                    ))
-=======
                     let v = &v.into().to_le_bytes()[..<Self as Serializable>::Size::to_usize()];
                     Self(<$store>::new(v.try_into().unwrap()))
->>>>>>> 91831dc7
                 }
             }
 
@@ -170,50 +162,12 @@
             impl Serializable for $name {
                 type Size = $arraylen;
 
-<<<<<<< HEAD
-                fn serialize(self, buf: &mut [u8]) -> std::io::Result<()> {
-                    let req = Self::SIZE_IN_BYTES;
-
-                    if buf.len() >= req {
-                        buf[..req].copy_from_slice(self.0.as_raw_slice());
-                        Ok(())
-                    } else {
-                        let error_text = format!(
-                            "Buffer with total capacity {} cannot hold the value {:?} because \
-                             it required at least {req} bytes available",
-                            buf.len(),
-                            self,
-                        );
-
-                        Err(std::io::Error::new(
-                            std::io::ErrorKind::WriteZero,
-                            error_text,
-                        ))
-                    }
-                }
-
-                fn deserialize(buf: &[u8]) -> std::io::Result<Self> {
-                    let sz = Self::SIZE_IN_BYTES;
-                    if sz <= buf.len() {
-                        Ok(Self(<$store>::new(buf.try_into().unwrap())))
-                    } else {
-                        let error_text = format!(
-                            "Buffer is too small to read values of the type {}. Required at least {sz} bytes,\
-                             got {}", std::any::type_name::<Self>(), buf.len()
-                        );
-                        Err(std::io::Error::new(
-                            std::io::ErrorKind::UnexpectedEof,
-                            error_text,
-                        ))
-                    }
-=======
                 fn serialize(self, buf: &mut GenericArray<u8, Self::Size>) {
                     buf.copy_from_slice(self.0.as_raw_slice());
                 }
 
                 fn deserialize(buf: GenericArray<u8, Self::Size>) -> Self {
                     Self(<$store>::new(buf.into()))
->>>>>>> 91831dc7
                 }
             }
 
