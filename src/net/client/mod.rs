use crate::{
    config::{ClientConfig, HyperClientConfigurator, NetworkConfig, PeerConfig},
    helpers::{
        query::{PrepareQuery, QueryConfig, QueryInput},
        HelperIdentity,
    },
    net::{http_serde, server::HTTP_CLIENT_ID_HEADER, Error},
    protocol::{step, QueryId},
};
use axum::http::uri::{self, Parts, Scheme};
use futures::{Stream, StreamExt};
use hyper::{
    body,
    client::{HttpConnector, ResponseFuture},
    header::HeaderName,
    http::HeaderValue,
    Body, Client, Request, Response, StatusCode, Uri,
};
use hyper_tls::{
    native_tls::{Certificate, Identity, TlsConnector},
    HttpsConnector,
};
use std::{collections::HashMap, iter::repeat};
use tracing::error;

#[derive(Clone, Default)]
pub enum ClientIdentity {
    /// Claim the specified helper identity without any additional authentication.
    ///
    /// This is only supported for HTTP clients.
    Helper(HelperIdentity),

    /// Authenticate with an X.509 certificate.
    ///
    /// This is only supported for HTTPS clients.
    Certificate(Identity),

    /// Do not authenticate nor claim a helper identity.
    #[default]
    None,
}

/// TODO: we need a client that can be used by any system that is not aware of the internals
///       of the helper network. That means that create query and send inputs API need to be
///       separated from prepare/step data etc.
/// TODO: It probably isn't necessary to always use `[MpcHelperClient; 3]`. Instead, a single
///       client can be configured to talk to all three helpers.
#[derive(Debug, Clone)]
pub struct MpcHelperClient {
    client: Client<HttpsConnector<HttpConnector>, Body>,
    scheme: uri::Scheme,
    authority: uri::Authority,
    auth_header: Option<(HeaderName, HeaderValue)>,
}

impl MpcHelperClient {
    /// Create a set of clients for the MPC helpers in the supplied helper network configuration.
    ///
    /// This function returns a set of three clients, which may be used to talk to each of the
    /// helpers.
    ///
    /// `identity` configures whether and how the client will authenticate to the server. It is for
    /// the helper making the calls, so the same one is used for all three of the clients.
    /// Authentication is not required when calling the report collector APIs.
    #[must_use]
    #[allow(clippy::missing_panics_doc)]
    pub fn from_conf(conf: &NetworkConfig, identity: ClientIdentity) -> [MpcHelperClient; 3] {
        conf.peers()
            .iter()
<<<<<<< HEAD
            .zip(repeat(identity))
            .map(|(conf, identity)| Self::new(conf.clone(), identity))
=======
            .map(|peer_conf| Self::new(&conf.client, peer_conf.clone()))
>>>>>>> 8e625e62
            .collect::<Vec<_>>()
            .try_into()
            .unwrap()
    }

    /// Create a new client with the given configuration
    ///
    /// `identity`, if present, configures whether and how the client will authenticate to the server
    /// (e.g. an X.509 certificate).
    ///
    /// # Panics
    /// If some aspect of the configuration is not valid.
    #[must_use]
<<<<<<< HEAD
    pub fn new(config: PeerConfig, identity: ClientIdentity) -> Self {
        let (connector, auth_header) = if config.url.scheme() == Some(&Scheme::HTTP) {
=======
    pub fn new(client_config: &ClientConfig, peer_config: PeerConfig) -> Self {
        let connector = if peer_config.url.scheme() == Some(&Scheme::HTTP) {
>>>>>>> 8e625e62
            // This connector works for both http and https. A regular HttpConnector would suffice,
            // but would make the type of `self.client` variable.
            let auth_header = match identity {
                ClientIdentity::Certificate(_) => {
                    error!("certificate identity ignored for HTTP client");
                    None
                }
                ClientIdentity::Helper(id) => Some((HTTP_CLIENT_ID_HEADER.clone(), id.into())),
                ClientIdentity::None => None,
            };
            (HttpsConnector::new(), auth_header)
        } else {
            let mut builder = TlsConnector::builder();
            if let Some(certificate) = peer_config.certificate {
                builder
                    .disable_built_in_roots(true)
                    .add_root_certificate(Certificate::from_der(certificate.as_ref()).unwrap());
                match identity {
                    ClientIdentity::Certificate(identity) => {
                        builder.identity(identity);
                    }
                    ClientIdentity::Helper(_) => {
                        error!("header-passed identity ignored for HTTPS client");
                    }
                    ClientIdentity::None => (),
                };
            }
            // `enforce_http` must be false to request HTTPS URLs. This is done automatically by
            // `HttpsConnector::new()`, but not by `HttpsConnector::from()`.
            let mut http = HttpConnector::new();
            http.enforce_http(false);
            (
                HttpsConnector::from((http, builder.build().unwrap().into())),
                None,
            )
        };
<<<<<<< HEAD
        Self::new_internal(config.url, connector, auth_header)
=======

        Self::new_with_connector(peer_config.url, connector, client_config)
>>>>>>> 8e625e62
    }

    /// addr must have a valid scheme and authority
    /// # Panics
    /// if addr does not have scheme and authority
    #[must_use]
<<<<<<< HEAD
    pub fn new_with_connector(addr: Uri, connector: HttpsConnector<HttpConnector>) -> Self {
        Self::new_internal(addr, connector, None)
    }

    #[must_use]
    fn new_internal(
        addr: Uri,
        connector: HttpsConnector<HttpConnector>,
        auth_header: Option<(HeaderName, HeaderValue)>,
    ) -> Self {
        let client = Client::builder().build(connector);
=======
    pub fn new_with_connector<C: HyperClientConfigurator>(
        addr: Uri,
        connector: HttpsConnector<HttpConnector>,
        conf: &C,
    ) -> Self {
        let client = conf.configure(&mut Client::builder()).build(connector);
>>>>>>> 8e625e62
        let Parts {
            scheme: Some(scheme),
            authority: Some(authority),
            ..
        } = addr.into_parts() else {
            panic!("peer URL must have a scheme and authority");
        };
        Self {
            client,
            scheme,
            authority,
            auth_header,
        }
    }

    /// same as new, but uses the default client configuration and parses the addr from a [&str]
    /// # Errors
    /// if addr is an invalid [Uri], this will fail
<<<<<<< HEAD
    pub fn with_str_addr(addr: &str) -> Result<Self, Error> {
        Ok(Self::new(
            PeerConfig::new(addr.parse()?, None),
            ClientIdentity::None,
        ))
    }

    pub fn request(&self, mut req: Request<Body>) -> ResponseFuture {
        if let Some((k, v)) = self.auth_header.clone() {
            req.headers_mut().insert(k, v);
        }
        self.client.request(req)
=======
    pub fn with_str_addr_default(addr: &str) -> Result<Self, Error> {
        Ok(Self::new(
            &ClientConfig::default(),
            PeerConfig::new(addr.parse()?),
        ))
>>>>>>> 8e625e62
    }

    /// Responds with whatever input is passed to it
    /// # Errors
    /// If the request has illegal arguments, or fails to deliver to helper
    pub async fn echo(&self, s: &str) -> Result<String, Error> {
        const FOO: &str = "foo";

        let req =
            http_serde::echo::Request::new(HashMap::from([(FOO.into(), s.into())]), HashMap::new());
        let req = req.try_into_http_request(self.scheme.clone(), self.authority.clone())?;
        let resp = self.request(req).await?;
        let status = resp.status();
        if status.is_success() {
            let result = hyper::body::to_bytes(resp.into_body()).await?;
            let http_serde::echo::Request {
                mut query_params, ..
            } = serde_json::from_slice(&result)?;
            // It is potentially confusing to synthesize a 500 error here, but
            // it doesn't seem worth creating an error variant just for this.
            query_params.remove(FOO).ok_or(Error::FailedHttpRequest {
                status: StatusCode::INTERNAL_SERVER_ERROR,
                reason: "did not receive mirrored echo response".into(),
            })
        } else {
            Err(Error::from_failed_resp(resp).await)
        }
    }

    /// Helper to read a possible error response to a request that returns nothing on success
    ///
    /// # Errors
    /// If there was an error reading the response body or if the request itself failed.
    pub async fn resp_ok(resp: Response<Body>) -> Result<(), Error> {
        if resp.status().is_success() {
            Ok(())
        } else {
            Err(Error::from_failed_resp(resp).await)
        }
    }

    /// Intended to be called externally, by the report collector. Informs the MPC ring that
    /// the external party wants to start a new query.
    /// # Errors
    /// If the request has illegal arguments, or fails to deliver to helper
    pub async fn create_query(&self, data: QueryConfig) -> Result<QueryId, Error> {
        let req = http_serde::query::create::Request::new(data);
        let req = req.try_into_http_request(self.scheme.clone(), self.authority.clone())?;
        let resp = self.request(req).await?;
        if resp.status().is_success() {
            let body_bytes = body::to_bytes(resp.into_body()).await?;
            let http_serde::query::create::ResponseBody { query_id } =
                serde_json::from_slice(&body_bytes)?;
            Ok(query_id)
        } else {
            Err(Error::from_failed_resp(resp).await)
        }
    }

    /// Used to communicate from one helper to another. Specifically, the helper that receives a
    /// "create query" from an external party must communicate the intent to start a query to the
    /// other helpers, which this prepare query does.
    /// # Errors
    /// If the request has illegal arguments, or fails to deliver to helper
    pub async fn prepare_query(&self, data: PrepareQuery) -> Result<(), Error> {
        let req = http_serde::query::prepare::Request::new(data);
        let req = req.try_into_http_request(self.scheme.clone(), self.authority.clone())?;
        let resp = self.request(req).await?;
        Self::resp_ok(resp).await
    }

    /// Intended to be called externally, e.g. by the report collector. After the report collector
    /// calls "create query", it must then send the data for the query to each of the clients. This
    /// query input contains the data intended for a helper.
    /// # Errors
    /// If the request has illegal arguments, or fails to deliver to helper
    pub async fn query_input(&self, data: QueryInput) -> Result<(), Error> {
        let req = http_serde::query::input::Request::new(data);
        let req = req.try_into_http_request(self.scheme.clone(), self.authority.clone())?;
        let resp = self.request(req).await?;
        Self::resp_ok(resp).await
    }

    /// Sends a batch of messages associated with a query's step to another helper. Messages are a
    /// contiguous block of records. Also includes [`crate::protocol::RecordId`] information and
    /// [`crate::helpers::network::ChannelId`].
    /// # Errors
    /// If the request has illegal arguments, or fails to deliver to helper
    /// # Panics
    /// If messages size > max u32 (unlikely)
    pub fn step<S: Stream<Item = Vec<u8>> + Send + 'static>(
        &self,
        query_id: QueryId,
        step: &step::Descriptive,
        data: S,
    ) -> Result<ResponseFuture, Error> {
        let body = hyper::Body::wrap_stream::<_, _, Error>(data.map(Ok));
        let req = http_serde::query::step::Request::new(query_id, step.clone(), body);
        let req = req.try_into_http_request(self.scheme.clone(), self.authority.clone())?;
        Ok(self.request(req))
    }

    /// Wait for completion of the query and pull the results of this query. This is a blocking
    /// API so it is not supposed to be used outside of CLI context.
    ///
    /// ## Errors
    /// If the request has illegal arguments, or fails to deliver to helper
    /// # Panics
    /// if there is a problem reading the response body
    #[cfg(any(all(test, not(feature = "shuttle")), feature = "cli"))]
    pub async fn query_results(&self, query_id: QueryId) -> Result<body::Bytes, Error> {
        let req = http_serde::query::results::Request::new(query_id);
        let req = req.try_into_http_request(self.scheme.clone(), self.authority.clone())?;

        let resp = self.request(req).await?;
        if resp.status().is_success() {
            Ok(body::to_bytes(resp.into_body()).await.unwrap())
        } else {
            Err(Error::from_failed_resp(resp).await)
        }
    }
}

#[cfg(all(test, not(feature = "shuttle"), feature = "real-world-infra"))]
pub(crate) mod tests {
    use super::*;
    use crate::{
        ff::{FieldType, Fp31},
        helpers::{
            query::QueryType, RoleAssignment, Transport, TransportCallbacks,
            MESSAGE_PAYLOAD_SIZE_BYTES,
        },
        net::{test::TestServer, HttpTransport},
        protocol::step::StepNarrow,
        query::ProtocolResult,
        secret_sharing::replicated::semi_honest::AdditiveShare as Replicated,
        sync::Arc,
    };
    use futures::stream::{once, poll_immediate};
    use std::{
        fmt::Debug,
        future::{ready, Future},
        iter::zip,
        task::Poll,
    };

    // This is a kludgy way of working around `TransportCallbacks` not being `Clone`, so
    // that tests can run against both HTTP and HTTPS servers with one set.
    //
    // If the use grows beyond that, it's probably worth doing something more elegant, on the
    // TransportCallbacks type itself (references and lifetime parameters, dyn_clone, or make it a
    // trait and implement it on an `Arc` type).
    fn clone_callbacks<T: 'static>(
        cb: TransportCallbacks<T>,
    ) -> (TransportCallbacks<T>, TransportCallbacks<T>) {
        fn wrap<T: 'static>(inner: &Arc<TransportCallbacks<T>>) -> TransportCallbacks<T> {
            let ri = Arc::clone(inner);
            let pi = Arc::clone(inner);
            let qi = Arc::clone(inner);
            let ci = Arc::clone(inner);
            TransportCallbacks {
                receive_query: Box::new(move |t, req| (ri.receive_query)(t, req)),
                prepare_query: Box::new(move |t, req| (pi.prepare_query)(t, req)),
                query_input: Box::new(move |t, req| (qi.query_input)(t, req)),
                complete_query: Box::new(move |t, req| (ci.complete_query)(t, req)),
            }
        }

        let arc_cb = Arc::new(cb);
        (wrap(&arc_cb), wrap(&arc_cb))
    }

    #[tokio::test]
    async fn untrusted_certificate() {
        const ECHO_DATA: &str = "asdf";

        let TestServer { addr, .. } = TestServer::default().await;

        let peer_config = PeerConfig {
            url: format!("https://localhost:{}", addr.port())
                .parse()
                .unwrap(),
            certificate: None,
        };
<<<<<<< HEAD
        let client = MpcHelperClient::new(client_config, ClientIdentity::None);
=======
        let client = MpcHelperClient::new(&ClientConfig::default(), peer_config);
>>>>>>> 8e625e62

        // The server's self-signed test cert is not in the system truststore, and we didn't supply
        // it in the client config, so the connection should fail with a certificate error.
        let res = client.echo(ECHO_DATA).await;
        assert!(matches!(res, Err(Error::HyperPassthrough(e)) if e.is_connect()));
    }

    /// tests that a query command runs as expected. Since query commands require the server to
    /// actively respond to a client request, the test must handle both ends of the request
    /// simultaneously. That means taking the client behavior (`clientf`) and the server behavior
    /// (`serverf`), and executing them simultaneously (via a `join!`). Finally, return the results
    /// of `clientf` for final checks.
    ///
    /// Also tests that the same functionality works for both `http` and `https` and all supported
    /// HTTP versions (HTTP 1.1 and HTTP 2 at the moment) . In order to ensure
    /// this, the return type of `clientf` must be `Eq + Debug` so that the results can be compared.
    async fn test_query_command<ClientOut, ClientFut, ClientF>(
        clientf: ClientF,
        server_cb: TransportCallbacks<Arc<HttpTransport>>,
    ) -> ClientOut
    where
        ClientOut: Eq + Debug,
        ClientFut: Future<Output = ClientOut>,
        ClientF: Fn(MpcHelperClient) -> ClientFut,
    {
        let mut cb = server_cb;
        let mut results = Vec::with_capacity(4);
        for (use_https, use_http1) in zip([true, false], [true, false]) {
            let (cur, next) = clone_callbacks(cb);
            cb = next;

            let mut test_server_builder = TestServer::builder();
            if !use_https {
                test_server_builder = test_server_builder.disable_https();
            }

            if use_http1 {
                test_server_builder = test_server_builder.use_http1();
            }

            let TestServer {
                client: http_client,
                ..
            } = test_server_builder.with_callbacks(cur).build().await;

            results.push(clientf(http_client).await);
        }

        assert!(results.windows(2).all(|slice| slice[0] == slice[1]));

        results.pop().unwrap()
    }

    #[tokio::test]
    async fn echo() {
        let expected_output = "asdf";

        let output = test_query_command(
            |client| async move { client.echo(expected_output).await.unwrap() },
            TransportCallbacks::default(),
        )
        .await;
        assert_eq!(expected_output, &output);
    }

    #[tokio::test]
    async fn create() {
        let expected_query_id = QueryId;
        let expected_query_config = QueryConfig {
            field_type: FieldType::Fp31,
            query_type: QueryType::TestMultiply,
        };
        let cb = TransportCallbacks {
            receive_query: Box::new(move |_transport, query_config| {
                assert_eq!(query_config, expected_query_config);
                Box::pin(ready(Ok(expected_query_id)))
            }),
            ..Default::default()
        };
        let query_id = test_query_command(
            |client| async move { client.create_query(expected_query_config).await.unwrap() },
            cb,
        )
        .await;
        assert_eq!(query_id, expected_query_id);
    }

    #[tokio::test]
    async fn prepare() {
        let input = PrepareQuery {
            query_id: QueryId,
            config: QueryConfig {
                field_type: FieldType::Fp31,
                query_type: QueryType::TestMultiply,
            },
            roles: RoleAssignment::new(HelperIdentity::make_three()),
        };
        let expected_data = input.clone();
        let cb = TransportCallbacks {
            prepare_query: Box::new(move |_transport, prepare_query| {
                assert_eq!(prepare_query, expected_data);
                Box::pin(ready(Ok(())))
            }),
            ..Default::default()
        };
        test_query_command(
            |client| {
                let req = input.clone();
                async move { client.prepare_query(req).await.unwrap() }
            },
            cb,
        )
        .await;
    }

    #[tokio::test]
    async fn input() {
        let expected_query_id = QueryId;
        let expected_input = &[8u8; 25];
        let cb = TransportCallbacks {
            query_input: Box::new(move |_transport, query_input| {
                Box::pin(async move {
                    assert_eq!(query_input.query_id, expected_query_id);
                    assert_eq!(&query_input.input_stream.to_vec().await, expected_input);
                    Ok(())
                })
            }),
            ..Default::default()
        };
        test_query_command(
            |client| {
                let data = QueryInput {
                    query_id: expected_query_id,
                    input_stream: expected_input.to_vec().into(),
                };
                async move { client.query_input(data).await.unwrap() }
            },
            cb,
        )
        .await;
    }

    #[tokio::test]
    async fn step() {
        let TestServer {
            client, transport, ..
        } = TestServer::builder().build().await;
        let expected_query_id = QueryId;
        let expected_step = step::Descriptive::default().narrow("test-step");
        let expected_payload = vec![7u8; MESSAGE_PAYLOAD_SIZE_BYTES];

        let resp = client
            .step(
                expected_query_id,
                &expected_step,
                once(ready(expected_payload.clone())),
            )
            .unwrap()
            .await
            .unwrap();

        MpcHelperClient::resp_ok(resp).await.unwrap();

        let mut stream =
            Arc::clone(&transport).receive(HelperIdentity::ONE, (QueryId, expected_step.clone()));

        assert_eq!(
            poll_immediate(&mut stream).next().await,
            Some(Poll::Ready(expected_payload))
        );
    }

    #[tokio::test]
    async fn results() {
        let expected_results = Box::new(vec![Replicated::from((
            Fp31::try_from(1u128).unwrap(),
            Fp31::try_from(2u128).unwrap(),
        ))]);
        let expected_query_id = QueryId;
        let raw_results = expected_results.to_vec();
        let cb = TransportCallbacks {
            complete_query: Box::new(move |_transport, query_id| {
                let results: Box<dyn ProtocolResult> = Box::new(raw_results.clone());
                assert_eq!(query_id, expected_query_id);
                Box::pin(ready(Ok(results)))
            }),
            ..Default::default()
        };
        let results = test_query_command(
            |client| async move { client.query_results(expected_query_id).await.unwrap() },
            cb,
        )
        .await;
        assert_eq!(results.to_vec(), expected_results.into_bytes());
    }
}<|MERGE_RESOLUTION|>--- conflicted
+++ resolved
@@ -67,12 +67,8 @@
     pub fn from_conf(conf: &NetworkConfig, identity: ClientIdentity) -> [MpcHelperClient; 3] {
         conf.peers()
             .iter()
-<<<<<<< HEAD
             .zip(repeat(identity))
-            .map(|(conf, identity)| Self::new(conf.clone(), identity))
-=======
-            .map(|peer_conf| Self::new(&conf.client, peer_conf.clone()))
->>>>>>> 8e625e62
+            .map(|(peer_conf, identity)| Self::new(&conf.client, peer_conf.clone(), identity))
             .collect::<Vec<_>>()
             .try_into()
             .unwrap()
@@ -86,13 +82,12 @@
     /// # Panics
     /// If some aspect of the configuration is not valid.
     #[must_use]
-<<<<<<< HEAD
-    pub fn new(config: PeerConfig, identity: ClientIdentity) -> Self {
-        let (connector, auth_header) = if config.url.scheme() == Some(&Scheme::HTTP) {
-=======
-    pub fn new(client_config: &ClientConfig, peer_config: PeerConfig) -> Self {
-        let connector = if peer_config.url.scheme() == Some(&Scheme::HTTP) {
->>>>>>> 8e625e62
+    pub fn new(
+        client_config: &ClientConfig,
+        peer_config: PeerConfig,
+        identity: ClientIdentity,
+    ) -> Self {
+        let (connector, auth_header) = if peer_config.url.scheme() == Some(&Scheme::HTTP) {
             // This connector works for both http and https. A regular HttpConnector would suffice,
             // but would make the type of `self.client` variable.
             let auth_header = match identity {
@@ -129,38 +124,17 @@
                 None,
             )
         };
-<<<<<<< HEAD
-        Self::new_internal(config.url, connector, auth_header)
-=======
-
-        Self::new_with_connector(peer_config.url, connector, client_config)
->>>>>>> 8e625e62
-    }
-
-    /// addr must have a valid scheme and authority
-    /// # Panics
-    /// if addr does not have scheme and authority
+        Self::new_internal(peer_config.url, connector, auth_header, client_config)
+    }
+
     #[must_use]
-<<<<<<< HEAD
-    pub fn new_with_connector(addr: Uri, connector: HttpsConnector<HttpConnector>) -> Self {
-        Self::new_internal(addr, connector, None)
-    }
-
-    #[must_use]
-    fn new_internal(
+    fn new_internal<C: HyperClientConfigurator>(
         addr: Uri,
         connector: HttpsConnector<HttpConnector>,
         auth_header: Option<(HeaderName, HeaderValue)>,
-    ) -> Self {
-        let client = Client::builder().build(connector);
-=======
-    pub fn new_with_connector<C: HyperClientConfigurator>(
-        addr: Uri,
-        connector: HttpsConnector<HttpConnector>,
         conf: &C,
     ) -> Self {
         let client = conf.configure(&mut Client::builder()).build(connector);
->>>>>>> 8e625e62
         let Parts {
             scheme: Some(scheme),
             authority: Some(authority),
@@ -176,29 +150,11 @@
         }
     }
 
-    /// same as new, but uses the default client configuration and parses the addr from a [&str]
-    /// # Errors
-    /// if addr is an invalid [Uri], this will fail
-<<<<<<< HEAD
-    pub fn with_str_addr(addr: &str) -> Result<Self, Error> {
-        Ok(Self::new(
-            PeerConfig::new(addr.parse()?, None),
-            ClientIdentity::None,
-        ))
-    }
-
     pub fn request(&self, mut req: Request<Body>) -> ResponseFuture {
         if let Some((k, v)) = self.auth_header.clone() {
             req.headers_mut().insert(k, v);
         }
         self.client.request(req)
-=======
-    pub fn with_str_addr_default(addr: &str) -> Result<Self, Error> {
-        Ok(Self::new(
-            &ClientConfig::default(),
-            PeerConfig::new(addr.parse()?),
-        ))
->>>>>>> 8e625e62
     }
 
     /// Responds with whatever input is passed to it
@@ -383,11 +339,8 @@
                 .unwrap(),
             certificate: None,
         };
-<<<<<<< HEAD
-        let client = MpcHelperClient::new(client_config, ClientIdentity::None);
-=======
-        let client = MpcHelperClient::new(&ClientConfig::default(), peer_config);
->>>>>>> 8e625e62
+        let client =
+            MpcHelperClient::new(&ClientConfig::default(), peer_config, ClientIdentity::None);
 
         // The server's self-signed test cert is not in the system truststore, and we didn't supply
         // it in the client config, so the connection should fail with a certificate error.
