--- conflicted
+++ resolved
@@ -19,12 +19,7 @@
 
 pub struct HttpSendMessagesArgs<'a> {
     pub query_id: QueryId,
-<<<<<<< HEAD
-    pub step: &'a UniqueStepId,
-=======
     pub step: &'a Step,
-    pub role: Role,
->>>>>>> 2d6d3c64
     pub offset: u32,
     pub data_size: u32,
     pub messages: Bytes,
